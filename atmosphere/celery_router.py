--- conflicted
+++ resolved
@@ -43,11 +43,8 @@
         "check_image_membership", "update_membership_for",
         "clear_empty_ips", "clear_empty_ips_for",
         "remove_empty_networks_for",
-<<<<<<< HEAD
-=======
         "reset_provider_allocation",
         "monthly_allocation_reset"
->>>>>>> 22f4f661
 
 ]
 SHORT_TASKS = [
