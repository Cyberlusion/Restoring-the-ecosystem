"""
Settings for atmosphere project.

"""
from __future__ import absolute_import
from datetime import timedelta
from uuid import UUID
import logging
import sys

from dateutil.relativedelta import relativedelta
from celery.schedules import crontab
import os
import os.path
import threepio
import atmosphere
from kombu import Exchange, Queue


# Debug Mode
DEBUG = True
TEMPLATE_DEBUG = DEBUG

# Enforcing mode -- True, when in production (Debug=False)
ENFORCING = not DEBUG

SETTINGS_ROOT = os.path.abspath(os.path.dirname(__file__))
PROJECT_ROOT = os.path.abspath(os.path.join(os.path.dirname(__file__),
                                            '../..'))
APPEND_SLASH = False
SERVER_URL = 'https://MYHOSTNAMEHERE'
# IF on the root directory, this should be BLANK, else: /path/to/web (NO
# TRAILING /)
REDIRECT_URL = ''

# Hosts/domain names that are valid for this site; required if DEBUG is False
# See https://docs.djangoproject.com/en/1.5/ref/settings/#allowed-hosts
ALLOWED_HOSTS = [unicode(SERVER_URL.replace('https://', ''))]

# NOTE: first admin will be sender of atmo emails.
ADMINS = (
    ('Atmosphere Admin', 'help@xsede.org'),
    ('Steven Gregory', 'esteve@iplantcollaborative.org'),
    ('Atmosphere Alerts', 'atmo-alerts@iplantcollaborative.org'),
)


# Required to send RequestTracker emails
ATMO_SUPPORT = ADMINS
ATMO_DAEMON = (("Atmosphere Daemon", "atmo-alerts@iplantcollaborative.org"),)

# Django uses this one..
MANAGERS = ADMINS

DATABASES = {
    'default': {
        'NAME': 'atmosphere',
        'ENGINE': 'django.db.backends.postgresql_psycopg2',
        'USER': 'atmo_app',
        'PASSWORD': 'atmosphere',
        'HOST': 'localhost',
        'PORT': '5432'
    },
}
INSTALLED_APPS = (
    # contrib apps
    'django.contrib.auth',
    'django.contrib.admin',
    'django.contrib.contenttypes',
    'django.contrib.sessions',
    'django.contrib.staticfiles',

    # 3rd party apps
    'rest_framework',
    'django_filters',

    'djcelery',
    'corsheaders',
    # 3rd party apps (Development Only)
    #'django_jenkins',
    #'sslserver',

    # iPlant apps
    'iplantauth',
    'rtwo',

    # atmosphere apps
    'api',
    'allocation',
    'service',
    'core',
)

TIME_ZONE = 'America/Phoenix'

LANGUAGE_CODE = 'en-us'

SITE_ID = 1

USE_I18N = True

USE_TZ = True

# Atmosphere Time Allocation settings
FIXED_WINDOW = relativedelta(day=1, months=1)

# To load images for 404 page
MEDIA_ROOT = os.path.join(PROJECT_ROOT, 'resources/')
MEDIA_URL = '/resources/'

# URL prefix for admin media -- CSS, JavaScript and images. Make sure to use a
# trailing slash.
# Examples: 'http://foo.com/media/', '/media/'.
STATIC_ROOT = os.path.join(PROJECT_ROOT, 'static/')
STATIC_URL = '/static/'

# This key however should stay the same, and be shared with all Atmosphere
ATMOSPHERE_NAMESPACE_UUID = UUID("40227dff-dedf-469c-a9f8-1953a7372ac1")

MIDDLEWARE_CLASSES = (
    'corsheaders.middleware.CorsMiddleware',
    # corsheaders.middleware.CorsMiddleware Must be ahead of
    # configuration CommonMiddleware for an edge case.

    'django.middleware.common.CommonMiddleware',
    'django.middleware.csrf.CsrfViewMiddleware',
    'django.middleware.gzip.GZipMiddleware',
    #For profile/debugging
    #'debug_toolbar.middleware.DebugToolbarMiddleware',
    'django.contrib.sessions.middleware.SessionMiddleware',
    'django.contrib.auth.middleware.AuthenticationMiddleware',
    'django.contrib.messages.middleware.MessageMiddleware',
    'atmosphere.slash_middleware.RemoveSlashMiddleware',
)

ROOT_URLCONF = 'atmosphere.urls'

# Python dotted path to the WSGI application used by Django's runserver.
WSGI_APPLICATION = 'atmosphere.wsgi.application'

TEMPLATE_DIRS = (
    os.path.join(PROJECT_ROOT, 'templates'),
)

AUTH_USER_MODEL = 'core.AtmosphereUser'

AUTHENTICATION_BACKENDS = (
    # For Token-Access
    'iplantauth.authBackends.GlobusOAuthLoginBackend',
    'iplantauth.authBackends.AuthTokenLoginBackend',
    # For Web-Access
    #'iplantauth.authBackends.CASLoginBackend',
    #'iplantauth.authBackends.SAMLLoginBackend',
    ## For Service-Access
    #'iplantauth.authBackends.LDAPLoginBackend',
)

# django-cors-headers
CORS_ORIGIN_ALLOW_ALL = True
CORS_ORIGIN_WHITELIST = None

# The age of session cookies, in seconds.
# http://docs.djangoproject.com/en/dev/ref/settings/
# http://docs.djangoproject.com/en/dev/topics/http/sessions/
# Now I set sessio cookies life time = 3600 seconds = 1 hour
SESSION_EXPIRE_AT_BROWSER_CLOSE = True


# ATMOSPHERE APP CONFIGS
INSTANCE_SERVICE_URL = SERVER_URL + REDIRECT_URL + '/api/notification/'
API_SERVER_URL = SERVER_URL + REDIRECT_URL + '/resources/v1'
AUTH_SERVER_URL = SERVER_URL + REDIRECT_URL + '/auth'
INIT_SCRIPT_PREFIX = '/init_files/'
DEPLOY_SERVER_URL = SERVER_URL.replace("https", "http")

# Stops 500 errors when logs are missing.
# NOTE: If the permissions are wrong, this won't help


def check_and_touch(file_path):
    if os.path.exists(file_path):
        return
    parent_dir = os.path.dirname(file_path)
    if not os.path.isdir(parent_dir):
        os.makedirs(parent_dir)
    #'touch' the file.
    with open(file_path, 'a'):
        os.utime(file_path, None)
    return

# logging
LOGGING_LEVEL = logging.DEBUG
DEP_LOGGING_LEVEL = logging.INFO  # Logging level for dependencies.

# Filenames


def create_log_path(filename):
    return os.path.abspath(
        os.path.join(
            os.path.dirname(atmosphere.__file__),
            '..',
            'logs',
            filename))

LOG_FILENAME = create_log_path("atmosphere.log")
API_LOG_FILENAME = create_log_path("atmosphere_api.log")
AUTH_LOG_FILENAME = create_log_path('atmosphere_auth.log')
EMAIL_LOG_FILENAME = create_log_path('atmosphere_email.log')
STATUS_LOG_FILENAME = create_log_path('atmosphere_status.log')
DEPLOY_LOG_FILENAME = create_log_path('atmosphere_deploy.log')

check_and_touch(LOG_FILENAME)
check_and_touch(API_LOG_FILENAME)
check_and_touch(AUTH_LOG_FILENAME)
check_and_touch(EMAIL_LOG_FILENAME)
check_and_touch(STATUS_LOG_FILENAME)
check_and_touch(DEPLOY_LOG_FILENAME)

#####
# FileHandler
#####
# Default filehandler will use 'LOG_FILENAME'
api_fh = logging.FileHandler(API_LOG_FILENAME)
auth_fh = logging.FileHandler(AUTH_LOG_FILENAME)
email_fh = logging.FileHandler(EMAIL_LOG_FILENAME)
status_fh = logging.FileHandler(STATUS_LOG_FILENAME)
deploy_fh = logging.FileHandler(DEPLOY_LOG_FILENAME)
####
# Formatters
####
# Logger initialization
# NOTE: The format for status_logger is defined in the message ONLY!
# timestamp, user, instance_alias, machine_alias, size_alias, status_update
# create formatter and add it to the handlers
base_format = '%(message)s'
formatter = logging.Formatter(base_format)
status_fh.setFormatter(formatter)

####
# Logger Initialization
####
threepio.initialize("atmosphere",
                    log_filename=LOG_FILENAME,
                    app_logging_level=LOGGING_LEVEL,
                    dep_logging_level=DEP_LOGGING_LEVEL)
# Add handler to the remaining loggers
threepio.status_logger = threepio\
        .initialize("atmosphere_status",
                    handlers=[status_fh],
                    app_logging_level=LOGGING_LEVEL,
                    dep_logging_level=DEP_LOGGING_LEVEL,
                    global_logger=False,
                    format=base_format)
threepio.email_logger = threepio\
        .initialize("atmosphere_email",
                    handlers=[email_fh],
                    log_filename=LOG_FILENAME,
                    app_logging_level=LOGGING_LEVEL,
                    dep_logging_level=DEP_LOGGING_LEVEL,
                    global_logger=False)
threepio.api_logger = threepio\
        .initialize("atmosphere_api",
                    handlers=[api_fh],
                    log_filename=LOG_FILENAME,
                    app_logging_level=LOGGING_LEVEL,
                    dep_logging_level=DEP_LOGGING_LEVEL,
                    global_logger=False)
threepio.auth_logger = threepio\
        .initialize("atmosphere_auth",
                    handlers=[auth_fh],
                    log_filename=LOG_FILENAME,
                    app_logging_level=LOGGING_LEVEL,
                    dep_logging_level=DEP_LOGGING_LEVEL,
                    global_logger=False)
threepio.deploy_logger = threepio\
        .initialize("atmosphere_deploy",
                    handlers=[deploy_fh],
                    log_filename=DEPLOY_LOG_FILENAME,
                    app_logging_level=LOGGING_LEVEL,
                    dep_logging_level=DEP_LOGGING_LEVEL,
                    global_logger=False)
threepio.celery_logger = threepio\
        .initialize("atmosphere_celery",
                    log_filename=LOG_FILENAME,
                    app_logging_level=LOGGING_LEVEL,
                    dep_logging_level=DEP_LOGGING_LEVEL,
                    global_logger=False)


# Directory that the app (One level above this file) exists
# (TEST if this is necessary)
root_dir = os.path.abspath(os.path.join(os.path.dirname(__file__), '../..'))
if 'PYTHONPATH' in os.environ:
    os.environ['PYTHONPATH'] = root_dir + ':' + os.environ['PYTHONPATH']
else:
    os.environ['PYTHONPATH'] = root_dir


# Redirect stdout to stderr.
sys.stdout = sys.stderr

# REST FRAMEWORK
REST_FRAMEWORK = {
    'DEFAULT_RENDERER_CLASSES': (
        # Included Renderers (In order of preference)
        'api.renderers.BrowsableAPIRenderer',
        'rest_framework.renderers.JSONRenderer',
        'rest_framework_jsonp.renderers.JSONPRenderer',
        'rest_framework_yaml.renderers.YAMLRenderer',
        'rest_framework_xml.renderers.XMLRenderer',
        'api.renderers.PNGRenderer',
        'api.renderers.JPEGRenderer',
    ),
    'DEFAULT_AUTHENTICATION_CLASSES': (
        'iplantauth.token.TokenAuthentication', # Generic Tokens
        'iplantauth.token.GlobusOAuthTokenAuthentication',  # Globus
        'rest_framework.authentication.SessionAuthentication',  # Session
    ),
    'DEFAULT_PAGINATION_CLASS': 'api.pagination.StandardResultsSetPagination',
    'DEFAULT_FILTER_BACKENDS': (
        'rest_framework.filters.DjangoFilterBackend',
        'rest_framework.filters.SearchFilter',
        'rest_framework.filters.OrderingFilter'
    )
}
LOGIN_REDIRECT_URL = "/api/v1"


# CASLIB
SERVER_URL = SERVER_URL + REDIRECT_URL
CAS_SERVER = 'https://auth.iplantcollaborative.org'
SERVICE_URL = SERVER_URL + '/CAS_serviceValidater?sendback='\
    + REDIRECT_URL + '/application/'
PROXY_URL = SERVER_URL + '/CAS_proxyUrl'
PROXY_CALLBACK_URL = SERVER_URL + '/CAS_proxyCallback'

# Chromogenic
LOCAL_STORAGE = "/storage"

# pyes secrets
ELASTICSEARCH_HOST = SERVER_URL
ELASTICSEARCH_PORT = 9200

# Django-Celery secrets
BROKER_URL = 'redis://localhost:6379/0'
CELERY_RESULT_BACKEND = 'redis://localhost:6379/0'
# Related to Broker and ResultBackend
REDIS_CONNECT_RETRY = True
# General Celery Settings
CELERY_ENABLE_UTC = True
CELERYD_PREFETCH_MULTIPLIER = 1
CELERY_TIMEZONE = TIME_ZONE
CELERY_SEND_EVENTS = True
CELERY_TASK_RESULT_EXPIRES = 3 * 60 * 60  # Store results for 3 hours
CELERYD_MAX_TASKS_PER_CHILD = 10
CELERYD_LOG_FORMAT = "[%(asctime)s: %(name)s-%(levelname)s"\
    "/%(processName)s [PID:%(process)d]"\
    " @ %(pathname)s on %(lineno)d] %(message)s"
CELERYD_TASK_LOG_FORMAT = "[%(asctime)s: %(name)s-%(levelname)s"\
    "/%(processName)s [PID:%(process)d]"\
    " [%(task_name)s(%(task_id)s)] "\
    "@ %(pathname)s on %(lineno)d] %(message)s"
# To use Manual Routing:
# - 1. Create an Exchange,
# - 2. Create a Queue,
# - 3. Bind Queue to Exchange
CELERY_QUEUES = (
    Queue('default', Exchange('default'), routing_key='default'),
    Queue('email', Exchange('default'), routing_key='email.sending'),
    Queue('ssh_deploy', Exchange('deployment'), routing_key='long.deployment'),
    Queue('fast_deploy', Exchange('deployment'), routing_key='short.deployment'),
    Queue('imaging', Exchange('imaging'), routing_key='imaging'),
    Queue('periodic', Exchange('periodic'), routing_key='periodic'),
)
CELERY_DEFAULT_QUEUE = 'default'
CELERY_DEFAULT_ROUTING_KEY = "default"
CELERY_DEFAULT_EXCHANGE = 'default'
CELERY_DEFAULT_EXCHANGE_TYPE = 'direct'
# NOTE: We are Using atmosphere's celery_router as an interim solution.
CELERY_ROUTES = ('atmosphere.celery_router.CloudRouter', )
# # Django-Celery Development settings
# CELERY_EAGER_PROPAGATES_EXCEPTIONS = True  # Issue #75

import djcelery
djcelery.setup_loader()

# Related to Celerybeat
CELERYBEAT_CHDIR = PROJECT_ROOT

CELERYBEAT_SCHEDULE = {
    "check_image_membership": {
        "task": "check_image_membership",
        "schedule": timedelta(minutes=60),
        "options": {"expires": 10 * 60, "time_limit": 2 * 60}
    },
    "prune_machines": {
        "task": "prune_machines",
        # Every day of the week @ 12am (Midnight)
        "schedule": crontab(hour="0", minute="0", day_of_week="*"),
        "options": {"expires": 10 * 60, "time_limit": 10 * 60}
    },
    "monitor_machines": {
        "task": "monitor_machines",
        # Every day of the week @ 1am
        #"schedule": crontab(hour="1", minute="0", day_of_week="*"),
        "schedule": timedelta(minutes=30),
        "options": {"expires": 10 * 60, "time_limit": 10 * 60}
    },
    "monitor_sizes": {
        "task": "monitor_sizes",
        "schedule": timedelta(minutes=30),
        "options": {"expires": 10 * 60, "time_limit": 10 * 60}
    },
    "monitor_instance_allocations": {
        "task": "monitor_instance_allocations",
        "schedule": timedelta(minutes=15),
<<<<<<< HEAD
        "options": {"expires": 25 * 60, "time_limit": 25 * 60}
=======
        "options": {"expires": 20 * 60, "time_limit": 20 * 60}
>>>>>>> 482b32dc
    },
    "monitor_instances": {
        "task": "monitor_instances",
        "schedule": timedelta(minutes=2),
        "options": {"expires": 2 * 60, "time_limit": 2 * 60}
    },
    "clear_empty_ips": {
        "task": "clear_empty_ips",
        "schedule": timedelta(minutes=120),
        "options": {"expires": 60 * 60}
    },
    "monthly_allocation_reset": {
        "task": "monthly_allocation_reset",
        # Every month, first of the month.
        "schedule": crontab(0, 0, day_of_month=1, month_of_year="*"),
        "options": {"expires": 5 * 60, "time_limit": 5 * 60}
    },
    "remove_empty_networks": {
        "task": "remove_empty_networks",
        # Every two hours.. midnight/2am/4am/...
        "schedule": crontab(hour="*/2", minute="0", day_of_week="*"),
        "options": {"expires": 5 * 60, "time_limit": 5 * 60}
    },
}

#     # Django-Celery Development settings
# CELERY_EAGER_PROPAGATES_EXCEPTIONS = True  # Issue #75

"""
For generating a unique SECRET_KEY -- Used by Django in various ways.
"""
# This Method will generate SECRET_KEY and write it to file..


def generate_secret_key(secret_key_path):
    from django.utils.crypto import get_random_string
    from datetime import datetime
    chars = 'abcdefghijklmnopqrstuvwxyz0123456789!@#$%^&*(-_=+)'
    secret_value = get_random_string(50, chars)
    comment_block = "\"\"\"\nThis file was Auto-Generated on %s\n\"\"\"\n" % datetime.now()
    with open(secret_key_path, "w") as key_file:
        key_file.write(comment_block)
        key_file.write("SECRET_KEY=\"%s\"\n" % secret_value)

# This import will Use an existing SECRET_KEY, or Generate your SECRET_KEY
# if it doesn't exist yet.
try:
    from .secret_key import SECRET_KEY
except ImportError:
    SETTINGS_DIR = os.path.abspath(os.path.dirname(__file__))
    generate_secret_key(os.path.join(SETTINGS_DIR, 'secret_key.py'))
    try:
        from .secret_key import SECRET_KEY
    except ImportError:
        raise Exception(
            "__init__.py could not generate a SECRET_KEY in secret_key.py")

"""
Import local settings specific to the server, and secrets not checked into Git.
"""
from atmosphere.settings.local import *<|MERGE_RESOLUTION|>--- conflicted
+++ resolved
@@ -415,11 +415,7 @@
     "monitor_instance_allocations": {
         "task": "monitor_instance_allocations",
         "schedule": timedelta(minutes=15),
-<<<<<<< HEAD
-        "options": {"expires": 25 * 60, "time_limit": 25 * 60}
-=======
         "options": {"expires": 20 * 60, "time_limit": 20 * 60}
->>>>>>> 482b32dc
     },
     "monitor_instances": {
         "task": "monitor_instances",
