--- conflicted
+++ resolved
@@ -222,17 +222,10 @@
 CORS_ORIGIN_ALLOW_ALL = True
 CORS_ORIGIN_WHITELIST = None
 
-<<<<<<< HEAD
 JENKINS_TASKS = (
 #NOTE: disable flake8 temporarily for version conflict
 #    'django_jenkins.tasks.run_flake8',
 )
-=======
-# JENKINS_TASKS = (
-#     'django_jenkins.tasks.run_flake8',
-# )
-
->>>>>>> 1b704cee
 # The age of session cookies, in seconds.
 # http://docs.djangoproject.com/en/dev/ref/settings/
 # http://docs.djangoproject.com/en/dev/topics/http/sessions/
@@ -479,15 +472,12 @@
         "schedule": timedelta(minutes=120),
         #"schedule": crontab(hour="0", minute="0", day_of_week="*"),
         "options": {"expires": 60*60}
-<<<<<<< HEAD
-=======
     },
     "monthly_allocation_reset": {
         "task": "monthly_allocation_reset",
         #Every month, first of the month.
         "schedule": crontab(0, 0, day_of_month=1, month_of_year="*"),
         "options": {"expires": 5*60, "time_limit": 5*60}
->>>>>>> 1b704cee
     },
     "remove_empty_networks": {
         "task": "remove_empty_networks",
