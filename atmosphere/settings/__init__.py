"""
Settings for atmosphere project.

"""
from __future__ import absolute_import
from datetime import timedelta
from dateutil.relativedelta import relativedelta
from celery.schedules import crontab
from uuid import UUID
import logging
import os
import os.path
import sys

import threepio
import caslib

import atmosphere

#Debug Mode
DEBUG = True
TEMPLATE_DEBUG = DEBUG

SETTINGS_ROOT = os.path.abspath(os.path.dirname(__file__))
PROJECT_ROOT = os.path.abspath(os.path.join(os.path.dirname(__file__),
                                            '../..'))
APPEND_SLASH = False
SERVER_URL = 'https://MYHOSTNAMEHERE'
# IF on the root directory, this should be BLANK, else: /path/to/web (NO
# TRAILING /)
REDIRECT_URL = ''

# Hosts/domain names that are valid for this site; required if DEBUG is False
# See https://docs.djangoproject.com/en/1.5/ref/settings/#allowed-hosts
ALLOWED_HOSTS = [unicode(SERVER_URL.replace('https://', ''))]

#NOTE: first admin will be sender of atmo emails.
ADMINS = (
    ('Atmosphere Admin', 'atmo@iplantcollaborative.org'),
    ('J. Matt Peterson', 'jmatt@iplantcollaborative.org'),
    ('Steven Gregory', 'esteve@iplantcollaborative.org'),
)

MANAGERS = ADMINS

DATABASES = {
    'default': {
        'NAME': 'atmosphere',
        'ENGINE': 'django.db.backends.postgresql_psycopg2',
        'USER': 'atmo_app',
        'PASSWORD': 'atmosphere',
        'HOST': 'localhost',
        'PORT': '5432'
    },
}
INSTALLED_APPS = (
    #contrib apps
    'django.contrib.auth',
    'django.contrib.admin',
    'django.contrib.contenttypes',
    'django.contrib.sessions',
    'django.contrib.staticfiles',

    #3rd party apps
    'rest_framework',
    'rest_framework_swagger',

    'south',
    'djcelery',
    'django_jenkins',
    'pipeline',
    'corsheaders',

    #iPlant apps
    'rtwo',

    #atmosphere apps
    'authentication',
    'service',
    'web',
    'core',
)

DATABASE_ROUTERS = ['atmosphere.routers.Service']

TIME_ZONE = 'America/Phoenix'

LANGUAGE_CODE = 'en-us'

SITE_ID = 1

USE_I18N = True

USE_TZ = True

#Atmosphere Time Allocation settings
FIXED_WINDOW=relativedelta(day=15, months=1)

# Absolute path to the directory that holds media.
# Example: '/home/media/media.lawrence.com/'
MEDIA_ROOT = os.path.join(PROJECT_ROOT, 'resources/')

# URL that handles the media served from MEDIA_ROOT. Make sure to use a
# trailing slash if there is a path component (optional in other cases).
# Examples: 'http://media.lawrence.com', 'http://example.com/media/'
MEDIA_URL = '/resources/'

# URL prefix for admin media -- CSS, JavaScript and images. Make sure to use a
# trailing slash.
# Examples: 'http://foo.com/media/', '/media/'.
STATIC_ROOT = os.path.join(PROJECT_ROOT, 'static/')

STATIC_URL = '/static/'

STATICFILES_DIRS = (
    os.path.join(PROJECT_ROOT, "resources"),
)

# Make this unique, and don't share it with anybody.
# NOTE: This value is not used, check local.py!
SECRET_KEY = None

# This key however should stay the same, and be shared with all Atmosphere
ATMOSPHERE_NAMESPACE_UUID=UUID("40227dff-dedf-469c-a9f8-1953a7372ac1")

#django-pipeline configuration
PIPELINE = False

PIPELINE_ENABLED = False

STATICFILES_STORAGE = 'pipeline.storage.PipelineStorage'

PIPELINE_CSS = {
    'app': {
        'source_filenames': (
            'css/cloudfront.css',
        ),
        'output_filename': 'css/app.css',
        'extra_context': {
            'media': 'screen,projection',
        },
    },
}

PIPELINE_JS = {
    'app': {
        'source_filenames': (
            'js/cloudfront2.js',
            'js/base.js',
            'partials/templates.js',
        ),
        'output_filename': 'js/app.js',
    }
}

# List of callables that know how to import templates from various sources.
STATICFILES_FINDERS = (
    'pipeline.finders.FileSystemFinder',
    'pipeline.finders.AppDirectoriesFinder',
    'pipeline.finders.PipelineFinder',
    'pipeline.finders.CachedFileFinder',
    'django.contrib.staticfiles.finders.FileSystemFinder',
    'django.contrib.staticfiles.finders.AppDirectoriesFinder',
#    'pipeline.finders.AppDirectoriesFinder',
#    'pipeline.finders.CachedFileFinder',
)
TEMPLATE_LOADERS = (
    'django.template.loaders.filesystem.Loader',
    'django.template.loaders.app_directories.Loader'
)

MIDDLEWARE_CLASSES = (
    'corsheaders.middleware.CorsMiddleware',
    # corsheaders.middleware.CorsMiddleware Must be ahead of
    # configuration CommonMiddleware for an edge case.
    'django.middleware.common.CommonMiddleware',
    'django.middleware.csrf.CsrfViewMiddleware',
    'django.middleware.gzip.GZipMiddleware',
    'pipeline.middleware.MinifyHTMLMiddleware',
    'django.contrib.sessions.middleware.SessionMiddleware',
    'django.contrib.auth.middleware.AuthenticationMiddleware',
    'django.contrib.messages.middleware.MessageMiddleware',
    'atmosphere.slash_middleware.RemoveSlashMiddleware',
)

ROOT_URLCONF = 'atmosphere.urls'

# Python dotted path to the WSGI application used by Django's runserver.
WSGI_APPLICATION = 'atmosphere.wsgi.application'

TEMPLATE_DIRS = (
    os.path.join(PROJECT_ROOT, 'templates'),
)

AUTH_USER_MODEL = 'core.AtmosphereUser'
AUTH_USER_MODULE = 'core.AtmosphereUser'
AUTH_PROFILE_MODULE = 'core.UserProfile'

AUTHENTICATION_BACKENDS = (
    #'authentication.authBackends.CASLoginBackend',  # For Web-Access
    'authentication.authBackends.SAMLLoginBackend',  # For Web-Access
    'authentication.authBackends.LDAPLoginBackend',  # For Service-Access
    'authentication.authBackends.OAuthLoginBackend',  # For 3rd-party-web Service-Access
)

# django-cors-headers
CORS_ORIGIN_ALLOW_ALL = True
CORS_ORIGIN_WHITELIST = None

JENKINS_TASKS = (
    'django_jenkins.tasks.with_coverage',
    'django_jenkins.tasks.run_pep8',
    'django_jenkins.tasks.run_pyflakes',
)
# The age of session cookies, in seconds.
# http://docs.djangoproject.com/en/dev/ref/settings/
# http://docs.djangoproject.com/en/dev/topics/http/sessions/
# Now I set sessio cookies life time = 3600 seconds = 1 hour
#SESSION_COOKIE_AGE = 3600
SESSION_EXPIRE_AT_BROWSER_CLOSE = True


## ATMOSPHERE APP CONFIGS
# INSTANCE_SERVICE_URL = SERVER_URL + REDIRECT_URL+'/instanceservice/'
INSTANCE_SERVICE_URL = SERVER_URL + REDIRECT_URL + '/api/notification/'
API_SERVER_URL = SERVER_URL + REDIRECT_URL + '/resources/v1'
AUTH_SERVER_URL = SERVER_URL + REDIRECT_URL + '/auth'
INIT_SCRIPT_PREFIX = '/init_files/'
DEPLOY_SERVER_URL = SERVER_URL.replace("https", "http")

## logging
LOGGING_LEVEL = logging.DEBUG
DEP_LOGGING_LEVEL = logging.INFO  # Logging level for dependencies.
LOG_FILENAME = os.path.abspath(os.path.join(
    os.path.dirname(atmosphere.__file__),
    '..',
    'logs/atmosphere.log'))

threepio.initialize("atmosphere",
                    log_filename=LOG_FILENAME,
                    app_logging_level=LOGGING_LEVEL,
                    dep_logging_level=DEP_LOGGING_LEVEL)
## NOTE: The format for status_logger
# timestamp, user, instance_alias, machine_alias, size_alias, status_update

STATUS_LOG_FILENAME = os.path.abspath(os.path.join(
    os.path.dirname(atmosphere.__file__),
    '..',
    'logs/atmosphere_status.log'))
fh = logging.FileHandler(STATUS_LOG_FILENAME)
# create formatter and add it to the handlers
base_format = '%(message)s'
formatter = logging.Formatter(base_format)
fh.setFormatter(formatter)
threepio.status_logger = threepio\
        .initialize("atmosphere_status",
                    handlers=[fh],
                    app_logging_level=LOGGING_LEVEL,
                    dep_logging_level=DEP_LOGGING_LEVEL,
                    global_logger=False,
                    format=base_format)
threepio.email_logger = threepio\
        .initialize("atmosphere_email",
                    log_filename=LOG_FILENAME,
                    app_logging_level=LOGGING_LEVEL,
                    dep_logging_level=DEP_LOGGING_LEVEL,
                    global_logger=False)
threepio.api_logger = threepio\
        .initialize("atmosphere_api",
                    log_filename=LOG_FILENAME,
                    app_logging_level=LOGGING_LEVEL,
                    dep_logging_level=DEP_LOGGING_LEVEL,
                    global_logger=False)

##Directory that the app (One level above this file) exists
# (TEST if this is necessary)
root_dir = os.path.abspath(os.path.join(os.path.dirname(__file__), '../..'))
if 'PYTHONPATH' in os.environ:
    os.environ['PYTHONPATH'] = root_dir + ':' + os.environ['PYTHONPATH']
else:
    os.environ['PYTHONPATH'] = root_dir


## Redirect stdout to stderr.
sys.stdout = sys.stderr

##REST FRAMEWORK
REST_FRAMEWORK = {
    'DEFAULT_RENDERER_CLASSES': (
        # Included Renderers
        'rest_framework.renderers.JSONRenderer',
        'rest_framework.renderers.JSONPRenderer',
        'rest_framework.renderers.BrowsableAPIRenderer',
        'rest_framework.renderers.YAMLRenderer',
        'rest_framework.renderers.XMLRenderer',
        # Our Renderers
        'api.renderers.PNGRenderer',
        'api.renderers.JPEGRenderer',
    ),
    'DEFAULT_AUTHENTICATION_CLASSES': (
        'authentication.token.OAuthTokenAuthentication',
        'authentication.token.TokenAuthentication',
        'rest_framework.authentication.SessionAuthentication',

    )
}
#REST_FRAMEWORK_SWAGGER
SWAGGER_SETTINGS = {
    "exclude_namespaces": [
        "private_root_urls",
        "private_apis",
    ], # List URL namespaces to ignore
    "api_version": '0.1',  # Specify your API's version
    "api_path": "/",  # Specify the path to your API not a root level
    "enabled_methods": [  # Specify which methods to enable in Swagger UI
        'get',
        'post',
        'patch',
        'delete'
    ],
    "api_key": '', # An API key
    "is_authenticated": False,  # Set to True to enforce user authentication,
    "is_superuser": False,  # Set to True to enforce admin only access
}

##CASLIB
SERVER_URL = SERVER_URL + REDIRECT_URL
CAS_SERVER = 'https://auth.iplantcollaborative.org'
SERVICE_URL = SERVER_URL + '/CAS_serviceValidater?sendback='\
    + REDIRECT_URL + '/application/'
PROXY_URL = SERVER_URL + '/CAS_proxyUrl'
PROXY_CALLBACK_URL = SERVER_URL + '/CAS_proxyCallback'


#pyes secrets
ELASTICSEARCH_HOST = SERVER_URL
ELASTICSEARCH_PORT = 9200

#Django-Celery secrets
BROKER_URL = 'redis://localhost:6379/0'
BROKER_BACKEND = "redis"
REDIS_PORT = 6379
REDIS_HOST = "localhost"
BROKER_USER = ""
BROKER_PASSWORD = ""
REDIS_DB = 0
REDIS_CONNECT_RETRY = True
CELERY_ENABLE_UTC = True
CELERY_TIMEZONE = "America/Phoenix"
CELERY_SEND_EVENTS = True
CELERY_RESULT_BACKEND = 'redis://localhost:6379/0'
CELERY_TASK_RESULT_EXPIRES = 3*60*60 #Store results for 3 hours
#CELERYBEAT_SCHEDULER = "djcelery.schedulers.DatabaseScheduler"
CELERYBEAT_CHDIR=PROJECT_ROOT
CELERYD_MAX_TASKS_PER_CHILD=50
CELERYD_LOG_FORMAT="[%(asctime)s: %(name)s-%(levelname)s/%(processName)s [PID:%(process)d] @ %(pathname)s on %(lineno)d] %(message)s"
CELERYD_TASK_LOG_FORMAT="[%(asctime)s: %(name)s-%(levelname)s/%(processName)s [PID:%(process)d] [%(task_name)s(%(task_id)s)] @ %(pathname)s on %(lineno)d] %(message)s"

# Django-Celery Local Settings
#CELERY_QUEUES = (
#        Queue('imaging'), Exchange('imaging'), routing_key='imaging'),
#    )
CELERY_DEFAULT_QUEUE='default'

#NOTE: Leave this block out until the 'bug' regarding CELERY_ROUTES is fixed
#      See steve gregory for more details..

#     #NOTE: This is a Tuple of dicts!
#     from kombu import Queue
#     CELERY_QUEUES = (
#             Queue('default'),
#             Queue('imaging', routing_key='imaging.#')
#         )
CELERYBEAT_SCHEDULE = {
    "check_image_membership": {
        "task": "check_image_membership",
        "schedule": timedelta(minutes=15),
        "options": {"expires": 10*60, "time_limit":2*60,
                    "queue": "celery_periodic"}
    },
    "monitor_instances": {
        "task": "monitor_instances",
        "schedule" : timedelta(minutes=15),
        "options": {"expires":10*60, "time_limit":10*60,
                    "queue":"celery_periodic"}
    },
    "clear_empty_ips": {
        "task": "clear_empty_ips",
<<<<<<< HEAD
        "schedule": timedelta(minutes=20),
=======
        "schedule": timedelta(minutes=20), # crontab(hour="0", minute="0", day_of_week="*"),
>>>>>>> df29cd6a
        "options":{"expires": 60*60,
                   "queue":"celery_periodic"}
    },
    "remove_empty_networks": {
        "task": "remove_empty_networks",
        "schedule": crontab(hour="*/2", minute="0", day_of_week="*"),
        "options": {"expires":5*60, "time_limit":5*60,
                    "queue": "celery_periodic"}
    },
}
CELERY_ROUTES= ('atmosphere.route_logger.RouteLogger', )
CELERY_ROUTES += ({
    "chromogenic.tasks.migrate_instance_task" : \
        {"queue": "imaging", "routing_key": "imaging.execute"},
    "chromogenic.tasks.machine_imaging_task" : \
        {"queue": "imaging", "routing_key": "imaging.execute"},
    "service.tasks.machine.freeze_instance_task" : \
        {"queue": "imaging", "routing_key": "imaging.prepare"},
    "service.tasks.machine.process_request" : \
        {"queue": "imaging", "routing_key": "imaging.complete"},
        },)
#     # Django-Celery Development settings
# CELERY_ALWAYS_EAGER = True
# CELERY_EAGER_PROPAGATES_EXCEPTIONS = True  # Issue #75

import djcelery
djcelery.setup_loader()


"""
Import local settings specific to the server, and secrets not checked into Git.
"""
from atmosphere.settings.local import *

"""
Mostly good for TEST settings, especially DB conf.
"""
if DEBUG:
    # Its OK if there is no testing.py on the server!
    try:
        from atmosphere.settings.testing import *
    except ImportError:
        pass<|MERGE_RESOLUTION|>--- conflicted
+++ resolved
@@ -13,7 +13,6 @@
 import sys
 
 import threepio
-import caslib
 
 import atmosphere
 
@@ -94,7 +93,7 @@
 USE_TZ = True
 
 #Atmosphere Time Allocation settings
-FIXED_WINDOW=relativedelta(day=15, months=1)
+FIXED_WINDOW = relativedelta(day=15, months=1)
 
 # Absolute path to the directory that holds media.
 # Example: '/home/media/media.lawrence.com/'
@@ -121,7 +120,7 @@
 SECRET_KEY = None
 
 # This key however should stay the same, and be shared with all Atmosphere
-ATMOSPHERE_NAMESPACE_UUID=UUID("40227dff-dedf-469c-a9f8-1953a7372ac1")
+ATMOSPHERE_NAMESPACE_UUID = UUID("40227dff-dedf-469c-a9f8-1953a7372ac1")
 
 #django-pipeline configuration
 PIPELINE = False
@@ -161,8 +160,8 @@
     'pipeline.finders.CachedFileFinder',
     'django.contrib.staticfiles.finders.FileSystemFinder',
     'django.contrib.staticfiles.finders.AppDirectoriesFinder',
-#    'pipeline.finders.AppDirectoriesFinder',
-#    'pipeline.finders.CachedFileFinder',
+    #'pipeline.finders.AppDirectoriesFinder',
+    #'pipeline.finders.CachedFileFinder',
 )
 TEMPLATE_LOADERS = (
     'django.template.loaders.filesystem.Loader',
@@ -197,10 +196,13 @@
 AUTH_PROFILE_MODULE = 'core.UserProfile'
 
 AUTHENTICATION_BACKENDS = (
-    #'authentication.authBackends.CASLoginBackend',  # For Web-Access
-    'authentication.authBackends.SAMLLoginBackend',  # For Web-Access
-    'authentication.authBackends.LDAPLoginBackend',  # For Service-Access
-    'authentication.authBackends.OAuthLoginBackend',  # For 3rd-party-web Service-Access
+    # For Web-Access
+    #'authentication.authBackends.CASLoginBackend',
+    'authentication.authBackends.SAMLLoginBackend',
+    # For Service-Access
+    'authentication.authBackends.LDAPLoginBackend',
+    # For 3rd-party-web Service-Access
+    'authentication.authBackends.OAuthLoginBackend',
 )
 
 # django-cors-headers
@@ -309,7 +311,7 @@
     "exclude_namespaces": [
         "private_root_urls",
         "private_apis",
-    ], # List URL namespaces to ignore
+    ],  # List URL namespaces to ignore
     "api_version": '0.1',  # Specify your API's version
     "api_path": "/",  # Specify the path to your API not a root level
     "enabled_methods": [  # Specify which methods to enable in Swagger UI
@@ -318,7 +320,7 @@
         'patch',
         'delete'
     ],
-    "api_key": '', # An API key
+    "api_key": '',  # An API key
     "is_authenticated": False,  # Set to True to enforce user authentication,
     "is_superuser": False,  # Set to True to enforce admin only access
 }
@@ -349,18 +351,23 @@
 CELERY_TIMEZONE = "America/Phoenix"
 CELERY_SEND_EVENTS = True
 CELERY_RESULT_BACKEND = 'redis://localhost:6379/0'
-CELERY_TASK_RESULT_EXPIRES = 3*60*60 #Store results for 3 hours
+CELERY_TASK_RESULT_EXPIRES = 3*60*60  # Store results for 3 hours
 #CELERYBEAT_SCHEDULER = "djcelery.schedulers.DatabaseScheduler"
-CELERYBEAT_CHDIR=PROJECT_ROOT
-CELERYD_MAX_TASKS_PER_CHILD=50
-CELERYD_LOG_FORMAT="[%(asctime)s: %(name)s-%(levelname)s/%(processName)s [PID:%(process)d] @ %(pathname)s on %(lineno)d] %(message)s"
-CELERYD_TASK_LOG_FORMAT="[%(asctime)s: %(name)s-%(levelname)s/%(processName)s [PID:%(process)d] [%(task_name)s(%(task_id)s)] @ %(pathname)s on %(lineno)d] %(message)s"
+CELERYBEAT_CHDIR = PROJECT_ROOT
+CELERYD_MAX_TASKS_PER_CHILD = 50
+CELERYD_LOG_FORMAT = "[%(asctime)s: %(name)s-%(levelname)s"\
+    "/%(processName)s [PID:%(process)d]"\
+    " @ %(pathname)s on %(lineno)d] %(message)s"
+CELERYD_TASK_LOG_FORMAT = "[%(asctime)s: %(name)s-%(levelname)s"\
+    "/%(processName)s [PID:%(process)d]"\
+    " [%(task_name)s(%(task_id)s)] "\
+    "@ %(pathname)s on %(lineno)d] %(message)s"
 
 # Django-Celery Local Settings
 #CELERY_QUEUES = (
 #        Queue('imaging'), Exchange('imaging'), routing_key='imaging'),
 #    )
-CELERY_DEFAULT_QUEUE='default'
+CELERY_DEFAULT_QUEUE = 'default'
 
 #NOTE: Leave this block out until the 'bug' regarding CELERY_ROUTES is fixed
 #      See steve gregory for more details..
@@ -375,43 +382,40 @@
     "check_image_membership": {
         "task": "check_image_membership",
         "schedule": timedelta(minutes=15),
-        "options": {"expires": 10*60, "time_limit":2*60,
+        "options": {"expires": 10*60, "time_limit": 2*60,
                     "queue": "celery_periodic"}
     },
     "monitor_instances": {
         "task": "monitor_instances",
-        "schedule" : timedelta(minutes=15),
-        "options": {"expires":10*60, "time_limit":10*60,
-                    "queue":"celery_periodic"}
+        "schedule": timedelta(minutes=15),
+        "options": {"expires": 10*60, "time_limit": 10*60,
+                    "queue": "celery_periodic"}
     },
     "clear_empty_ips": {
         "task": "clear_empty_ips",
-<<<<<<< HEAD
         "schedule": timedelta(minutes=20),
-=======
-        "schedule": timedelta(minutes=20), # crontab(hour="0", minute="0", day_of_week="*"),
->>>>>>> df29cd6a
-        "options":{"expires": 60*60,
-                   "queue":"celery_periodic"}
+        #"schedule": crontab(hour="0", minute="0", day_of_week="*"),
+        "options": {"expires": 60*60,
+                "queue": "celery_periodic"}
     },
     "remove_empty_networks": {
         "task": "remove_empty_networks",
         "schedule": crontab(hour="*/2", minute="0", day_of_week="*"),
-        "options": {"expires":5*60, "time_limit":5*60,
+        "options": {"expires": 5*60, "time_limit": 5*60,
                     "queue": "celery_periodic"}
     },
 }
-CELERY_ROUTES= ('atmosphere.route_logger.RouteLogger', )
+CELERY_ROUTES = ('atmosphere.route_logger.RouteLogger', )
 CELERY_ROUTES += ({
-    "chromogenic.tasks.migrate_instance_task" : \
-        {"queue": "imaging", "routing_key": "imaging.execute"},
-    "chromogenic.tasks.machine_imaging_task" : \
-        {"queue": "imaging", "routing_key": "imaging.execute"},
-    "service.tasks.machine.freeze_instance_task" : \
-        {"queue": "imaging", "routing_key": "imaging.prepare"},
-    "service.tasks.machine.process_request" : \
-        {"queue": "imaging", "routing_key": "imaging.complete"},
-        },)
+    "chromogenic.tasks.migrate_instance_task":
+    {"queue": "imaging", "routing_key": "imaging.execute"},
+    "chromogenic.tasks.machine_imaging_task":
+    {"queue": "imaging", "routing_key": "imaging.execute"},
+    "service.tasks.machine.freeze_instance_task":
+    {"queue": "imaging", "routing_key": "imaging.prepare"},
+    "service.tasks.machine.process_request":
+    {"queue": "imaging", "routing_key": "imaging.complete"},
+},)
 #     # Django-Celery Development settings
 # CELERY_ALWAYS_EAGER = True
 # CELERY_EAGER_PROPAGATES_EXCEPTIONS = True  # Issue #75
