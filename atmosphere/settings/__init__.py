--- conflicted
+++ resolved
@@ -431,7 +431,6 @@
     )
 CELERY_DEFAULT_QUEUE = 'default'
 CELERY_DEFAULT_ROUTING_KEY = "default"
-CELERY_ROUTES = ('atmosphere.celery_router.CloudRouter', )
 # # Django-Celery Development settings
 # CELERY_ALWAYS_EAGER = True
 # CELERY_EAGER_PROPAGATES_EXCEPTIONS = True  # Issue #75
@@ -486,15 +485,11 @@
     )
 
 CELERY_DEFAULT_QUEUE = 'default'
-<<<<<<< HEAD
 CELERY_ROUTES = ('atmosphere.celery_router.CloudRouter', )
-=======
 CELERY_DEFAULT_EXCHANGE = 'default'
 CELERY_DEFAULT_EXCHANGE_TYPE = 'direct'
 CELERY_DEFAULT_ROUTING_KEY = 'default'
 
-CELERY_ROUTES = ('atmosphere.route_logger.RouteLogger', )
->>>>>>> 4915fb28
 CELERY_ROUTES += ({
     "chromogenic.tasks.migrate_instance_task":
     {"queue": "imaging", "routing_key": "imaging.execute"},
