from django.core.urlresolvers import reverse
from django.test import TestCase
from django.utils import unittest

import json

from rest_framework import status
from rest_framework.test import APIClient
from urlparse import urljoin

from atmosphere import settings
from api.tests import verify_expected_output
from service.accounts.openstack import AccountDriver as OSAccounts

<<<<<<< HEAD
# These tests do not apply when not using LDAP based auth.
=======
# TODO: Rewrite this to ensure that token api is available *WITHOUT* the need to test LDAP explicitly.

>>>>>>> 7ea295bd
# class TokenAPIClient(APIClient):
#     token = None
# 
#     def ldap_new_token(self, api_client, **credentials):
#         """
#         Authenticate **credentials, create a token and return the tokens uuid
#         """
#         reverse_url = reverse('token-auth')
#         data = {
#             "username": credentials.get('username'),
#             "password": credentials.get('password'),
#         }
#         full_url = urljoin(settings.SERVER_URL, reverse_url)
#         response = api_client.post(full_url, data, format='multipart')
<<<<<<< HEAD
#         json_data = json.loads(response.content)
=======
#         content = response.content
#         if content:
#             json_data = json.loads(response.content)
#         else:
#             json_data = None
>>>>>>> 7ea295bd
#         return json_data
# 
#     def login(self, **credentials):
#         logged_in = super(TokenAPIClient, self).login(**credentials)
#         if not logged_in:
#             return False
#         self.token = self.ldap_new_token(self, **credentials)
#         if not self.token:
#             return False
#         self.credentials(HTTP_AUTHORIZATION='Token %s' % self.token['token'])
#         return True
# 
# 
# class AuthTests(TestCase):
#     api_client = None
# 
#     expected_output = {
#         "username": "",
#         "token": "",
#         "expires": "",
#     }
# 
#     def setUp(self):
#         # Initialize API
#         pass
# 
#     def tearDown(self):
#         pass
# 
#     # TODO: Remove comments if testing of 'Groupy' OAuth is required.
#     #    """
#     #    Explicitly call auth and test that tokens can be created.
#     #    """
# 
#     def test_api_token(self):
#         """
#         Explicitly call auth and test that tokens can be created.
#         """
#         self.api_client = TokenAPIClient()
#         self.api_client.login(
#             username=settings.TEST_RUNNER_USER,
#             password=settings.TEST_RUNNER_PASS)
#         verify_expected_output(
#             self,
#             self.api_client.token,
#             self.expected_output)
#         self.api_client.logout()<|MERGE_RESOLUTION|>--- conflicted
+++ resolved
@@ -12,12 +12,9 @@
 from api.tests import verify_expected_output
 from service.accounts.openstack import AccountDriver as OSAccounts
 
-<<<<<<< HEAD
 # These tests do not apply when not using LDAP based auth.
-=======
 # TODO: Rewrite this to ensure that token api is available *WITHOUT* the need to test LDAP explicitly.
 
->>>>>>> 7ea295bd
 # class TokenAPIClient(APIClient):
 #     token = None
 # 
@@ -32,15 +29,11 @@
 #         }
 #         full_url = urljoin(settings.SERVER_URL, reverse_url)
 #         response = api_client.post(full_url, data, format='multipart')
-<<<<<<< HEAD
-#         json_data = json.loads(response.content)
-=======
 #         content = response.content
 #         if content:
 #             json_data = json.loads(response.content)
 #         else:
 #             json_data = None
->>>>>>> 7ea295bd
 #         return json_data
 # 
 #     def login(self, **credentials):
