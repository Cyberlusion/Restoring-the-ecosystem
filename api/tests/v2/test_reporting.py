<<<<<<< HEAD
=======
import json
from unittest import skip, skipUnless

from django.core.urlresolvers import reverse
>>>>>>> 4ba2c95b
from rest_framework.test import APITestCase, APIRequestFactory, force_authenticate

from api.tests.factories import UserFactory, AnonymousUserFactory
from api.v2.views import ReportingViewSet
from core.models import AtmosphereUser


def contains_user(username):
    """
    Test if the username exists
    """
    try:
        AtmosphereUser.objects.get_by_natural_key(username=username)
        return True
    except AtmosphereUser.DoesNotExist:
        return False


class ReportingTests(APITestCase):
    def setUp(self):
        self.anonymous_user = AnonymousUserFactory()
        self.user = UserFactory.create()
        self.view = ReportingViewSet.as_view({'get': 'list'})

<<<<<<< HEAD
    #def test_long_history_pull_excel_file(self):
    #    """Will only work with a correct database."""
    #    factory = APIRequestFactory()
    #    url = '/api/v2/reporting?format=xlsx&start_date=2015-01-01&end_date=2017-01-28&provider_id=4&provider_id=5&provider_id=6'
    #    request = factory.get(url)
    #    sanity_user = AtmosphereUser.objects.get_by_natural_key('sgregory')
    #    force_authenticate(request, user=sanity_user)
    #    response = self.view(request)
    #    self.assertEquals(response.status_code, 200)
    #    self.assertEquals(response.accepted_media_type, 'application/vnd.ms-excel')
    #    with open('/opt/dev/atmosphere/reporting.xlsx','wb') as reporting_file:
    #        for chunk in response.rendered_content:
    #            reporting_file.write(chunk)
    #        reporting_file.flush()
    #    return

    # @skipIf(contains_user('test-julianp'), 'The database does not contain the user test-julianp')
    # def test_a_sanity_check(self):
    #     """Will only work with a correct database."""
    #     factory = APIRequestFactory()
    #     url = '/api/v2/reporting?start_date=2016-01-01&end_date=2016-10-25&provider_id=1&provider_id=2&provider_id=3&' \
    #           'provider_id=4&provider_id=5&provider_id=6'
    #     request = factory.get(url)
    #     sanity_user = AtmosphereUser.objects.get_by_natural_key('test-julianp')
    #     force_authenticate(request, user=sanity_user)
    #     response = self.view(request)
    #     self.assertEquals(response.status_code, 200)
    #     self.assertEquals(len(response.data), 1)
    #     received_data = json.loads(json.dumps(response.data, indent=2))
    #     expected_data_json = '''[
    #   {
    #     "id": 29792,
    #     "instance_id": "57259394-a1d2-4318-a0c0-5764f42db4be",
    #     "username": "test-julianp",
    #     "staff_user": "False",
    #     "provider": "iPlant Workshop Cloud - Tucson",
    #     "image_name": "Ubuntu 14.04.2 XFCE Base",
    #     "version_name": "1.0",
    #     "is_featured_image": true,
    #     "hit_aborted": false,
    #     "hit_active_or_aborted": 1,
    #     "hit_active_or_aborted_or_error": 1,
    #     "hit_active": true,
    #     "hit_deploy_error": false,
    #     "hit_error": false,
    #     "size": {
    #       "id": 105,
    #       "uuid": "60fccf16-d0ba-488d-b8a5-46a9752dc2ca",
    #       "url": "http://testserver/api/v2/sizes/60fccf16-d0ba-488d-b8a5-46a9752dc2ca",
    #       "alias": "1",
    #       "name": "tiny1",
    #       "cpu": 1,
    #       "disk": 0,
    #       "mem": 4096,
    #       "active": true,
    #       "start_date": "2014-06-06T20:50:08.387646Z",
    #       "end_date": null
    #     },
    #     "start_date": "09/20/16 17:36:57",
    #     "end_date": null
    #   }
    # ]'''
    #     expected_data = json.loads(expected_data_json)
    #     dict_eq_(self, received_data, expected_data)
=======
    #@skipUnless(contains_user('test-julianp'), 'The database does not contain the user test-julianp')
    @skip('skip for now')
    def test_a_sanity_check(self):
        """Will only work with a correct database.
        TODO: Create providers and fixtures necessary to get working.
        """
        factory = APIRequestFactory()
        url = '/api/v2/reporting?start_date=2016-01-01&end_date=2016-10-25&provider_id=1&provider_id=2&provider_id=3&' \
              'provider_id=4&provider_id=5&provider_id=6'
        request = factory.get(url)
        sanity_user = AtmosphereUser.objects.get_by_natural_key('test-julianp')
        force_authenticate(request, user=sanity_user)
        response = self.view(request)
        self.assertEquals(response.status_code, 200)
        self.assertEquals(len(response.data), 1)
        received_data = json.loads(json.dumps(response.data, indent=2))
        expected_data_json = '''[
      {
        "id": 29792,
        "instance_id": "57259394-a1d2-4318-a0c0-5764f42db4be",
        "username": "test-julianp",
        "staff_user": "False",
        "provider": "iPlant Workshop Cloud - Tucson",
        "image_name": "Ubuntu 14.04.2 XFCE Base",
        "version_name": "1.0",
        "is_featured_image": true,
        "hit_aborted": false,
        "hit_active_or_aborted": 1,
        "hit_active_or_aborted_or_error": 1,
        "hit_active": true,
        "hit_deploy_error": false,
        "hit_error": false,
        "size": {
          "id": 105,
          "uuid": "60fccf16-d0ba-488d-b8a5-46a9752dc2ca",
          "url": "http://testserver/api/v2/sizes/60fccf16-d0ba-488d-b8a5-46a9752dc2ca",
          "alias": "1",
          "name": "tiny1",
          "cpu": 1,
          "disk": 0,
          "mem": 4096,
          "active": true,
          "start_date": "2014-06-06T20:50:08.387646Z",
          "end_date": null
        },
        "start_date": "09/20/16 17:36:57",
        "end_date": null
      }
    ]'''
        expected_data = json.loads(expected_data_json)
        dict_eq_(self, received_data, expected_data)
>>>>>>> 4ba2c95b

    # def test_is_not_public(self):
    #     factory = APIRequestFactory()
    #     url = reverse('api:v2:reporting-list')
    #     request = factory.get(url)
    #     force_authenticate(request, user=self.anonymous_user)
    #     response = self.view(request)
    #     self.assertEquals(response.status_code, 403)

    # def test_no_query_params(self):
    #     factory = APIRequestFactory()
    #     url = reverse('api:v2:reporting-list')
    #     request = factory.get(url)
    #     force_authenticate(request, user=self.user)
    #     response = self.view(request)
    #     self.assertEquals(response.status_code, 400)
    #     self.assertEqual(response.data['errors'][0]['message'],
    #                      "The reporting API should be accessed via the query parameters:"
    #                      " ['start_date', 'end_date', 'provider_id']")

    # def test_invalid_query_params(self):
    #     factory = APIRequestFactory()
    #     invalid_urls = [
    #         'api/v2/reporting?start_date=3077-10-29&end_date=1901-10-29&provider_id=some_provider',
    #         'api/v2/reporting?start_date=blah&end_date=1901-10-29&provider_id=1',
    #         'api/v2/reporting?start_date=3077-10-29&end_date=blah&provider_id=1'
    #     ]
    #     for url in invalid_urls:
    #         request = factory.get(url)
    #         force_authenticate(request, user=self.user)
    #         response = self.view(request)
    #         self.assertEquals(response.status_code, 400)
    #         self.assertEqual(response.data['errors'][0]['message'], 'Invalid filter parameters')

    # @skip('skip for now')
    # def test_access_invalid_provider(self):
    #     raise NotImplementedError

    # @skip('skip for now')
    # def test_access_not_allowed_provider(self):
    #     raise NotImplementedError<|MERGE_RESOLUTION|>--- conflicted
+++ resolved
@@ -1,10 +1,7 @@
-<<<<<<< HEAD
-=======
 import json
 from unittest import skip, skipUnless
 
 from django.core.urlresolvers import reverse
->>>>>>> 4ba2c95b
 from rest_framework.test import APITestCase, APIRequestFactory, force_authenticate
 
 from api.tests.factories import UserFactory, AnonymousUserFactory
@@ -29,7 +26,6 @@
         self.user = UserFactory.create()
         self.view = ReportingViewSet.as_view({'get': 'list'})
 
-<<<<<<< HEAD
     #def test_long_history_pull_excel_file(self):
     #    """Will only work with a correct database."""
     #    factory = APIRequestFactory()
@@ -46,55 +42,6 @@
     #        reporting_file.flush()
     #    return
 
-    # @skipIf(contains_user('test-julianp'), 'The database does not contain the user test-julianp')
-    # def test_a_sanity_check(self):
-    #     """Will only work with a correct database."""
-    #     factory = APIRequestFactory()
-    #     url = '/api/v2/reporting?start_date=2016-01-01&end_date=2016-10-25&provider_id=1&provider_id=2&provider_id=3&' \
-    #           'provider_id=4&provider_id=5&provider_id=6'
-    #     request = factory.get(url)
-    #     sanity_user = AtmosphereUser.objects.get_by_natural_key('test-julianp')
-    #     force_authenticate(request, user=sanity_user)
-    #     response = self.view(request)
-    #     self.assertEquals(response.status_code, 200)
-    #     self.assertEquals(len(response.data), 1)
-    #     received_data = json.loads(json.dumps(response.data, indent=2))
-    #     expected_data_json = '''[
-    #   {
-    #     "id": 29792,
-    #     "instance_id": "57259394-a1d2-4318-a0c0-5764f42db4be",
-    #     "username": "test-julianp",
-    #     "staff_user": "False",
-    #     "provider": "iPlant Workshop Cloud - Tucson",
-    #     "image_name": "Ubuntu 14.04.2 XFCE Base",
-    #     "version_name": "1.0",
-    #     "is_featured_image": true,
-    #     "hit_aborted": false,
-    #     "hit_active_or_aborted": 1,
-    #     "hit_active_or_aborted_or_error": 1,
-    #     "hit_active": true,
-    #     "hit_deploy_error": false,
-    #     "hit_error": false,
-    #     "size": {
-    #       "id": 105,
-    #       "uuid": "60fccf16-d0ba-488d-b8a5-46a9752dc2ca",
-    #       "url": "http://testserver/api/v2/sizes/60fccf16-d0ba-488d-b8a5-46a9752dc2ca",
-    #       "alias": "1",
-    #       "name": "tiny1",
-    #       "cpu": 1,
-    #       "disk": 0,
-    #       "mem": 4096,
-    #       "active": true,
-    #       "start_date": "2014-06-06T20:50:08.387646Z",
-    #       "end_date": null
-    #     },
-    #     "start_date": "09/20/16 17:36:57",
-    #     "end_date": null
-    #   }
-    # ]'''
-    #     expected_data = json.loads(expected_data_json)
-    #     dict_eq_(self, received_data, expected_data)
-=======
     #@skipUnless(contains_user('test-julianp'), 'The database does not contain the user test-julianp')
     @skip('skip for now')
     def test_a_sanity_check(self):
@@ -146,45 +93,44 @@
     ]'''
         expected_data = json.loads(expected_data_json)
         dict_eq_(self, received_data, expected_data)
->>>>>>> 4ba2c95b
 
-    # def test_is_not_public(self):
-    #     factory = APIRequestFactory()
-    #     url = reverse('api:v2:reporting-list')
-    #     request = factory.get(url)
-    #     force_authenticate(request, user=self.anonymous_user)
-    #     response = self.view(request)
-    #     self.assertEquals(response.status_code, 403)
+    def test_is_not_public(self):
+        factory = APIRequestFactory()
+        url = reverse('api:v2:reporting-list')
+        request = factory.get(url)
+        force_authenticate(request, user=self.anonymous_user)
+        response = self.view(request)
+        self.assertEquals(response.status_code, 403)
 
-    # def test_no_query_params(self):
-    #     factory = APIRequestFactory()
-    #     url = reverse('api:v2:reporting-list')
-    #     request = factory.get(url)
-    #     force_authenticate(request, user=self.user)
-    #     response = self.view(request)
-    #     self.assertEquals(response.status_code, 400)
-    #     self.assertEqual(response.data['errors'][0]['message'],
-    #                      "The reporting API should be accessed via the query parameters:"
-    #                      " ['start_date', 'end_date', 'provider_id']")
+    def test_no_query_params(self):
+        factory = APIRequestFactory()
+        url = reverse('api:v2:reporting-list')
+        request = factory.get(url)
+        force_authenticate(request, user=self.user)
+        response = self.view(request)
+        self.assertEquals(response.status_code, 400)
+        self.assertEqual(response.data['errors'][0]['message'],
+                         "The reporting API should be accessed via the query parameters:"
+                         " ['start_date', 'end_date', 'provider_id']")
 
-    # def test_invalid_query_params(self):
-    #     factory = APIRequestFactory()
-    #     invalid_urls = [
-    #         'api/v2/reporting?start_date=3077-10-29&end_date=1901-10-29&provider_id=some_provider',
-    #         'api/v2/reporting?start_date=blah&end_date=1901-10-29&provider_id=1',
-    #         'api/v2/reporting?start_date=3077-10-29&end_date=blah&provider_id=1'
-    #     ]
-    #     for url in invalid_urls:
-    #         request = factory.get(url)
-    #         force_authenticate(request, user=self.user)
-    #         response = self.view(request)
-    #         self.assertEquals(response.status_code, 400)
-    #         self.assertEqual(response.data['errors'][0]['message'], 'Invalid filter parameters')
+    def test_invalid_query_params(self):
+        factory = APIRequestFactory()
+        invalid_urls = [
+            'api/v2/reporting?start_date=3077-10-29&end_date=1901-10-29&provider_id=some_provider',
+            'api/v2/reporting?start_date=blah&end_date=1901-10-29&provider_id=1',
+            'api/v2/reporting?start_date=3077-10-29&end_date=blah&provider_id=1'
+        ]
+        for url in invalid_urls:
+            request = factory.get(url)
+            force_authenticate(request, user=self.user)
+            response = self.view(request)
+            self.assertEquals(response.status_code, 400)
+            self.assertEqual(response.data['errors'][0]['message'], 'Invalid filter parameters')
 
-    # @skip('skip for now')
-    # def test_access_invalid_provider(self):
-    #     raise NotImplementedError
+    @skip('skip for now')
+    def test_access_invalid_provider(self):
+        raise NotImplementedError
 
-    # @skip('skip for now')
-    # def test_access_not_allowed_provider(self):
-    #     raise NotImplementedError+    @skip('skip for now')
+    def test_access_not_allowed_provider(self):
+        raise NotImplementedError