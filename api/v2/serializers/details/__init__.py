# flake8: noqa
from .allocation import AllocationSerializer
from .boot_script import BootScriptSerializer
from .credential import CredentialSerializer
from .group import GroupSerializer
from .image_version import ImageVersionSerializer
from .image_version_boot_script import ImageVersionBootScriptSerializer
from .image_version_membership import ImageVersionMembershipSerializer
from .image_version_license import ImageVersionLicenseSerializer
from .identity import IdentitySerializer
from .identity_membership import IdentityMembershipSerializer
from .image import ImageSerializer
from .image_tag import ImageTagSerializer
from .image_bookmark import ImageBookmarkSerializer
from .instance_tag import InstanceTagSerializer
from .instance_history import InstanceStatusHistorySerializer
from .instance import InstanceSerializer
from .license import LicenseSerializer
from .maintenance_record import MaintenanceRecordSerializer
from .machine_request import (MachineRequestSerializer, UserMachineRequestSerializer)
from .project import ProjectSerializer
from .project_instance import ProjectInstanceSerializer
from .project_volume import ProjectVolumeSerializer
from .provider import (ProviderSerializer, ProviderTypeSerializer,
                       PlatformTypeSerializer)
from .provider_machine import ProviderMachineSerializer
from .quota import QuotaSerializer
from .resource_request import (
    ResourceRequestSerializer, UserResourceRequestSerializer)
from .size import SizeSerializer
from .status_type import StatusTypeSerializer
from .tag import TagSerializer
from .token import TokenSerializer
from .user import UserSerializer
<<<<<<< HEAD
from .volume import VolumeSerializer, UpdateVolumeSerializer


__all__ = (
    "AllocationSerializer",
    "BootScriptSerializer",
    "IdentitySerializer",
    "IdentityMembershipSerializer",
    "ImageBookmarkSerializer",
    "ImageSerializer",
    "ImageTagSerializer",
    "ImageVersionSerializer",
    "ImageVersionBootScriptSerializer",
    "ImageVersionLicenseSerializer",
    "ImageVersionMembershipSerializer",
    "InstanceSerializer",
    "InstanceTagSerializer",
    "LicenseSerializer",
    "MachineRequestSerializer",
    "MembershipSerializer",
    "PlatformTypeSerializer",
    "ProjectInstanceSerializer",
    "ProjectSerializer",
    "ProjectVolumeSerializer",
    "ProviderMachineSerializer",
    "ProviderSerializer",
    "ProviderTypeSerializer",
    "QuotaSerializer",
    "ResourceRequestSerializer",
    "SizeSerializer",
    "StatusTypeSerializer",
    "TagSerializer",
    "UpdateVolumeSerializer",
    "UserResourceRequestSerializer",
    "UserSerializer",
    "VolumeSerializer"
)
=======
from .volume import VolumeSerializer, UpdateVolumeSerializer
>>>>>>> bed825fb
<|MERGE_RESOLUTION|>--- conflicted
+++ resolved
@@ -32,44 +32,4 @@
 from .tag import TagSerializer
 from .token import TokenSerializer
 from .user import UserSerializer
-<<<<<<< HEAD
-from .volume import VolumeSerializer, UpdateVolumeSerializer
-
-
-__all__ = (
-    "AllocationSerializer",
-    "BootScriptSerializer",
-    "IdentitySerializer",
-    "IdentityMembershipSerializer",
-    "ImageBookmarkSerializer",
-    "ImageSerializer",
-    "ImageTagSerializer",
-    "ImageVersionSerializer",
-    "ImageVersionBootScriptSerializer",
-    "ImageVersionLicenseSerializer",
-    "ImageVersionMembershipSerializer",
-    "InstanceSerializer",
-    "InstanceTagSerializer",
-    "LicenseSerializer",
-    "MachineRequestSerializer",
-    "MembershipSerializer",
-    "PlatformTypeSerializer",
-    "ProjectInstanceSerializer",
-    "ProjectSerializer",
-    "ProjectVolumeSerializer",
-    "ProviderMachineSerializer",
-    "ProviderSerializer",
-    "ProviderTypeSerializer",
-    "QuotaSerializer",
-    "ResourceRequestSerializer",
-    "SizeSerializer",
-    "StatusTypeSerializer",
-    "TagSerializer",
-    "UpdateVolumeSerializer",
-    "UserResourceRequestSerializer",
-    "UserSerializer",
-    "VolumeSerializer"
-)
-=======
-from .volume import VolumeSerializer, UpdateVolumeSerializer
->>>>>>> bed825fb
+from .volume import VolumeSerializer, UpdateVolumeSerializer