from rest_framework import exceptions, serializers

from core.models import (
    ApplicationVersion, ProviderMachine, Group,
    BootScript, PatternMatch, Provider, License, Instance,
    MachineRequest, Identity,
    AtmosphereUser as User,
    IdentityMembership
)

from api.v2.serializers.summaries import (
    ImageVersionSummarySerializer,
    BootScriptSummarySerializer,
    IdentitySummarySerializer,
    GroupSummarySerializer,
    InstanceSummarySerializer,
    LicenseSummarySerializer,
<<<<<<< HEAD
=======
    UserSummarySerializer,
    PatternMatchSummarySerializer,
>>>>>>> 765b7b8c
    ProviderSummarySerializer,
    ProviderMachineSummarySerializer,
    QuotaSummarySerializer,
    UserSummarySerializer
)
from api.v2.serializers.fields import (
    ProviderMachineRelatedField, ModelRelatedField, IdentityRelatedField, StatusTypeRelatedField
)
from api.v2.serializers.fields.base import UUIDHyperlinkedIdentityField
from api.validators import NoSpecialCharacters

class UserRelatedField(serializers.PrimaryKeyRelatedField):

    def get_queryset(self):
        return User.objects.all()

    def to_representation(self, value):
        user = User.objects.get(pk=value.pk)
        serializer = UserSummarySerializer(user, context=self.context)
        return serializer.data

class InstanceRelatedField(serializers.RelatedField):

    def get_queryset(self):
        return Instance.objects.all()

    def to_representation(self, value):
        instance = Instance.objects.get(pk=value.pk)
        serializer = InstanceSummarySerializer(instance, context=self.context)
        return serializer.data


class ProviderRelatedField(serializers.RelatedField):

    def get_queryset(self):
        return Provider.objects.all()

    def to_representation(self, value):
        provider = Provider.objects.get(id=value.id)
        serializer = ProviderSummarySerializer(provider, context=self.context)
        return serializer.data


class MachineRequestSerializer(serializers.HyperlinkedModelSerializer):

    uuid = serializers.CharField(read_only=True)
    identity = IdentityRelatedField(source='membership.identity')
    # This is a *STAFF EXCLUSIVE* serializer. These are the values that make it that way:
    admin_message = serializers.CharField(read_only=True)
    parent_machine = ModelRelatedField(
       required=False,
       lookup_field="uuid",
       queryset=ProviderMachine.objects.all(),
       serializer_class=ProviderMachineSummarySerializer,
       style={'base_template': 'input.html'})

    instance = ModelRelatedField(
        queryset=Instance.objects.all(),
        serializer_class=InstanceSummarySerializer,
        style={'base_template': 'input.html'})
    status = StatusTypeRelatedField(allow_null=True, required=False)
    old_status = serializers.CharField(required = False)

    new_application_visibility = serializers.CharField()
    new_application_version = ImageVersionSummarySerializer(read_only=True)
    new_application_name = serializers.CharField(validators=[NoSpecialCharacters('!"#$%&\'*+,/;<=>?@[\\]^_`{|}~')])
    new_application_description = serializers.CharField()
    access_list = serializers.CharField(allow_blank=True)
    system_files = serializers.CharField(allow_blank=True, required=False)
    installed_software = serializers.CharField()
    exclude_files = serializers.CharField(allow_blank=True)
    new_version_name = serializers.CharField()
    new_version_change_log = serializers.CharField(required=False, allow_blank=True)
    new_version_tags = serializers.CharField(required=False, allow_blank=True)
    new_version_memory_min = serializers.CharField()
    new_version_cpu_min = serializers.CharField()
    new_version_allow_imaging = serializers.BooleanField()
    new_version_forked = serializers.BooleanField()
    new_version_licenses = ModelRelatedField(
        many=True,
        queryset=License.objects.all(),
        serializer_class=LicenseSummarySerializer,
        style={'base_template': 'input.html'},
        required=False)
    new_version_scripts = ModelRelatedField(
        many=True,
        queryset=BootScript.objects.all(),
        serializer_class=BootScriptSummarySerializer,
        style={'base_template': 'input.html'},
        required=False)
    new_application_access_list = ModelRelatedField(
        many=True,
        queryset=PatternMatch.objects.all(),
        serializer_class=PatternMatchSummarySerializer,
        style={'base_template':'input.html'},
        required=False)
    new_version_membership = ModelRelatedField(
        many=True,
        queryset=Group.objects.all(),
        serializer_class=GroupSummarySerializer,
        style={'base_template':'input.html'},
        required=False)
    new_machine_provider = ModelRelatedField(
        queryset=Provider.objects.all(),
        serializer_class=ProviderSummarySerializer,
        style={'base_template':'input.html'})
    new_machine_owner = ModelRelatedField(
        queryset=User.objects.all(),
        serializer_class = UserSummarySerializer,
        style={'base_template':'input.html'})
    start_date = serializers.DateTimeField(read_only=True)
    end_date = serializers.DateTimeField(read_only=True)
    new_machine = ModelRelatedField(
        required = False,
        queryset = ProviderMachine.objects.all(),
        serializer_class = ProviderMachineSummarySerializer,
        style = {'base_template':'input.html'})
    url = UUIDHyperlinkedIdentityField(
        view_name='api:v2:machinerequest-detail',
    )

    class Meta:
        model = MachineRequest
        fields = (
            'id',
            'uuid',
            'url',
            'instance',
            'identity',
            'status',
            'old_status',
            'parent_machine',
            'admin_message',
            'new_application_name',
            'new_application_description',
            'new_application_visibility',
            'new_application_access_list',
            'system_files',
            'installed_software',
            'exclude_files',
            'new_version_name',
            'new_version_change_log',
            'new_version_tags',
            'new_version_memory_min',
            'new_version_cpu_min',
            'new_version_allow_imaging',
            'new_version_forked',
            'new_version_licenses',
            'new_version_scripts',
            'new_version_membership',
            'new_machine_provider',
            'new_machine_owner',
            'start_date',
            'end_date',
            'new_machine',
            'new_application_version'
        )


class UserMachineRequestSerializer(serializers.HyperlinkedModelSerializer):

    uuid = serializers.CharField(read_only=True)
    admin_message = serializers.CharField(read_only=True)
    instance = ModelRelatedField(
        queryset=Instance.objects.all(),
        serializer_class=InstanceSummarySerializer,
        style={'base_template': 'input.html'})
    start_date = serializers.DateTimeField(read_only=True)
    end_date = serializers.DateTimeField(read_only=True)
    status = StatusTypeRelatedField(allow_null=True, required=False)
    old_status = serializers.CharField(source='clean_old_status', required=False)

    new_application_visibility = serializers.CharField()
    new_application_version = ImageVersionSummarySerializer(read_only=True)
    new_application_name = serializers.CharField(validators=[NoSpecialCharacters('!"#$%&\'*+,/;<=>?@[\\]^`{|}~')])
    new_application_description = serializers.CharField()
    new_application_access_list = ModelRelatedField(
        many=True,
        queryset=PatternMatch.objects.all(),
        serializer_class=PatternMatchSummarySerializer,
        style={'base_template':'input.html'},
        required=False)
    access_list = serializers.CharField(allow_blank=True)
    system_files = serializers.CharField(allow_blank=True, required=False)
    installed_software = serializers.CharField()
    exclude_files = serializers.CharField(allow_blank=True)
    new_version_name = serializers.CharField()
    new_version_change_log = serializers.CharField(required=False, allow_blank=True)
    new_version_tags = serializers.CharField(required=False, allow_blank=True)
    new_version_memory_min = serializers.CharField()
    new_version_cpu_min = serializers.CharField()
    new_version_allow_imaging = serializers.BooleanField()
    new_version_forked = serializers.BooleanField()
    new_version_licenses = ModelRelatedField(
        many=True,
        queryset=License.objects.all(),
        serializer_class=LicenseSummarySerializer,
        style={'base_template': 'input.html'},
        required=False)
    new_version_scripts = ModelRelatedField(
        many=True,
        queryset=BootScript.objects.all(),
        serializer_class=BootScriptSummarySerializer,
        style={'base_template': 'input.html'},
        required=False)
    new_version_membership = ModelRelatedField(
        many=True,
        queryset=Group.objects.all(),
        serializer_class=GroupSummarySerializer,
        style={'base_template':'input.html'},
        required=False)
    new_machine_provider = ModelRelatedField(
        queryset=Provider.objects.all(),
        serializer_class=ProviderSummarySerializer,
        style={'base_template':'input.html'},
        required=False)
    new_machine = ModelRelatedField(
        required = False,
        queryset = ProviderMachine.objects.all(),
        serializer_class = ProviderMachineSummarySerializer,
        style = {'base_template':'input.html'})
    # Absent: new_machine_owner -- determined by User submission
    url = UUIDHyperlinkedIdentityField(
        view_name='api:v2:machinerequest-detail',
    )
    #FIXME: tags are missing here.
    # version change log is missing
    #
    class Meta:
        model = MachineRequest
        fields = (
            'id',
            'uuid',
            'url',
            'start_date',
            'end_date',
            'admin_message',
            'instance',
            'status',
            'old_status',
            'new_application_visibility',
            'new_application_name',
            'new_application_access_list',
            'new_application_description',
            'access_list',
            'system_files',
            'installed_software',
            'exclude_files',
            'new_version_name',
            'new_version_change_log',
            'new_version_tags',
            'new_version_memory_min',
            'new_version_cpu_min',
            'new_version_allow_imaging',
            'new_version_forked',
            'new_version_licenses',
            'new_version_scripts',
            'new_version_membership',
            'new_machine_provider',
            'new_application_version',
            'new_machine',
        )<|MERGE_RESOLUTION|>--- conflicted
+++ resolved
@@ -15,11 +15,7 @@
     GroupSummarySerializer,
     InstanceSummarySerializer,
     LicenseSummarySerializer,
-<<<<<<< HEAD
-=======
-    UserSummarySerializer,
     PatternMatchSummarySerializer,
->>>>>>> 765b7b8c
     ProviderSummarySerializer,
     ProviderMachineSummarySerializer,
     QuotaSummarySerializer,
