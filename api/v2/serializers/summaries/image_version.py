--- conflicted
+++ resolved
@@ -2,17 +2,10 @@
 from rest_framework import serializers
 
 class ImageVersionSummarySerializer(serializers.HyperlinkedModelSerializer):
-<<<<<<< HEAD
     id = serializers.CharField(read_only=True) # Required when its a uuid -- otherwise LONGINT
     membership = serializers.SlugRelatedField(slug_field='name', read_only=True, many=True) #NEW-Bad form?
 
     class Meta:
         model = ImageVersion
         view_name = 'api:v2:imageversion-detail'
-        fields = ('id', 'url', 'name', 'change_log', 'allow_imaging', 'membership', 'start_date', 'end_date')
-=======
-    class Meta:
-        model = ImageVersion
-        view_name = 'api:v2:imageversion-detail'
-        fields = ('id', 'url', 'name',)
->>>>>>> e16a49ec
+        fields = ('id', 'url', 'name',)