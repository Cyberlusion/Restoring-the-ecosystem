from core.models import ProviderMachine
from rest_framework import serializers
from .provider import ProviderSummarySerializer


class ProviderMachineSummarySerializer(serializers.HyperlinkedModelSerializer):
    uuid = serializers.ReadOnlyField(source='instance_source.identifier')
    provider = ProviderSummarySerializer(source='instance_source.provider')
    start_date = serializers.DateTimeField(source='instance_source.start_date')
    end_date = serializers.DateTimeField(source='instance_source.end_date')
    #licenses = LicenseSerializer(many=True) #NEW
    #members = MachineMembershipSerializer(many=True) #NEW

    class Meta:
        model = ProviderMachine
<<<<<<< HEAD
        view_name = 'api_v2:providermachine-detail'
        fields = ('id', 'uuid', 'url', 'provider',
                'start_date', 'end_date')
        #TODO: add 'application_version'
=======
        view_name = 'api:v2:providermachine-detail'
        fields = ('id', 'uuid', 'url', 'provider', 'start_date', 'end_date')
>>>>>>> c7f3e722
<|MERGE_RESOLUTION|>--- conflicted
+++ resolved
@@ -13,12 +13,7 @@
 
     class Meta:
         model = ProviderMachine
-<<<<<<< HEAD
         view_name = 'api_v2:providermachine-detail'
         fields = ('id', 'uuid', 'url', 'provider',
                 'start_date', 'end_date')
-        #TODO: add 'application_version'
-=======
-        view_name = 'api:v2:providermachine-detail'
-        fields = ('id', 'uuid', 'url', 'provider', 'start_date', 'end_date')
->>>>>>> c7f3e722
+        #TODO: add 'application_version'