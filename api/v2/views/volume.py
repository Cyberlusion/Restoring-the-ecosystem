--- conflicted
+++ resolved
@@ -1,14 +1,10 @@
 import django_filters
 
 from core.models import Volume
-<<<<<<< HEAD
 from api.v2.serializers.details import VolumeSerializer
 from core.query import only_current_source_args
 # NOTE: Re-Add code when django_filters is >1.8 Compatible
 #import django_filters
-=======
-from core.query import only_current_source
->>>>>>> 7cd88c15
 
 from api.v2.serializers.details import VolumeSerializer
 from api.v2.views.base import AuthViewSet
@@ -36,9 +32,4 @@
         Filter projects by current user
         """
         user = self.request.user
-<<<<<<< HEAD
-        return Volume.objects.filter(*only_current_source_args(), instance_source__created_by=user)
-=======
-        return Volume.objects.filter(only_current_source(),
-                                     instance_source__created_by=user)
->>>>>>> 7cd88c15
+        return Volume.objects.filter(*only_current_source_args(), instance_source__created_by=user)