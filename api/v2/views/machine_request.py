from api import exceptions
from api.v2.serializers.details import MachineRequestSerializer,\
    UserMachineRequestSerializer
from api.v2.views.base import BaseRequestViewSet

from django.db.models import Q

from core import exceptions as core_exceptions
from core.email import send_denied_resource_email
from core.models import MachineRequest, IdentityMembership, AtmosphereUser,\
    Provider, ProviderMachine
from core.models.status_type import StatusType
from core.email import requestImaging

from service.tasks.machine import start_machine_imaging
from threepio import logger


class MachineRequestViewSet(BaseRequestViewSet):    
    queryset = MachineRequest.objects.none()
    model = MachineRequest
    serializer_class = UserMachineRequestSerializer
    admin_serializer_class = MachineRequestSerializer
    filter_fields = ('status__id', 'status__name', 'new_machine_owner__username')

    def perform_create(self, serializer):

        q = MachineRequest.objects.filter((Q(created_by__id=self.request.user.id) &\
            Q(instance_id=serializer.validated_data['instance'].id) &\
            ~Q(status__name="failed") &\
            ~Q(status__name="rejected") &\
            ~Q(status__name="failed") &\
            ~Q(status__name="closed")))

        if len(q) > 0:
            raise core_exceptions.RequestLimitExceeded("Only one open request per instance is allowed.")

        # NOTE: An identity could possible have multiple memberships
        # It may be better to directly take membership rather than an identity
        identity_id = serializer.initial_data.get("identity")
        new_provider= serializer.validated_data['new_machine_provider']
        new_owner=self.request.user
        parent_machine = serializer.validated_data['instance'].provider_machine
        status, _ = StatusType.objects.get_or_create(name="pending")
        new_machine_provider = Provider.objects.filter(id=new_provider_id)
        new_machine_owner = AtmosphereUser.objects.filter(id=new_owner_id)
        parent_machine = ProviderMachine.objects.filter(id=parent_machine_id)

        if new_machine_provider.count(): 
            new_machine_provider = new_machine_provider[0]
        else:
            raise exceptions.ParseError(detail="Could not retrieve new machine provider.")

        if new_machine_owner.count():
            new_machine_owner = new_machine_owner[0]
        else:
            raise exceptions.ParseError(detail="Could not retrieve new machine owner.")
        
        if parent_machine.count():
            parent_machine = parent_machine[0]
        else:
            raise exceptions.ParseError(detail="Could not retrieve parent machine.")

        try:
            membership = IdentityMembership.objects.get(identity=identity_id)
            instance = serializer.save(
                membership=membership,
                status=status,
                created_by=self.request.user,
<<<<<<< HEAD
                new_machine_provider = new_machine_provider,
                new_machine_owner = new_machine_owner,
                parent_machine = parent_machine
=======
                new_machine_provider= new_provider,
                new_machine_owner= new_owner,
                parent_machine=parent_machine
>>>>>>> 917c349b
            )
            self.submit_action(instance)
        except (core_exceptions.ProviderLimitExceeded,
                core_exceptions.RequestLimitExceeded):
            message = "Only one active request is allowed per provider."
            raise exceptions.MethodNotAllowed('create', detail=message)
        except core_exceptions.InvalidMembership:
            message = (
                "The user '%s' is not a valid member."
                % self.request.user.username
            )
            raise exceptions.ParseError(detail=message)
        except IdentityMembership.DoesNotExist:
            message = (
                "The identity '%s' does not have a membership"
                % identity_id
            )
            raise exceptions.ParseError(detail=message)
        except Exception as e:
            message = {
                "An error was encoutered when submitting the request: %s" % e.message
            }
            logger.exception(e)
            raise exceptions.ParseError(detail=message)

    def submit_action(self, instance):
        """
        Submits a resource request email
        """
        provider = instance.active_provider()
        pre_approved = provider.auto_imaging
        requestImaging(self.request, instance.id, auto_approve=pre_approved)
        
        if pre_approved:
            status, _ = StatusType.objects.get_or_create(name="approved")
            instance.status = status
            instance.save()
            start_machine_imaging(instance)

    def approve_action(self, instance):
        """
        Updates the resource for the request
        """
        start_machine_imaging(instance)

    def deny_action(self, instance):
        """
        Notify the user that the request was denied
        """<|MERGE_RESOLUTION|>--- conflicted
+++ resolved
@@ -67,15 +67,9 @@
                 membership=membership,
                 status=status,
                 created_by=self.request.user,
-<<<<<<< HEAD
-                new_machine_provider = new_machine_provider,
-                new_machine_owner = new_machine_owner,
-                parent_machine = parent_machine
-=======
-                new_machine_provider= new_provider,
-                new_machine_owner= new_owner,
+                new_machine_provider=new_provider,
+                new_machine_owner=new_owner,
                 parent_machine=parent_machine
->>>>>>> 917c349b
             )
             self.submit_action(instance)
         except (core_exceptions.ProviderLimitExceeded,
