--- conflicted
+++ resolved
@@ -23,16 +23,6 @@
         user = self.request.user
         now = timezone.now()
         return ProjectVolume.objects.filter(
-<<<<<<< HEAD
-            Q(volume__instance_source__end_date__gt=now) |
-            Q(volume__instance_source__end_date__isnull=True),
-            Q(volume__instance_source__provider__end_date__gt=now) |
-            Q(volume__instance_source__provider__end_date__isnull=True),
-            volume__instance_source__created_by=user,
-            volume__instance_source__provider__active=True,
-            volume__instance_source__start_date__lt=now,
-            volume__instance_source__provider__start_date__lt=now)
-=======
             Q(volume__instance_source__end_date__gt=now)
             | Q(volume__instance_source__end_date__isnull=True),
             Q(volume__instance_source__provider__end_date__gt=now)
@@ -40,5 +30,4 @@
             volume__instance_source__provider__active=True,
             volume__instance_source__start_date__lt=now,
             volume__instance_source__provider__start_date__lt=now,
-            volume__instance_source__created_by=user)
->>>>>>> 0488c419
+            volume__instance_source__created_by=user)