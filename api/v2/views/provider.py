--- conflicted
+++ resolved
@@ -29,13 +29,8 @@
         """
         user = self.request.user
         group = Group.objects.get(name=user.username)
-<<<<<<< HEAD
-        identities = group.identities.filter(provider__active=True)
-        return Provider.objects.filter(identity__in=identities)
-=======
         provider_ids = group.identities.filter(only_current_provider(), provider__active=True).values_list('provider', flat=True)
         return Provider.objects.filter(id__in=provider_ids)
->>>>>>> 7e52a9ba
 
     @detail_route()
     def sizes(self, *args, **kwargs):
