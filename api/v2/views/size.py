from django.contrib.auth.models import AnonymousUser

from core.models import Group, Size, Provider
from core.query import only_current, only_current_provider

from api.v2.serializers.details import SizeSerializer
from api.v2.views.base import AuthReadOnlyViewSet


class SizeViewSet(AuthReadOnlyViewSet):

    """
    API endpoint that allows instance actions to be viewed or edited.
    """

    queryset = Size.objects.all()
    serializer_class = SizeSerializer
    filter_fields = ('provider__id',)

    def get_queryset(self):
        """
        Filter projects by current user
        """
        request_user = self.request.user
        # Switch based on user's ClassType
        if isinstance(request_user, AnonymousUser):
            provider_ids = Provider.objects.filter(only_current(), active=True).values_list('id',flat=True)
        else:
<<<<<<< HEAD
            group = Group.objects.get(name=request_user.username)
            providers = group.current_providers.all()
=======
            try:
                group = Group.objects.get(name=request_user.username)
            except Group.DoesNotExist:
                return Size.objects.none()
            provider_ids = group.identities.filter(
                only_current_provider(),
                provider__active=True).values_list('provider', flat=True)
>>>>>>> 48319d5f

        # Switch based on query
        if 'archived' in self.request.QUERY_PARAMS:
            return Size.objects.filter(
                provider__in=providers)
        else:
            return Size.objects.filter(
                only_current(), provider__in=providers)<|MERGE_RESOLUTION|>--- conflicted
+++ resolved
@@ -26,10 +26,6 @@
         if isinstance(request_user, AnonymousUser):
             provider_ids = Provider.objects.filter(only_current(), active=True).values_list('id',flat=True)
         else:
-<<<<<<< HEAD
-            group = Group.objects.get(name=request_user.username)
-            providers = group.current_providers.all()
-=======
             try:
                 group = Group.objects.get(name=request_user.username)
             except Group.DoesNotExist:
@@ -37,12 +33,11 @@
             provider_ids = group.identities.filter(
                 only_current_provider(),
                 provider__active=True).values_list('provider', flat=True)
->>>>>>> 48319d5f
 
         # Switch based on query
         if 'archived' in self.request.QUERY_PARAMS:
             return Size.objects.filter(
-                provider__in=providers)
+                provider__id__in=provider_ids)
         else:
             return Size.objects.filter(
-                only_current(), provider__in=providers)+                only_current(), provider__id__in=provider_ids)