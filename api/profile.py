"""
Atmosphere service instance rest api.

"""
## Frameworks
from rest_framework.views import APIView
from rest_framework.response import Response
from rest_framework.reverse import reverse

from threepio import logger
## Atmosphere Libraries


from api.permissions import InMaintenance, ApiAuthRequired
from api.serializers import ProfileSerializer, AtmoUserSerializer
from core.models.profile import UserProfile

class Profile(APIView):
    """Profile can be thought of as the 'entry-point' to the Atmosphere APIs.
    Once authentiated, a user can find their default provider and identity.
    The IDs for provider and Identity can be used to navigate the rest of
    the API.
    """

    permission_classes = (ApiAuthRequired,)

    def get(self, request, provider_id=None, identity_id=None):
        """Authentication Required, retrieve the users profile."""
        #logger.info(request.user)
        user = request.user
        #logger.debug(user.get_profile())
<<<<<<< HEAD
        profile = user.get_profile()
=======
        try:
            profile = UserProfile.objects.get(user=user)
        except UserProfile.DoesNotExist:
            profile = None
>>>>>>> 06a726c7
        serialized_data = ProfileSerializer(profile).data
        identity = user.select_identity()
        identity_id = identity.id
        provider_id = identity.provider.id
        response = Response(serialized_data)
        return response

    def patch(self, request, provider_id=None, identity_id=None):
        """
        Authentication Required, Update the users profile.
        Returns: 203 - Success, no body.
        400 - Bad key/value on update, errors in body.
        """
        user = request.user
        profile = user.get_profile()
        mutable_data = request.DATA.copy()
        if "selected_identity" in mutable_data:
            user_data = {"selected_identity":
                         mutable_data.pop("selected_identity")}
            serializer = AtmoUserSerializer(user,
                                            data=user_data,
                                            partial=True)
            if serializer.is_valid():
                serializer.save()
        serializer = ProfileSerializer(profile,
                                       data=mutable_data,
                                       partial=True)
        if serializer.is_valid():
            serializer.save()
            response = Response(serializer.data)
            return response
        else:
            return Response(serializer.errors)

    def put(self, request, provider_id=None, identity_id=None):
        """
        Authentication Required, Update the users profile.
        Returns: 203 - Success, no body.
        400 - Bad key/value on update, errors in body.
        """
        user = request.user
        profile = user.get_profile()
        serializer = ProfileSerializer(profile, data=request.DATA)
        if serializer.is_valid():
            serializer.save()
            response = Response(serializer.data)
            return response
        else:
            return Response(serializer.errors)<|MERGE_RESOLUTION|>--- conflicted
+++ resolved
@@ -29,14 +29,7 @@
         #logger.info(request.user)
         user = request.user
         #logger.debug(user.get_profile())
-<<<<<<< HEAD
         profile = user.get_profile()
-=======
-        try:
-            profile = UserProfile.objects.get(user=user)
-        except UserProfile.DoesNotExist:
-            profile = None
->>>>>>> 06a726c7
         serialized_data = ProfileSerializer(profile).data
         identity = user.select_identity()
         identity_id = identity.id
