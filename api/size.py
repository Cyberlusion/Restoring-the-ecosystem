"""
Atmosphere api size.
"""

# atmosphere libraries
from django.utils import timezone

from rest_framework.views import APIView
from rest_framework.response import Response

from api import prepare_driver
from api.serializers import ProviderSizeSerializer

from authentication.decorators import api_auth_token_required

from core.models.size import convert_esh_size


class SizeList(APIView):
    """
    List all available sizes
    """
    @api_auth_token_required
    def get(self, request, provider_id, identity_id):
        """
        Using provider and identity, getlist of machines
        TODO: Cache this request
        """
        user = request.user
        esh_driver = prepare_driver(request, identity_id)
        esh_size_list = esh_driver.list_sizes()
<<<<<<< HEAD
        all_size_list = [convert_esh_size(size, provider_id)
=======
        all_size_list = [convert_esh_size(size, provider_id, user)
>>>>>>> c3b96f63
                          for size in esh_size_list]
        active_size_list = [s for s in all_size_list if s.active()]
        serialized_data = ProviderSizeSerializer(active_size_list, many=True).data
        response = Response(serialized_data)
        return response


class Size(APIView):
    """
    View a single size
    """
    @api_auth_token_required
    def get(self, request, provider_id, identity_id, size_id):
        """
        Lookup the size information (Lookup using the given provider/identity)
        Update on server DB (If applicable)
        """
        user = request.user
        esh_driver = prepare_driver(request, identity_id)
        eshSize = esh_driver.get_size(size_id)
        coreSize = convert_esh_size(eshSize, provider_id)
        serialized_data = ProviderSizeSerializer(coreSize).data
        response = Response(serialized_data)
        return response<|MERGE_RESOLUTION|>--- conflicted
+++ resolved
@@ -29,12 +29,8 @@
         user = request.user
         esh_driver = prepare_driver(request, identity_id)
         esh_size_list = esh_driver.list_sizes()
-<<<<<<< HEAD
         all_size_list = [convert_esh_size(size, provider_id)
-=======
-        all_size_list = [convert_esh_size(size, provider_id, user)
->>>>>>> c3b96f63
-                          for size in esh_size_list]
+                         for size in esh_size_list]
         active_size_list = [s for s in all_size_list if s.active()]
         serialized_data = ProviderSizeSerializer(active_size_list, many=True).data
         response = Response(serialized_data)
