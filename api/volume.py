"""
Atmosphere service volume
"""
from django.utils.timezone import datetime

from rest_framework.views import APIView
from rest_framework.response import Response
from rest_framework import status

from rtwo.exceptions import ConnectionFailure
from libcloud.common.types import InvalidCredsError, MalformedResponseError

from threepio import logger

from core.models.identity import Identity
from core.models.instance import convert_esh_instance
from core.models.provider import AccountProvider
from core.models.volume import convert_esh_volume
from core.models.volume import Volume as CoreVolume

<<<<<<< HEAD
from service.cache import get_cached_volumes
from service.driver import prepare_driver
=======
from service.volume import create_volume
from service.instance import boot_volume
>>>>>>> 02ae49f6
from service.exceptions import OverQuotaError
from service.volume import create_volume, boot_volume

from api import failure_response, invalid_creds, connection_failure,\
                malformed_response
from api.permissions import ApiAuthRequired
from api.serializers import VolumeSerializer, InstanceSerializer


class VolumeSnapshot(APIView):
    """
    Initialize and view volume snapshots
    """
    permission_classes = (ApiAuthRequired,)

    def get(self, request, provider_uuid, identity_uuid):
        """
        """
        esh_driver = prepare_driver(request, provider_uuid, identity_uuid)
        if not esh_driver:
            return invalid_creds(provider_uuid, identity_uuid)
        try:
            esh_snapshots = esh_driver._connection.ex_list_snapshots()
        except MalformedResponseError:
            return malformed_response(provider_uuid, identity_uuid)
        except InvalidCredsError:
            return invalid_creds(provider_uuid, identity_uuid)
        snapshot_data = []
        for ss in esh_snapshots:
            snapshot_data.append({
                'id': ss.id,
                'name': ss.extra['name'],
                'size': ss.size,
                'description': ss.extra['description'],
                'created': ss.extra['created'],
                'status': ss.extra['status'],
                'volume_id': ss.extra['volume_id'], })

        response = Response(snapshot_data)
        return response

    def post(self, request, provider_uuid, identity_uuid):
        """
        Updates DB values for volume
        """
        user = request.user
        data = request.DATA

        missing_keys = valid_snapshot_post_data(data)
        if missing_keys:
            return keys_not_found(missing_keys)
        #Required
        size = data.get('size')
        volume_id = data.get('volume_id')
        display_name = data.get('display_name')
        #Optional
        description = data.get('description')
        metadata = data.get('metadata')
        snapshot_id = data.get('snapshot_id')

        #STEP 0 - Existence tests
        esh_driver = prepare_driver(request, provider_uuid, identity_uuid)
        if not esh_driver:
            return invalid_creds(provider_uuid, identity_uuid)
        esh_volume = esh_driver.get_volume(volume_id)
        #TODO: Put quota tests at the TOP so we dont over-create resources!
        #STEP 1 - Reuse/Create snapshot
        if snapshot_id:
            snapshot = esh_driver._connection.get_snapshot(snapshot_id)
            if not snapshot:
                return failure_response(
                    status.HTTP_400_BAD_REQUEST,
                    "Snapshot %s not found. Process aborted."
                    % snapshot_id)
        else:
            #Normal flow, create a snapshot from the volume
            if not esh_volume:
                return volume_not_found(volume_id)
            if esh_volume.extra['status'].lower() != 'available':
                return failure_response(
                    status.HTTP_400_BAD_REQUEST,
                    "Volume status must be 'available'. "
                    "Did you detach the volume?")

            snapshot = esh_driver._connection.ex_create_snapshot(
                esh_volume, display_name, description)
            if not snapshot:
                return failure_response(
                    status.HTTP_400_BAD_REQUEST,
                    "Snapshot not created. Process aborted.")
        #STEP 2 - Create volume from snapshot
        try:
            success, esh_volume = create_volume(esh_driver, identity_uuid,
                                                display_name, size,
                                                description, metadata,
                                                snapshot=snapshot)
            if not success:
                return failure_response(
                    status.HTTP_500_INTERNAL_SERVER_ERROR,
                    'Volume creation failed. Contact support')
            # Volume creation succeeded
            core_volume = convert_esh_volume(esh_volume, provider_uuid,
                                             identity_uuid, user)
            serialized_data = VolumeSerializer(
                core_volume,
                context={'request': request}).data
            return Response(serialized_data, status=status.HTTP_201_CREATED)
        except OverQuotaError, oqe:
            return over_quota(oqe)
        except ConnectionFailure:
            return connection_failure(provider_uuid, identity_uuid)
        except InvalidCredsError:
            return invalid_creds(provider_uuid, identity_uuid)

<<<<<<< HEAD
=======
from api import prepare_driver, failure_response, invalid_creds
from api.permissions import InMaintenance, ApiAuthRequired
from api.serializers import VolumeSerializer, InstanceSerializer


class VolumeSnapshot(APIView):
    """
    Initialize and view volume snapshots
    """
    permission_classes = (ApiAuthRequired,)
    
    def get(self, request, provider_id, identity_id):
        """
        """
        user = request.user
        esh_driver = prepare_driver(request, provider_id, identity_id)
        if not esh_driver:
            return invalid_creds(provider_id, identity_id)
        esh_snapshots = esh_driver._connection.ex_list_snapshots()
        snapshot_data = []
        for ss in esh_snapshots:
            snapshot_data.append({
                'id': ss.id,
                'name': ss.extra['name'],
                'size': ss.size,
                'description': ss.extra['description'],
                'created': ss.extra['created'],
                'status': ss.extra['status'],
                'volume_id': ss.extra['volume_id'],})

        response = Response(snapshot_data)
        return response

    def post(self, request, provider_id, identity_id):
        """
        Updates DB values for volume
        """
        user = request.user
        data = request.DATA

        missing_keys = valid_snapshot_post_data(data)
        if missing_keys:
            return keys_not_found(missing_keys)
        #Required
        size = data.get('size')
        volume_id = data.get('volume_id')
        display_name = data.get('display_name')
        #Optional
        description = data.get('description')
        metadata = data.get('metadata')
        snapshot_id = data.get('snapshot_id')

        #STEP 0 - Existence tests
        esh_driver = prepare_driver(request, provider_id, identity_id)
        if not esh_driver:
            return invalid_creds(provider_id, identity_id)
        esh_volume = esh_driver.get_volume(volume_id)
        #TODO: Put quota tests at the TOP so we dont over-create resources!
        #STEP 1 - Reuse/Create snapshot
        if snapshot_id:
            snapshot = esh_driver._connection.get_snapshot(snapshot_id)
            if not snapshot:
                return failure_response(
                    status.HTTP_400_BAD_REQUEST,
                    "Snapshot %s not found. Process aborted."
                    % snapshot_id)
        else:
            #Normal flow, create a snapshot from the volume
            if not esh_volume:
                return volume_not_found(volume_id)
            if esh_volume.extra['status'].lower() != 'available':
               return failure_response(
                       status.HTTP_400_BAD_REQUEST,
                       "Volume status must be 'available'. "
                       "Did you detach the volume?")

            snapshot = esh_driver._connection.ex_create_snapshot(
                    esh_volume, display_name, description)
            if not snapshot:
                return failure_response(
                    status.HTTP_400_BAD_REQUEST,
                    "Snapshot not created. Process aborted.")
        #STEP 2 - Create volume from snapshot
        try:
            success, esh_volume = create_volume(esh_driver, identity_id,
                                                display_name, size,
                                                description, metadata,
                                                snapshot=snapshot)
            if not success:
                return failure_response(
                    status.HTTP_500_INTERNAL_SERVER_ERROR,
                    'Volume creation failed. Contact support')
            # Volume creation succeeded
            core_volume = convert_esh_volume(esh_volume, provider_id,
                                             identity_id, user)
            serialized_data = VolumeSerializer(core_volume,
                                               context={'request':request}).data
            return Response(serialized_data, status=status.HTTP_201_CREATED)
        except OverQuotaError, oqe:
            return over_quota(oqe)
        except InvalidCredsError:
            return invalid_creds(provider_id, identity_id)
>>>>>>> 02ae49f6

class VolumeSnapshotDetail(APIView):
    """Details of specific volume on Identity."""
    permission_classes = (ApiAuthRequired,)
<<<<<<< HEAD

    def get(self, request, provider_uuid, identity_uuid, snapshot_id):
        """
        """
        esh_driver = prepare_driver(request, provider_uuid, identity_uuid)
        if not esh_driver:
            return invalid_creds(provider_uuid, identity_uuid)
=======
    
    def get(self, request, provider_id, identity_id, snapshot_id):
        """
        """
        user = request.user
        esh_driver = prepare_driver(request, provider_id, identity_id)
        if not esh_driver:
            return invalid_creds(provider_id, identity_id)
>>>>>>> 02ae49f6
        snapshot = esh_driver._connection.get_snapshot(snapshot_id)
        if not snapshot:
            return snapshot_not_found(snapshot_id)
        response = Response(snapshot)
        return response

<<<<<<< HEAD
    def delete(self, request, provider_uuid, identity_uuid, snapshot_id):
        """
        Destroys the volume and updates the DB
        """
        #Ensure volume exists
        esh_driver = prepare_driver(request, provider_uuid, identity_uuid)
        if not esh_driver:
            return invalid_creds(provider_uuid, identity_uuid)
=======
    def delete(self, request, provider_id, identity_id, snapshot_id):
        """
        Destroys the volume and updates the DB
        """
        user = request.user
        #Ensure volume exists
        esh_driver = prepare_driver(request, provider_id, identity_id)
        if not esh_driver:
            return invalid_creds(provider_id, identity_id)
>>>>>>> 02ae49f6
        snapshot = esh_driver._connection.get_snapshot(snapshot_id)
        if not snapshot:
            return snapshot_not_found(snapshot_id)
        delete_success = esh_driver._connection.ex_delete_snapshot(snapshot)
        #NOTE: Always false until icehouse...
        #if not delete_success:
        #    return failure_response(
        #        status.HTTP_400_BAD_REQUEST,
        #        "Failed to delete snapshot %s. Please try again later."
        #        % snapshot_id)
        return Response(status=status.HTTP_204_NO_CONTENT)


class VolumeList(APIView):
    """List all volumes on Identity"""

    permission_classes = (ApiAuthRequired,)

    def get(self, request, provider_uuid, identity_uuid):
        """
        Retrieves list of volumes and updates the DB
        """
        user = request.user
        esh_driver = prepare_driver(request, provider_uuid, identity_uuid)
        if not esh_driver:
            return invalid_creds(provider_uuid, identity_uuid)
        volume_list_method = esh_driver.list_volumes

        if AccountProvider.objects.filter(identity__uuid=identity_uuid):
            # Instance list method changes when using the OPENSTACK provider
            volume_list_method = esh_driver.list_all_volumes
        try:
            esh_volume_list = volume_list_method()
        except MalformedResponseError:
            return malformed_response(provider_id, identity_id)
        except InvalidCredsError:
            return invalid_creds(provider_id, identity_id)

        core_volume_list = [convert_esh_volume(volume, provider_uuid,
                                               identity_uuid, user)
                            for volume in esh_volume_list]
        serializer = VolumeSerializer(core_volume_list,
<<<<<<< HEAD
                                      context={'request': request}, many=True)
=======
                                      context={'request':request}, many=True)
>>>>>>> 02ae49f6
        response = Response(serializer.data)
        return response

    def post(self, request, provider_uuid, identity_uuid):
        """
        Creates a new volume and adds it to the DB
        """
        user = request.user
        driver = prepare_driver(request, provider_uuid, identity_uuid)
        if not driver:
            return invalid_creds(provider_uuid, identity_uuid)
        data = request.DATA
        missing_keys = valid_volume_post_data(data)
        if missing_keys:
            return keys_not_found(missing_keys)
        #Pass arguments
        name = data.get('name')
        size = data.get('size')
        #Optional fields
        description = data.get('description')
        image_id = data.get('image')
        if image_id:
            image = driver.get_machine(image_id)
            image_size = image._connection.get_size(image._image)
            if int(size) > image_size + 4:
                return failure_response(
                    status.HTTP_400_BAD_REQUEST,
                    "Volumes created from images cannot exceed "
                    "more than 4GB greater than the size of "
                    "the image: %s GB" % image_size)
        else:
            image = None
        snapshot_id = data.get('snapshot')
        if snapshot_id:
            snapshot = driver._connection.ex_get_snapshot(image_id)
        else:
            snapshot = None
        try:
            success, esh_volume = create_volume(driver, identity_uuid,
                                                name, size, description,
                                                snapshot=snapshot, image=image)
        except OverQuotaError, oqe:
            return over_quota(oqe)
        except ConnectionFailure:
            return connection_failure(provider_uuid, identity_uuid)
        except MalformedResponseError:
            return malformed_response(provider_uuid, identity_uuid)
        except InvalidCredsError:
            return invalid_creds(provider_uuid, identity_uuid)
        if not success:
            return failure_response(
                status.HTTP_500_INTERNAL_SERVER_ERROR,
                'Volume creation failed. Contact support')
        # Volume creation succeeded
        core_volume = convert_esh_volume(esh_volume, provider_uuid,
                                         identity_uuid, user)
        serialized_data = VolumeSerializer(core_volume,
<<<<<<< HEAD
                                           context={'request': request}).data
=======
                                           context={'request':request}).data
>>>>>>> 02ae49f6
        return Response(serialized_data, status=status.HTTP_201_CREATED)


class Volume(APIView):
    """Details of specific volume on Identity."""
    permission_classes = (ApiAuthRequired,)

    def get(self, request, provider_uuid, identity_uuid, volume_id):
        """
        """
        user = request.user
        esh_driver = prepare_driver(request, provider_uuid, identity_uuid)
        if not esh_driver:
            return invalid_creds(provider_uuid, identity_uuid)
        esh_volume = esh_driver.get_volume(volume_id)
        if not esh_volume:
            try:
                core_volume = CoreVolume.objects.get(
                    alias=volume_id,
                    provider__uuid=provider_uuid)
                core_volume.end_date = datetime.now()
                core_volume.save()
            except CoreVolume.DoesNotExist:
                pass
            return volume_not_found(volume_id)
        core_volume = convert_esh_volume(esh_volume, provider_uuid,
                                         identity_uuid, user)
        serialized_data = VolumeSerializer(core_volume,
<<<<<<< HEAD
                                           context={'request': request}).data
=======
                                           context={'request':request}).data
>>>>>>> 02ae49f6
        response = Response(serialized_data)
        return response

    def patch(self, request, provider_uuid, identity_uuid, volume_id):
        """
        Updates DB values for volume
        """
        user = request.user
        data = request.DATA
        #Ensure volume exists
        esh_driver = prepare_driver(request, provider_uuid, identity_uuid)
        if not esh_driver:
            return invalid_creds(provider_uuid, identity_uuid)
        esh_volume = esh_driver.get_volume(volume_id)
        if not esh_volume:
            return volume_not_found(volume_id)
<<<<<<< HEAD
        core_volume = convert_esh_volume(esh_volume, provider_uuid,
                                         identity_uuid, user)
        serializer = VolumeSerializer(core_volume, data=data,
                                      context={'request': request},
                                      partial=True)
=======
        core_volume = convert_esh_volume(esh_volume, provider_id,
                                         identity_id, user)
        serializer = VolumeSerializer(core_volume, data=data, 
                                      context={'request':request},
                
                partial=True)
>>>>>>> 02ae49f6
        if serializer.is_valid():
            serializer.save()
            response = Response(serializer.data)
            return response
        else:
            return failure_response(
                status.HTTP_400_BAD_REQUEST,
                serializer.errors)

    def put(self, request, provider_uuid, identity_uuid, volume_id):
        """
        Updates DB values for volume
        """
        user = request.user
        data = request.DATA
        #Ensure volume exists
        esh_driver = prepare_driver(request, provider_uuid, identity_uuid)
        if not esh_driver:
            return invalid_creds(provider_uuid, identity_uuid)
        esh_volume = esh_driver.get_volume(volume_id)
        if not esh_volume:
            return volume_not_found(volume_id)
        core_volume = convert_esh_volume(esh_volume, provider_uuid,
                                         identity_uuid, user)
        serializer = VolumeSerializer(core_volume, data=data,
<<<<<<< HEAD
                                      context={'request': request})
=======
                                      context={'request':request},
                
                )
>>>>>>> 02ae49f6
        if serializer.is_valid():
            serializer.save()
            response = Response(serializer.data)
            return response
        else:
            failure_response(
                status.HTTP_400_BAD_REQUEST,
                serializer.errors)

    def delete(self, request, provider_uuid, identity_uuid, volume_id):
        """
        Destroys the volume and updates the DB
        """
        user = request.user
        #Ensure volume exists
        esh_driver = prepare_driver(request, provider_uuid, identity_uuid)
        if not esh_driver:
            return invalid_creds(provider_uuid, identity_uuid)
        esh_volume = esh_driver.get_volume(volume_id)
        if not esh_volume:
            return volume_not_found(volume_id)
        core_volume = convert_esh_volume(esh_volume, provider_uuid,
                                         identity_uuid, user)
        #Delete the object, update the DB
        esh_driver.destroy_volume(esh_volume)
        core_volume.end_date_all()
        #Return the object
        serialized_data = VolumeSerializer(core_volume,
<<<<<<< HEAD
                                           context={'request': request}).data
=======
                                           context={'request':request},
                
                ).data
>>>>>>> 02ae49f6
        response = Response(serialized_data)
        return response


class BootVolume(APIView):
    """Launch an instance using this volume as the source"""
    permission_classes = (ApiAuthRequired,)

    def _select_source(self, esh_driver, data):
        source_id = source_type = get_source = None
        if 'image_id' in data:
            source_type = "image"
            source_id = data.pop('image_id')
            get_source = esh_driver.get_machine
        elif 'snapshot_id' in data:
            source_type = "snapshot"
            source_id = data.pop('snapshot_id')
            get_source = esh_driver._connection.ex_get_snapshot
        elif 'volume_id' in data:
            source_type = "volume"
            source_id = data.pop('volume_id')
        else:
            source_type = "volume"
            source_id = data.pop('volume_id')
            get_source = esh_driver.get_volume
        return (source_type, get_source, source_id)

    def post(self, request, provider_uuid, identity_uuid, volume_id=None):
        user = request.user
        data = request.DATA

        missing_keys = valid_launch_data(data)
        if missing_keys:
            return keys_not_found(missing_keys)

        esh_driver = prepare_driver(request, provider_uuid, identity_uuid)
        if not esh_driver:
            return invalid_creds(provider_uuid, identity_uuid)

        source = None
        name = data.pop('name')
<<<<<<< HEAD
        size_id = data.pop('size')

        (source_type, get_source, source_id) = self._select_source(esh_driver,
                                                                   data)
        if not get_source:
            return failure_response(
                status.HTTP_400_BAD_REQUEST,
                'Source could not be acquired. Did you send: ['
                'snapshot_id/volume_id/image_id] ?')
        source = get_source(source_id)
        if not source:
            return failure_response(
                status.HTTP_404_NOT_FOUND,
                "%s %s does not exist"
                % (source_type.title(), source_id))
        size = esh_driver.get_size(size_id)
        if not size:
            return failure_response(
                status.HTTP_404_NOT_FOUND,
                "Size %s does not exist"
                % (size_id,))

        esh_instance = boot_volume(esh_driver, identity_uuid, name,
                                   size, source, source_type, **data)
        core_instance = convert_esh_instance(esh_driver, esh_instance,
                                             provider_uuid, identity_uuid, user)
        serialized_data = InstanceSerializer(core_instance,
                                             context={'request': request}).data
=======
        size_alias = data.pop('size')
        image_id = data.pop('image_id',None)

        boot_index = data.pop('boot_index',None)
        volume_size = data.pop('volume_size',None)
        #By default, do NOT destroy the volume when you shutdown the instance.
        shutdown = data.pop('shutdown',False)
        core_instance = boot_volume(esh_driver, identity_id, name,
                size_alias, volume_alias=volume_alias,
                snapshot_alias=snapshot_alias, machine_alias=machine_alias,
                boot_index=boot_index, shutdown=shutdown,
                volume_size=volume_size)

        serialized_data = InstanceSerializer(core_instance,
                                           context={'user':request.user}).data
>>>>>>> 02ae49f6
        response = Response(serialized_data)
        return response


def valid_launch_data(data):
    """
    Return any missing required post key names.
    """
    required = ['name', 'size']
    return [key for key in required
            #Key must exist and have a non-empty value.
            if key not in data
            or (type(data[key]) == str and len(data[key]) > 0)]


def valid_snapshot_post_data(data):
    """
    Return any missing required post key names.
    """
    required = ['display_name', 'volume_id', 'size']
    return [key for key in required
            #Key must exist and have a non-empty value.
            if key not in data
            or (type(data[key]) == str and len(data[key]) > 0)]


def valid_snapshot_post_data(data):
    """
    Return any missing required post key names.
    """
    required = ['display_name', 'volume_id', 'size']
    return [key for key in required
            #Key must exist and have a non-empty value.
            if key not in data or (type(data[key]) == str and len(data[key]) > 0)]

def valid_volume_post_data(data):
    """
    Return any missing required post key names.
    """
    required = ['name', 'size']
    return [key for key in required
            #Key must exist and have a non-empty value.
<<<<<<< HEAD
            if key not in data
            or (type(data[key]) == str and len(data[key]) > 0)]
=======
            if key not in data or (type(data[key]) == str and len(data[key]) > 0)]
>>>>>>> 02ae49f6


def keys_not_found(missing_keys):
    return failure_response(
        status.HTTP_400_BAD_REQUEST,
        'Missing required POST datavariables : %s' % missing_keys)


def snapshot_not_found(snapshot_id):
    return failure_response(
        status.HTTP_404_NOT_FOUND,
        'Snapshot %s does not exist' % snapshot_id)


def volume_not_found(volume_id):
    return failure_response(
        status.HTTP_404_NOT_FOUND,
        'Volume %s does not exist' % volume_id)


def over_quota(quota_exception):
    return failure_response(
        status.HTTP_413_REQUEST_ENTITY_TOO_LARGE,
        quota_exception.message)<|MERGE_RESOLUTION|>--- conflicted
+++ resolved
@@ -18,19 +18,16 @@
 from core.models.volume import convert_esh_volume
 from core.models.volume import Volume as CoreVolume
 
-<<<<<<< HEAD
 from service.cache import get_cached_volumes
 from service.driver import prepare_driver
-=======
 from service.volume import create_volume
 from service.instance import boot_volume
->>>>>>> 02ae49f6
 from service.exceptions import OverQuotaError
-from service.volume import create_volume, boot_volume
+from service.volume import create_volume
 
 from api import failure_response, invalid_creds, connection_failure,\
                 malformed_response
-from api.permissions import ApiAuthRequired
+from api.permissions import InMaintenance, ApiAuthRequired
 from api.serializers import VolumeSerializer, InstanceSerializer
 
 
@@ -139,116 +136,10 @@
         except InvalidCredsError:
             return invalid_creds(provider_uuid, identity_uuid)
 
-<<<<<<< HEAD
-=======
-from api import prepare_driver, failure_response, invalid_creds
-from api.permissions import InMaintenance, ApiAuthRequired
-from api.serializers import VolumeSerializer, InstanceSerializer
-
-
-class VolumeSnapshot(APIView):
-    """
-    Initialize and view volume snapshots
-    """
-    permission_classes = (ApiAuthRequired,)
-    
-    def get(self, request, provider_id, identity_id):
-        """
-        """
-        user = request.user
-        esh_driver = prepare_driver(request, provider_id, identity_id)
-        if not esh_driver:
-            return invalid_creds(provider_id, identity_id)
-        esh_snapshots = esh_driver._connection.ex_list_snapshots()
-        snapshot_data = []
-        for ss in esh_snapshots:
-            snapshot_data.append({
-                'id': ss.id,
-                'name': ss.extra['name'],
-                'size': ss.size,
-                'description': ss.extra['description'],
-                'created': ss.extra['created'],
-                'status': ss.extra['status'],
-                'volume_id': ss.extra['volume_id'],})
-
-        response = Response(snapshot_data)
-        return response
-
-    def post(self, request, provider_id, identity_id):
-        """
-        Updates DB values for volume
-        """
-        user = request.user
-        data = request.DATA
-
-        missing_keys = valid_snapshot_post_data(data)
-        if missing_keys:
-            return keys_not_found(missing_keys)
-        #Required
-        size = data.get('size')
-        volume_id = data.get('volume_id')
-        display_name = data.get('display_name')
-        #Optional
-        description = data.get('description')
-        metadata = data.get('metadata')
-        snapshot_id = data.get('snapshot_id')
-
-        #STEP 0 - Existence tests
-        esh_driver = prepare_driver(request, provider_id, identity_id)
-        if not esh_driver:
-            return invalid_creds(provider_id, identity_id)
-        esh_volume = esh_driver.get_volume(volume_id)
-        #TODO: Put quota tests at the TOP so we dont over-create resources!
-        #STEP 1 - Reuse/Create snapshot
-        if snapshot_id:
-            snapshot = esh_driver._connection.get_snapshot(snapshot_id)
-            if not snapshot:
-                return failure_response(
-                    status.HTTP_400_BAD_REQUEST,
-                    "Snapshot %s not found. Process aborted."
-                    % snapshot_id)
-        else:
-            #Normal flow, create a snapshot from the volume
-            if not esh_volume:
-                return volume_not_found(volume_id)
-            if esh_volume.extra['status'].lower() != 'available':
-               return failure_response(
-                       status.HTTP_400_BAD_REQUEST,
-                       "Volume status must be 'available'. "
-                       "Did you detach the volume?")
-
-            snapshot = esh_driver._connection.ex_create_snapshot(
-                    esh_volume, display_name, description)
-            if not snapshot:
-                return failure_response(
-                    status.HTTP_400_BAD_REQUEST,
-                    "Snapshot not created. Process aborted.")
-        #STEP 2 - Create volume from snapshot
-        try:
-            success, esh_volume = create_volume(esh_driver, identity_id,
-                                                display_name, size,
-                                                description, metadata,
-                                                snapshot=snapshot)
-            if not success:
-                return failure_response(
-                    status.HTTP_500_INTERNAL_SERVER_ERROR,
-                    'Volume creation failed. Contact support')
-            # Volume creation succeeded
-            core_volume = convert_esh_volume(esh_volume, provider_id,
-                                             identity_id, user)
-            serialized_data = VolumeSerializer(core_volume,
-                                               context={'request':request}).data
-            return Response(serialized_data, status=status.HTTP_201_CREATED)
-        except OverQuotaError, oqe:
-            return over_quota(oqe)
-        except InvalidCredsError:
-            return invalid_creds(provider_id, identity_id)
->>>>>>> 02ae49f6
 
 class VolumeSnapshotDetail(APIView):
     """Details of specific volume on Identity."""
     permission_classes = (ApiAuthRequired,)
-<<<<<<< HEAD
 
     def get(self, request, provider_uuid, identity_uuid, snapshot_id):
         """
@@ -256,23 +147,12 @@
         esh_driver = prepare_driver(request, provider_uuid, identity_uuid)
         if not esh_driver:
             return invalid_creds(provider_uuid, identity_uuid)
-=======
-    
-    def get(self, request, provider_id, identity_id, snapshot_id):
-        """
-        """
-        user = request.user
-        esh_driver = prepare_driver(request, provider_id, identity_id)
-        if not esh_driver:
-            return invalid_creds(provider_id, identity_id)
->>>>>>> 02ae49f6
         snapshot = esh_driver._connection.get_snapshot(snapshot_id)
         if not snapshot:
             return snapshot_not_found(snapshot_id)
         response = Response(snapshot)
         return response
 
-<<<<<<< HEAD
     def delete(self, request, provider_uuid, identity_uuid, snapshot_id):
         """
         Destroys the volume and updates the DB
@@ -281,17 +161,6 @@
         esh_driver = prepare_driver(request, provider_uuid, identity_uuid)
         if not esh_driver:
             return invalid_creds(provider_uuid, identity_uuid)
-=======
-    def delete(self, request, provider_id, identity_id, snapshot_id):
-        """
-        Destroys the volume and updates the DB
-        """
-        user = request.user
-        #Ensure volume exists
-        esh_driver = prepare_driver(request, provider_id, identity_id)
-        if not esh_driver:
-            return invalid_creds(provider_id, identity_id)
->>>>>>> 02ae49f6
         snapshot = esh_driver._connection.get_snapshot(snapshot_id)
         if not snapshot:
             return snapshot_not_found(snapshot_id)
@@ -334,11 +203,7 @@
                                                identity_uuid, user)
                             for volume in esh_volume_list]
         serializer = VolumeSerializer(core_volume_list,
-<<<<<<< HEAD
                                       context={'request': request}, many=True)
-=======
-                                      context={'request':request}, many=True)
->>>>>>> 02ae49f6
         response = Response(serializer.data)
         return response
 
@@ -396,11 +261,7 @@
         core_volume = convert_esh_volume(esh_volume, provider_uuid,
                                          identity_uuid, user)
         serialized_data = VolumeSerializer(core_volume,
-<<<<<<< HEAD
                                            context={'request': request}).data
-=======
-                                           context={'request':request}).data
->>>>>>> 02ae49f6
         return Response(serialized_data, status=status.HTTP_201_CREATED)
 
 
@@ -429,11 +290,7 @@
         core_volume = convert_esh_volume(esh_volume, provider_uuid,
                                          identity_uuid, user)
         serialized_data = VolumeSerializer(core_volume,
-<<<<<<< HEAD
                                            context={'request': request}).data
-=======
-                                           context={'request':request}).data
->>>>>>> 02ae49f6
         response = Response(serialized_data)
         return response
 
@@ -450,22 +307,15 @@
         esh_volume = esh_driver.get_volume(volume_id)
         if not esh_volume:
             return volume_not_found(volume_id)
-<<<<<<< HEAD
         core_volume = convert_esh_volume(esh_volume, provider_uuid,
                                          identity_uuid, user)
         serializer = VolumeSerializer(core_volume, data=data,
                                       context={'request': request},
                                       partial=True)
-=======
-        core_volume = convert_esh_volume(esh_volume, provider_id,
-                                         identity_id, user)
-        serializer = VolumeSerializer(core_volume, data=data, 
-                                      context={'request':request},
-                
-                partial=True)
->>>>>>> 02ae49f6
         if serializer.is_valid():
             serializer.save()
+            update_volume_metadata(
+                    esh_driver, esh_volume, data)
             response = Response(serializer.data)
             return response
         else:
@@ -479,6 +329,7 @@
         """
         user = request.user
         data = request.DATA
+
         #Ensure volume exists
         esh_driver = prepare_driver(request, provider_uuid, identity_uuid)
         if not esh_driver:
@@ -489,15 +340,11 @@
         core_volume = convert_esh_volume(esh_volume, provider_uuid,
                                          identity_uuid, user)
         serializer = VolumeSerializer(core_volume, data=data,
-<<<<<<< HEAD
                                       context={'request': request})
-=======
-                                      context={'request':request},
-                
-                )
->>>>>>> 02ae49f6
         if serializer.is_valid():
             serializer.save()
+            update_volume_metadata(
+                    esh_driver, esh_volume, data)
             response = Response(serializer.data)
             return response
         else:
@@ -524,13 +371,7 @@
         core_volume.end_date_all()
         #Return the object
         serialized_data = VolumeSerializer(core_volume,
-<<<<<<< HEAD
                                            context={'request': request}).data
-=======
-                                           context={'request':request},
-                
-                ).data
->>>>>>> 02ae49f6
         response = Response(serialized_data)
         return response
 
@@ -572,7 +413,6 @@
 
         source = None
         name = data.pop('name')
-<<<<<<< HEAD
         size_id = data.pop('size')
 
         (source_type, get_source, source_id) = self._select_source(esh_driver,
@@ -601,23 +441,6 @@
                                              provider_uuid, identity_uuid, user)
         serialized_data = InstanceSerializer(core_instance,
                                              context={'request': request}).data
-=======
-        size_alias = data.pop('size')
-        image_id = data.pop('image_id',None)
-
-        boot_index = data.pop('boot_index',None)
-        volume_size = data.pop('volume_size',None)
-        #By default, do NOT destroy the volume when you shutdown the instance.
-        shutdown = data.pop('shutdown',False)
-        core_instance = boot_volume(esh_driver, identity_id, name,
-                size_alias, volume_alias=volume_alias,
-                snapshot_alias=snapshot_alias, machine_alias=machine_alias,
-                boot_index=boot_index, shutdown=shutdown,
-                volume_size=volume_size)
-
-        serialized_data = InstanceSerializer(core_instance,
-                                           context={'user':request.user}).data
->>>>>>> 02ae49f6
         response = Response(serialized_data)
         return response
 
@@ -660,12 +483,8 @@
     required = ['name', 'size']
     return [key for key in required
             #Key must exist and have a non-empty value.
-<<<<<<< HEAD
             if key not in data
             or (type(data[key]) == str and len(data[key]) > 0)]
-=======
-            if key not in data or (type(data[key]) == str and len(data[key]) > 0)]
->>>>>>> 02ae49f6
 
 
 def keys_not_found(missing_keys):
