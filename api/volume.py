"""
Atmosphere service volume
"""
from django.utils.timezone import datetime

from rest_framework.views import APIView
from rest_framework.response import Response
from rest_framework import status

from libcloud.common.types import InvalidCredsError

from threepio import logger


from core.models.provider import AccountProvider
from core.models.volume import convert_esh_volume

from service.volume import create_volume, boot_volume
from service.exceptions import OverQuotaError

from api import prepare_driver, failure_response, invalid_creds
from api.permissions import InMaintenance, ApiAuthRequired
from api.serializers import VolumeSerializer


class VolumeSnapshot(APIView):
    """
    Initialize and view volume snapshots
    """
    permission_classes = (ApiAuthRequired,)
    
    def get(self, request, provider_id, identity_id):
        """
        """
        user = request.user
        esh_driver = prepare_driver(request, provider_id, identity_id)
        if not esh_driver:
            return invalid_creds(provider_id, identity_id)
        esh_snapshots = esh_driver._connection.ex_list_snapshots()
        snapshot_data = []
        for ss in esh_snapshots:
            snapshot_data.append({
                'id': ss.id,
                'name': ss.extra['name'],
                'size': ss.size,
                'description': ss.extra['description'],
                'created': ss.extra['created'],
                'status': ss.extra['status'],
                'volume_id': ss.extra['volume_id'],})

        response = Response(snapshot_data)
        return response

    def post(self, request, provider_id, identity_id):
        """
        Updates DB values for volume
        """
        user = request.user
        data = request.DATA

        missing_keys = valid_snapshot_post_data(data)
        if missing_keys:
            return keys_not_found(missing_keys)
        #Required
        size = data.get('size')
        volume_id = data.get('volume_id')
        display_name = data.get('display_name')
        #Optional
        description = data.get('description')
        metadata = data.get('metadata')
        snapshot_id = data.get('snapshot_id')

        #STEP 0 - Existence tests
        esh_driver = prepare_driver(request, provider_id, identity_id)
        if not esh_driver:
            return invalid_creds(provider_id, identity_id)
        esh_volume = esh_driver.get_volume(volume_id)
        #TODO: Put quota tests at the TOP so we dont over-create resources!
        #STEP 1 - Reuse/Create snapshot
        if snapshot_id:
            snapshot = esh_driver._connection.get_snapshot(snapshot_id)
            if not snapshot:
                return failure_response(
                    status.HTTP_400_BAD_REQUEST,
                    "Snapshot %s not found. Process aborted."
                    % snapshot_id)
        else:
            #Normal flow, create a snapshot from the volume
            if not esh_volume:
                return volume_not_found(volume_id)
            if esh_volume.extra['status'].lower() != 'available':
               return failure_response(
                       status.HTTP_400_BAD_REQUEST,
                       "Volume status must be 'available'. "
                       "Did you detach the volume?")

            snapshot = esh_driver._connection.ex_create_snapshot(
                    esh_volume, display_name, description)
            if not snapshot:
                return failure_response(
                    status.HTTP_400_BAD_REQUEST,
                    "Snapshot not created. Process aborted.")
        #STEP 2 - Create volume from snapshot
        try:
            success, esh_volume = create_volume(esh_driver, identity_id,
                                                display_name, size,
                                                description, metadata,
                                                snapshot=snapshot)
            if not success:
                return failure_response(
                    status.HTTP_500_INTERNAL_SERVER_ERROR,
                    'Volume creation failed. Contact support')
            # Volume creation succeeded
            core_volume = convert_esh_volume(esh_volume, provider_id,
                                             identity_id, user)
            serialized_data = VolumeSerializer(core_volume,
                                               context={'request':request}).data
            return Response(serialized_data, status=status.HTTP_201_CREATED)
        except OverQuotaError, oqe:
            return over_quota(oqe)
        except InvalidCredsError:
            return invalid_creds(provider_id, identity_id)

class VolumeSnapshotDetail(APIView):
    """Details of specific volume on Identity."""
    permission_classes = (ApiAuthRequired,)
    
    def get(self, request, provider_id, identity_id, snapshot_id):
        """
        """
        user = request.user
        esh_driver = prepare_driver(request, provider_id, identity_id)
        if not esh_driver:
            return invalid_creds(provider_id, identity_id)
        snapshot = esh_driver._connection.get_snapshot(snapshot_id)
        if not snapshot:
            return snapshot_not_found(snapshot_id)
        response = Response(snapshot)
        return response

    def delete(self, request, provider_id, identity_id, snapshot_id):
        """
        Destroys the volume and updates the DB
        """
        user = request.user
        #Ensure volume exists
        esh_driver = prepare_driver(request, provider_id, identity_id)
        if not esh_driver:
            return invalid_creds(provider_id, identity_id)
        snapshot = esh_driver._connection.get_snapshot(snapshot_id)
        if not snapshot:
            return snapshot_not_found(snapshot_id)
        delete_success = esh_driver._connection.ex_delete_snapshot(snapshot)
        #NOTE: Always false until icehouse...
        #if not delete_success:
        #    return failure_response(
        #        status.HTTP_400_BAD_REQUEST,
        #        "Failed to delete snapshot %s. Please try again later."
        #        % snapshot_id)
        return Response(status=status.HTTP_204_NO_CONTENT)


class VolumeList(APIView):
    """List all volumes on Identity"""

    permission_classes = (ApiAuthRequired,)

    def get(self, request, provider_id, identity_id):
        """
        Retrieves list of volumes and updates the DB
        """
        user = request.user
        esh_driver = prepare_driver(request, provider_id, identity_id)
        if not esh_driver:
            return invalid_creds(provider_id, identity_id)
        volume_list_method = esh_driver.list_volumes

        if AccountProvider.objects.filter(identity__id=identity_id):
            # Instance list method changes when using the OPENSTACK provider
            volume_list_method = esh_driver.list_all_volumes

        esh_volume_list = volume_list_method()

        core_volume_list = [convert_esh_volume(volume, provider_id,
                                               identity_id, user)
                            for volume in esh_volume_list]
        serializer = VolumeSerializer(core_volume_list,
                                      context={'request':request}, many=True)
        response = Response(serializer.data)
        return response

    def post(self, request, provider_id, identity_id):
        """
        Creates a new volume and adds it to the DB
        """
        user = request.user
        esh_driver = prepare_driver(request, provider_id, identity_id)
        if not esh_driver:
            return invalid_creds(provider_id, identity_id)
        data = request.DATA
<<<<<<< HEAD
        missing_keys = valid_create_data(data)
=======
        missing_keys = valid_volume_post_data(data)
>>>>>>> e1c9966f
        if missing_keys:
            return keys_not_found(missing_keys)
        #Pass arguments
        name = data.get('name')
        size = data.get('size')
        #Optional fields
        description = data.get('description')
        image_id = data.get('image')
        if image_id:
            image = driver.get_machine(image_id)
            image_size = image._connection.get_size(image._image)
            if int(size) > image_size + 4:
            return failure_response(
                status.HTTP_400_BAD_REQUEST,
                "Volumes created from images can be no more than 4GB larger "
                " than the size of the image: %s GB" % image_size)

        snapshot_id = data.get('snapshot')
        if snapshot_id:
            snapshot = driver._connection.ex_get_snapshot(image_id)
        try:
            success, esh_volume = create_volume(esh_driver, identity_id,
                                                name, size, description,
                                                snapshot=snapshot, image=image)
        except OverQuotaError, oqe:
            return over_quota(oqe)
        except InvalidCredsError:
            return invalid_creds(provider_id, identity_id)
        if not success:
            return failure_response(
                status.HTTP_500_INTERNAL_SERVER_ERROR,
                'Volume creation failed. Contact support')
        # Volume creation succeeded
        core_volume = convert_esh_volume(esh_volume, provider_id,
                                         identity_id, user)
        serialized_data = VolumeSerializer(core_volume,
                                           context={'request':request}).data
        return Response(serialized_data, status=status.HTTP_201_CREATED)


class Volume(APIView):
    """Details of specific volume on Identity."""
    permission_classes = (ApiAuthRequired,)
    
    def get(self, request, provider_id, identity_id, volume_id):
        """
        """
        user = request.user
        esh_driver = prepare_driver(request, provider_id, identity_id)
        if not esh_driver:
            return invalid_creds(provider_id, identity_id)
        esh_volume = esh_driver.get_volume(volume_id)
        if not esh_volume:
            return volume_not_found(volume_id)
        core_volume = convert_esh_volume(esh_volume, provider_id,
                                         identity_id, user)
        serialized_data = VolumeSerializer(core_volume,
                                           context={'request':request}).data
        response = Response(serialized_data)
        return response

    def patch(self, request, provider_id, identity_id, volume_id):
        """
        Updates DB values for volume
        """
        user = request.user
        data = request.DATA
        #Ensure volume exists
        esh_driver = prepare_driver(request, provider_id, identity_id)
        if not esh_driver:
            return invalid_creds(provider_id, identity_id)
        esh_volume = esh_driver.get_volume(volume_id)
        if not esh_volume:
            return volume_not_found(volume_id)
        core_volume = convert_esh_volume(esh_volume, provider_id,
                                         identity_id, user)
        serializer = VolumeSerializer(core_volume, data=data, 
                                      context={'request':request},
                
                partial=True)
        if serializer.is_valid():
            serializer.save()
            response = Response(serializer.data)
            return response
        else:
            return failure_response(
                status.HTTP_400_BAD_REQUEST,
                serializer.errors)

    def put(self, request, provider_id, identity_id, volume_id):
        """
        Updates DB values for volume
        """
        user = request.user
        data = request.DATA
        #Ensure volume exists
        esh_driver = prepare_driver(request, provider_id, identity_id)
        if not esh_driver:
            return invalid_creds(provider_id, identity_id)
        esh_volume = esh_driver.get_volume(volume_id)
        if not esh_volume:
            return volume_not_found(volume_id)
        core_volume = convert_esh_volume(esh_volume, provider_id,
                                         identity_id, user)
        serializer = VolumeSerializer(core_volume, data=data,
                                      context={'request':request},
                
                )
        if serializer.is_valid():
            serializer.save()
            response = Response(serializer.data)
            return response
        else:
            failure_response(
                status.HTTP_400_BAD_REQUEST,
                serializer.errors)

    def delete(self, request, provider_id, identity_id, volume_id):
        """
        Destroys the volume and updates the DB
        """
        user = request.user
        #Ensure volume exists
        esh_driver = prepare_driver(request, provider_id, identity_id)
        if not esh_driver:
            return invalid_creds(provider_id, identity_id)
        esh_volume = esh_driver.get_volume(volume_id)
        if not esh_volume:
            return volume_not_found(volume_id)
        core_volume = convert_esh_volume(esh_volume, provider_id,
                                         identity_id, user)
        #Delete the object, update the DB
        esh_driver.destroy_volume(esh_volume)
        core_volume.end_date = datetime.now()
        core_volume.save()
        #Return the object
        serialized_data = VolumeSerializer(core_volume,
                                           context={'request':request},
                
                ).data
        response = Response(serialized_data)
        return response


<<<<<<< HEAD
class BootVolume(APIView):
    """Launch an instance using this volume as the source"""
    permission_classes = (ApiAuthRequired,)
    
    def post(self, request, provider_id, identity_id, volume_id=None):
        user = request.user
        esh_driver = prepare_driver(request, provider_id, identity_id)
        data = request.DATA

        missing_keys = valid_launch_data(data)
        if missing_keys:
            return keys_not_found(missing_keys)
        if not esh_driver:
            return invalid_creds(provider_id, identity_id)
        name = data.pop('name')
        size = data.pop('size')
        image_id = data.pop('image_id',None)
        response, esh_volume = boot_volume(esh_driver, identity_id, name, size, image_id=image_id, volume_id=volume_id, **data)
        core_volume = convert_esh_volume(esh_volume, provider_id,
                                         identity_id, user)
        serialized_data = VolumeSerializer(core_volume,
                                           context={'user':request.user}).data
        response = Response(serialized_data)

def valid_launch_data(data):
    """
    Return any missing required post key names.
    """
    required = ['name', 'size']
    return [key for key in required
            #Key must exist and have a non-empty value.
            if not ( key in data and len(data[key]) > 0)]

def valid_create_data(data):
=======
def valid_snapshot_post_data(data):
    """
    Return any missing required post key names.
    """
    required = ['display_name', 'volume_id', 'size']
    return [key for key in required
            #Key must exist and have a non-empty value.
            if key not in data or (type(data[key]) == str and len(data[key]) > 0)]

def valid_volume_post_data(data):
>>>>>>> e1c9966f
    """
    Return any missing required post key names.
    """
    required = ['name', 'size']
    return [key for key in required
            #Key must exist and have a non-empty value.
            if key not in data or (type(data[key]) == str and len(data[key]) > 0)]


def keys_not_found(missing_keys):
    return failure_response(
        status.HTTP_400_BAD_REQUEST,
        'Missing required POST datavariables : %s' % missing_keys)


def snapshot_not_found(snapshot_id):
    return failure_response(
        status.HTTP_404_NOT_FOUND,
        'Snapshot %s does not exist' % snapshot_id)


def volume_not_found(volume_id):
    return failure_response(
        status.HTTP_404_NOT_FOUND,
        'Volume %s does not exist' % volume_id)


def over_quota(quota_exception):
    return failure_response(
        status.HTTP_413_REQUEST_ENTITY_TOO_LARGE,
        quota_exception.message)<|MERGE_RESOLUTION|>--- conflicted
+++ resolved
@@ -198,11 +198,7 @@
         if not esh_driver:
             return invalid_creds(provider_id, identity_id)
         data = request.DATA
-<<<<<<< HEAD
-        missing_keys = valid_create_data(data)
-=======
         missing_keys = valid_volume_post_data(data)
->>>>>>> e1c9966f
         if missing_keys:
             return keys_not_found(missing_keys)
         #Pass arguments
@@ -347,7 +343,6 @@
         return response
 
 
-<<<<<<< HEAD
 class BootVolume(APIView):
     """Launch an instance using this volume as the source"""
     permission_classes = (ApiAuthRequired,)
@@ -381,8 +376,6 @@
             #Key must exist and have a non-empty value.
             if not ( key in data and len(data[key]) > 0)]
 
-def valid_create_data(data):
-=======
 def valid_snapshot_post_data(data):
     """
     Return any missing required post key names.
@@ -393,7 +386,6 @@
             if key not in data or (type(data[key]) == str and len(data[key]) > 0)]
 
 def valid_volume_post_data(data):
->>>>>>> e1c9966f
     """
     Return any missing required post key names.
     """
