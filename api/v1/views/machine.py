"""
Atmosphere service machine rest api.

"""
import os

from django.core.paginator import Paginator,\
    PageNotAnInteger, EmptyPage
from django.db.models import Q

from rest_framework.pagination import PageNumberPagination
from rest_framework.response import Response
from rest_framework import status

from libcloud.common.types import InvalidCredsError, MalformedResponseError
from socket import error as socket_error

from rtwo.exceptions import ConnectionFailure
from threepio import logger

from core.models import AtmosphereUser as User
from core.models.license import License
from core.models.identity import Identity
from core.models.machine import compare_core_machines, filter_core_machine,\
    update_application_owner, convert_esh_machine, ProviderMachine
from core.metadata import update_machine_metadata

from service.driver import prepare_driver
from service.search import search, CoreSearchProvider

from api import failure_response, invalid_creds, malformed_response, connection_failure
from api.pagination import OptionalPagination
from api.renderers import JPEGRenderer, PNGRenderer
from api.v1.serializers import ProviderMachineSerializer,\
    LicenseSerializer
from api.v1.views.base import AuthAPIView, AuthListAPIView


def provider_filtered_machines(request, provider_uuid,
                               identity_uuid, request_user=None):
    """
    Return all filtered machines. Uses the most common,
    default filtering method.
    """
    try:
        esh_driver = prepare_driver(request, provider_uuid, identity_uuid)
    except Exception:
        # TODO: Observe the change of 'Fail loudly' here
        # and clean up the noise, rather than hide it.
        logger.exception(
            "Driver could not be prepared - Provider: %s , Identity: %s"
            % (provider_uuid, identity_uuid))
        esh_driver = None

    if not esh_driver:
        return invalid_creds(provider_uuid, identity_uuid)

    logger.debug(esh_driver)

    return list_filtered_machines(esh_driver, provider_uuid, request_user)


def list_filtered_machines(esh_driver, provider_uuid, request_user=None):
    esh_machine_list = esh_driver.list_machines()
    # TODO: I hate this. Make this black_list on
    # MACHINE TYPE ari/aki/eri/eki instead. - SG
    esh_machine_list = esh_driver.filter_machines(
        esh_machine_list,
        black_list=['eki-', 'eri-', 'aki-', 'ari-'])
    core_machine_list = [convert_esh_machine(esh_driver, mach,
                                             provider_uuid, request_user)
                         for mach in esh_machine_list]
    filtered_machine_list = [core_mach for core_mach in core_machine_list
                             if filter_core_machine(core_mach)]
    sorted_machine_list = sorted(filtered_machine_list,
                                 cmp=compare_core_machines)
    return sorted_machine_list


class MachineList(AuthAPIView):

    """
    List of machines.
    """

    def get(self, request, provider_uuid, identity_uuid):
        """
        Using provider and identity, getlist of machines
        TODO: Cache this request
        """
        try:
            request_user = request.user
            logger.debug("filtered_machine_list")
            filtered_machine_list = provider_filtered_machines(request,
                                                               provider_uuid,
                                                               identity_uuid,
                                                               request_user)
        except InvalidCredsError:
            return invalid_creds(provider_uuid, identity_uuid)
        except MalformedResponseError:
            return malformed_response(provider_uuid, identity_uuid)
        except (socket_error, ConnectionFailure):
            return connection_failure(provider_uuid, identity_uuid)
        except Exception as e:
            logger.exception("Unexpected exception for user:%s"
                             % request_user)
            return failure_response(status.HTTP_500_INTERNAL_SERVER_ERROR,
                                    e.message)
        serialized_data = ProviderMachineSerializer(filtered_machine_list,
                                                    request_user=request.user,
                                                    many=True).data
        response = Response(serialized_data)
        return response


def all_filtered_machines(user):
    return ProviderMachine.objects\
        .filter(application_version__application__created_by=user)\
        .exclude(
            Q(instance_source__identifier__startswith="eki-")
            | Q(instance_source__identifier__startswith="eri-"))\
        .order_by("-application_version__application__start_date")


class MachineHistory(AuthListAPIView):

    """Details about the machine history for an identity."""
    pagination_class = OptionalPagination

    serializer_class = ProviderMachineSerializer

    filter_backends = ()

    def get_queryset(self):
        return all_filtered_machines(self.request.user)


class MachineSearch(AuthListAPIView):

    """Provides server-side machine search for an identity."""
    filter_backends = ()

    pagination_class = OptionalPagination

    serializer_class = ProviderMachineSerializer

    def get_queryset(self):
        """
        """
        user = self.request.user
        query = self.request.QUERY_PARAMS.get('query')
        identity_uuid = self.kwargs['identity_uuid']

        if not query:
            return ProviderMachine.objects.all()

        identity = Identity.objects.filter(uuid=identity_uuid).first()
        return search([CoreSearchProvider], identity, query)


class Machine(AuthAPIView):

    """
    Details about a specific machine, as seen by that identity.
    """

    def get(self, request, provider_uuid, identity_uuid, machine_id):
        """
        Details view for specific machine
        (Lookup using the given provider/identity)
        """
        user = request.user
        esh_driver = prepare_driver(request, provider_uuid, identity_uuid)
        if not esh_driver:
            return invalid_creds(provider_uuid, identity_uuid)
        # TODO: Need to determine that identity_uuid is ALLOWED to
        # see machine_id. if not covered by calling as the users driver..
        esh_machine = esh_driver.get_machine(machine_id)
        core_machine = convert_esh_machine(esh_driver, esh_machine,
                                           provider_uuid, user)
        serialized_data = ProviderMachineSerializer(
            core_machine,
            request_user=request.user).data
        response = Response(serialized_data)
        return response

    def patch(self, request, provider_uuid, identity_uuid, machine_id):
        """
        Partially update the machine information
        (Lookup using the given provider/identity)
        """
        return self._update_machine(request, provider_uuid, identity_uuid,
                                    machine_id)

    def put(self, request, provider_uuid, identity_uuid, machine_id):
        """
        Update the machine information
        (Lookup using the given provider/identity)
        """
        return self._update_machine(request,
                                    provider_uuid,
                                    identity_uuid,
                                    machine_id)

    def _update_machine(self, request, provider_uuid, identity_uuid,
                        machine_id):
        # TODO: Determine who is allowed to edit machines besides
        # core_machine.owner
        user = request.user
        data = request.DATA
        esh_driver = prepare_driver(request, provider_uuid, identity_uuid)
        if not esh_driver:
            return invalid_creds(provider_uuid, identity_uuid)
        esh_machine = esh_driver.get_machine(machine_id)
        core_machine = convert_esh_machine(esh_driver, esh_machine,
                                           provider_uuid, user)
        if not user.is_staff and user is not core_machine.application_version.application.created_by:
            logger.warn('%s is Non-staff/non-owner trying to update a machine'
                        % (user.username))
            return failure_response(
                status.HTTP_401_UNAUTHORIZED,
                "Only Staff and the machine Owner "
                "are allowed to change machine info.")

        partial_update = True if request.method == 'PATCH' else False
        serializer = ProviderMachineSerializer(core_machine,
                                               request_user=request.user,
                                               data=data,
                                               partial=partial_update)
        if serializer.is_valid():
            logger.info('metadata = %s' % data)
            update_machine_metadata(esh_driver, esh_machine, data)
            machine = serializer.save()
            if 'created_by_identity' in request.DATA:
                identity = machine.created_by_identity
                update_application_owner(
                    core_machine.application_version.application,
                    identity)
            logger.info(serializer.data)
            return Response(serializer.data)
        return failure_response(
            status.HTTP_400_BAD_REQUEST,
            serializer.errors)


class MachineIcon(AuthAPIView):

    """
    Represents:
        Calls to modify the single machine
    TODO: DELETE when we allow owners to 'end-date' their machine..
    """
    renderer_classes = (JPEGRenderer, PNGRenderer)

    def get(self, request, provider_uuid, identity_uuid, machine_id):
        user = request.user
        esh_driver = prepare_driver(request, provider_uuid, identity_uuid)
        if not esh_driver:
            return invalid_creds(provider_uuid, identity_uuid)
        # TODO: Need to determine that identity_uuid is ALLOWED to
        # see machine_id.
        # if not covered by calling as the users driver..
        esh_machine = esh_driver.get_machine(machine_id)
        core_machine = convert_esh_machine(esh_driver, esh_machine,
                                           provider_uuid, user)
        if not core_machine:
            return failure_response(
                status.HTTP_400_BAD_REQUEST,
                "Could not retrieve machine with ID = %s" % machine_id)
        if not core_machine.application_version.application.icon:
            return None
        app_icon = core_machine.application_version.application.icon
        image_name, image_ext = os.path.splitext(app_icon.name)
        return Response(app_icon.file)


<<<<<<< HEAD
class MachineVote(AuthAPIView):

    """
    Rate the selected image by voting.
    """

    def get(self, request, provider_uuid, identity_uuid, machine_id):
        """
        Lookup the machine information
        (Lookup using the given provider/identity)
        Update on server (If applicable)
        """
        core_machine = ProviderMachine.objects.filter(
            provider__uuid=provider_uuid,
            identifier=machine_id)
        if not core_machine:
            return failure_response(
                status.HTTP_400_BAD_REQUEST,
                "Machine id %s does not exist" % machine_id)

        app = core_machine[0].application_version.application
        vote = ApplicationScore.last_vote(app, request.user)
        serialized_data = ApplicationScoreSerializer(vote).data
        return Response(serialized_data, status=status.HTTP_200_OK)

    def post(self, request, provider_uuid, identity_uuid, machine_id):
        """
        TODO: Determine who is allowed to edit machines besides
        core_machine.owner
        """
        user = request.user
        data = request.DATA
        if 'vote' not in data:
            return failure_response(
                status.HTTP_400_BAD_REQUEST,
                "Vote missing from data")
        vote = data['vote']

        core_machine = ProviderMachine.objects.filter(
            provider__uuid=provider_uuid,
            identifier=machine_id)
        if not core_machine:
            return failure_response(
                status.HTTP_400_BAD_REQUEST,
                "Machine id %s does not exist" % machine_id)

        app = core_machine[0].application_version.application

        if 'up' in vote:
            vote = ApplicationScore.upvote(app, user)
        elif 'down' in vote:
            vote = ApplicationScore.downvote(app, user)
        else:
            vote = ApplicationScore.novote(app, user)

        serialized_data = ApplicationScoreSerializer(vote).data
        return Response(serialized_data, status=status.HTTP_201_CREATED)


=======
>>>>>>> ec0b499e
class MachineLicense(AuthAPIView):

    """
    Show list of all machine licenses applied.
    """

    def get(self, request, provider_uuid, identity_uuid, machine_id):
        """
        Lookup the machine information
        (Lookup using the given provider/identity)
        Update on server (If applicable)
        """
        core_machine = ProviderMachine.objects.filter(
            provider__uuid=provider_uuid,
            identifier=machine_id)
        if not core_machine:
            return failure_response(
                status.HTTP_400_BAD_REQUEST,
                "Machine id %s does not exist" % machine_id)
        core_machine = core_machine.get()
        licenses = core_machine.licenses.all()
        serialized_data = LicenseSerializer(licenses, many=True).data
        return Response(serialized_data, status=status.HTTP_200_OK)

    def post(self, request, provider_uuid, identity_uuid, machine_id):
        """
        TODO: Determine who is allowed to edit machines besides
        core_machine.owner
        """
        user = request.user
        data = request.DATA

        logger.info('data = %s' % request.DATA)
        core_machine = ProviderMachine.objects.filter(
            provider__uuid=provider_uuid,
            identifier=machine_id)
        if not core_machine:
            return failure_response(
                status.HTTP_400_BAD_REQUEST,
                "Machine id %s does not exist" % machine_id)

        core_machine = core_machine.get()
        if core_machine.instance_source.created_by == request.user:
            return failure_response(
                status.HTTP_400_BAD_REQUEST,
                "You are NOT the owner of Machine id=%s " % machine_id)

        if 'licenses' not in data \
                or not isinstance(data['licenses'], list):
            return failure_response(
                status.HTTP_400_BAD_REQUEST,
                "Licenses missing from data. Expected a list of License IDs"
                " ex:[1,2,3,]")

        licenses = []
        # Out with the old
        core_machine.licenses.all().delete()
        for license_id in data['licenses']:
            license = License.objects.get(id=license_id)
            # In with the new
            core_machine.licenses.add(license)
        # Return the new set.
        licenses = core_machine.licenses.all()
        logger.info('licenses = %s' % licenses)
        serialized_data = LicenseSerializer(licenses, many=True).data
        return Response(serialized_data, status=status.HTTP_202_ACCEPTED)<|MERGE_RESOLUTION|>--- conflicted
+++ resolved
@@ -274,68 +274,6 @@
         return Response(app_icon.file)
 
 
-<<<<<<< HEAD
-class MachineVote(AuthAPIView):
-
-    """
-    Rate the selected image by voting.
-    """
-
-    def get(self, request, provider_uuid, identity_uuid, machine_id):
-        """
-        Lookup the machine information
-        (Lookup using the given provider/identity)
-        Update on server (If applicable)
-        """
-        core_machine = ProviderMachine.objects.filter(
-            provider__uuid=provider_uuid,
-            identifier=machine_id)
-        if not core_machine:
-            return failure_response(
-                status.HTTP_400_BAD_REQUEST,
-                "Machine id %s does not exist" % machine_id)
-
-        app = core_machine[0].application_version.application
-        vote = ApplicationScore.last_vote(app, request.user)
-        serialized_data = ApplicationScoreSerializer(vote).data
-        return Response(serialized_data, status=status.HTTP_200_OK)
-
-    def post(self, request, provider_uuid, identity_uuid, machine_id):
-        """
-        TODO: Determine who is allowed to edit machines besides
-        core_machine.owner
-        """
-        user = request.user
-        data = request.DATA
-        if 'vote' not in data:
-            return failure_response(
-                status.HTTP_400_BAD_REQUEST,
-                "Vote missing from data")
-        vote = data['vote']
-
-        core_machine = ProviderMachine.objects.filter(
-            provider__uuid=provider_uuid,
-            identifier=machine_id)
-        if not core_machine:
-            return failure_response(
-                status.HTTP_400_BAD_REQUEST,
-                "Machine id %s does not exist" % machine_id)
-
-        app = core_machine[0].application_version.application
-
-        if 'up' in vote:
-            vote = ApplicationScore.upvote(app, user)
-        elif 'down' in vote:
-            vote = ApplicationScore.downvote(app, user)
-        else:
-            vote = ApplicationScore.novote(app, user)
-
-        serialized_data = ApplicationScoreSerializer(vote).data
-        return Response(serialized_data, status=status.HTTP_201_CREATED)
-
-
-=======
->>>>>>> ec0b499e
 class MachineLicense(AuthAPIView):
 
     """
