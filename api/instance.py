--- conflicted
+++ resolved
@@ -414,9 +414,7 @@
         except InvalidCredsError:
             return invalid_creds(provider_id, identity_id)
 
-<<<<<<< HEAD
-
-=======
+
 # Commonnly used error responses
 def valid_post_data(data):
     expected_data = ['machine_alias','size_alias']
@@ -426,12 +424,14 @@
             missing_keys.append(key)
     return missing_keys
 
+
 def keys_not_found(missing_keys):
     errorObj = failureJSON([{
         'code': 400,
         'message': 'Missing required POST datavariables : %s' % missing_keys}])
     return Response(errorObj, status=status.HTTP_400_BAD_REQUEST)
->>>>>>> c1500256
+
+
 def instance_not_found(instance_id):
     errorObj = failureJSON([{
         'code': 404,
