--- conflicted
+++ resolved
@@ -155,13 +155,6 @@
             deploy = False
         elif not type(deploy) is bool:
             deploy = True
-<<<<<<< HEAD
-        data["deploy"] = deploy
-=======
-        logger.debug("deploy type = %s" % type(deploy))
-        logger.debug("deploy = %s" % deploy)
-        logger.debug("data = %s" % str(data))
->>>>>>> b8cef919
         boot_scripts = data.pop("boot_scripts", [])
         try:
             logger.debug(data)
