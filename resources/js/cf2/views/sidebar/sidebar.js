Atmo.Views.Sidebar = Backbone.View.extend({
	'tagName': 'div',
	events: {
		'click #instance_link, #volume_link': 'select_link',
		'click #refresh_instances_button' : 'refresh_instance_list',
	},
	initialize: function() {
		Atmo.instances.bind('change:selected', this.change_selection, this);
		Atmo.volumes.bind('change:selected', this.change_selection, this);
	},
	render: function() {
		this.$el.find('#instance_link_list, #volume_link_list').remove();
		this.$el.find('#instance_link').append('<ul class="link_list" id="instance_link_list">').addClass('active');
		this.$el.find('#volume_link').append('<ul class="link_list" id="volume_link_list">');

		new Atmo.Views.SidebarInstanceList({
			el: this.$el.find('#instance_link_list'), 
			collection: Atmo.instances
		});

		new Atmo.Views.SidebarVolumeList({
			el: this.$el.find('#volume_link_list'), 
			collection: Atmo.volumes
		});

		var self = this;

		// Show users how much money they've saved using Atmosphere
		$.ajax({ 
			url: '/api/leaderboard?username='+Atmo.profile.get('id'),
			type: 'GET',
			statusCode: {
				200: function(data) {
					var used = ""+(data[0]["total_cpu_time"] / 3600).toNumberCommaString();
					var time = Atmo.Utils.seconds_to_pretty_time(data[0]["total_uptime"], 3);

<<<<<<< HEAD
					$('#money_saved strong').html(time);		
=======
					$('#total_cpu_time strong').html(used);
>>>>>>> e46f0051
					/*$('#money_saved a').click(function(e) {
						e.preventDefault();
						var header = 'Saving with Atmosphere';
						body = 'Cumulatively, your instance(s) have run for <strong>' + time + '</strong>. Based on the sizes of the instances you have used, you would have spent <strong>' + saved + '</strong> if those had been hosted on <a href="http://aws.amazon.com/ec2/pricing/#on-demand" target="_blank">Amazon EC2</a>.';
						body += '<br /><br />';
						body += 'Thank you for choosing Atmosphere!';
						Atmo.Utils.confirm(header, body, {});		
					});*/
				}
			}	
		});

	},
	select_link: function(e) {
		$(e.currentTarget).siblings().removeClass('active');
		$(e.currentTarget).addClass('active');
	},
	change_selection: function(model) {
		this.$el.find('#instance_link, #volume_link').removeClass('active');
		if (model instanceof Atmo.Models.Instance) {
			this.$el.find('#instance_link').addClass('active');	
			Backbone.history.navigate('#instances', {trigger: true});
		} else if (model instanceof Atmo.Models.Volume) {
			this.$el.find('#volume_link').addClass('active');	
			Backbone.history.navigate('#volumes', {trigger: true});
		} else {
			return false;
		}
	},
	refresh_instance_list: function(e) {
		this.$el.find('#refresh_instances_button img').attr('src', site_root + '/resources/images/loader.gif');
		var self = this;

		Atmo.instances.update({
			success: function() {
				self.$el.find('#refresh_instances_button img').attr('src', site_root + '/resources/images/icon_mini_refresh.png');
			},
			error: function() {
				Atmo.Utils.notify("Could not update instance list", 'If the problem persists, please email <a href="mailto:support@iplantcollaborative.org">support@iplantcollaborative.org</a>', { no_timeout: true });
				self.$el.find('#refresh_instances_button img').attr('src', site_root + '/resources/images/icon_mini_refresh.png');
			},
		});
		Atmo.volumes.update({
			success: function() {
				console.log("Volume refresh success");
			},
			error: function() {
				Atmo.Utils.notify("Could not update volume list", 'If the problem persists, please email <a href="mailto:support@iplantcollaborative.org">support@iplantcollaborative.org</a>', { no_timeout: true });
			},
		});

        // Also, check for weather updates
        Atmo.Utils.update_weather();

	},
});<|MERGE_RESOLUTION|>--- conflicted
+++ resolved
@@ -34,11 +34,8 @@
 					var used = ""+(data[0]["total_cpu_time"] / 3600).toNumberCommaString();
 					var time = Atmo.Utils.seconds_to_pretty_time(data[0]["total_uptime"], 3);
 
-<<<<<<< HEAD
-					$('#money_saved strong').html(time);		
-=======
 					$('#total_cpu_time strong').html(used);
->>>>>>> e46f0051
+
 					/*$('#money_saved a').click(function(e) {
 						e.preventDefault();
 						var header = 'Saving with Atmosphere';
