import logging

from celery.decorators import task
from django.conf import settings
from django.utils import timezone

from core.models import EventTable
from core.models.allocation_source import (
    UserAllocationSource, AllocationSourceSnapshot,
    AllocationSource, UserAllocationSnapshot
)
from core.models.allocation_source import total_usage
from .allocation import (TASAPIDriver, fill_user_allocation_sources, select_valid_allocation)
from .exceptions import TASPluginException
from .models import TASAllocationReport


logger = logging.getLogger(__name__)


@task(name="monitor_jetstream_allocation_sources")
def monitor_jetstream_allocation_sources():
    """
    Queries the TACC API for Jetstream allocation sources
    Adds each new source (And user association) to the DB.
    """
    resources = fill_user_allocation_sources()
    return resources


def create_reports():
    """
    GO through the list of all users or all providers
    For each username, get an XSede API map to the 'TACC username'
    if 'TACC username' includes a jetstream resource, create a report
    """
    user_allocation_list = UserAllocationSource.objects.all()
    all_reports = []
    driver = TASAPIDriver()
    end_date = timezone.now()
    for item in user_allocation_list:
<<<<<<< HEAD
        allocation_name = item.allocation_source.name
=======
        allocation_id = item.allocation_source.uuid
>>>>>>> 77f3eca3
        tacc_username = driver.get_tacc_username(item.user)
        if not tacc_username:
            logger.error("No TACC username for user: '{}' which came from allocation id: {}".format(item.user,
                                                                                                    allocation_name))
            continue
        project_name = driver.get_allocation_project_name(allocation_name)
        try:
            project_report = _create_tas_report_for(
                item.user,
                tacc_username,
                project_name,
                end_date)
        except TASPluginException:
            logger.exception(
                "Could not create the report because of the error below"
            )
            continue
        all_reports.append(project_report)
    return all_reports


def _create_tas_report_for(user, tacc_username, tacc_project_name, end_date):
    """
    Create a new report
    """
    if not end_date:
        raise TASPluginException("Explicit end date required")
    if not user:
        raise TASPluginException("User missing")
    if not tacc_username:
        raise TASPluginException("TACC Username missing")
    if not tacc_project_name:
        raise TASPluginException("OpenStack/TACC Project missing")

    last_report = TASAllocationReport.objects.filter(
        project_name=tacc_project_name,
        user=user
        ).order_by('end_date').last()
    if not last_report:
        start_date = user.date_joined
    else:
        start_date = last_report.end_date

    compute_used = total_usage(
        user.username, start_date,
        allocation_source_name=tacc_project_name,
        end_date=end_date)

    if compute_used < 0:
        raise TASPluginException(
            "Compute usage was not accurately calculated for user:%s"
            % user)

    new_report = TASAllocationReport.objects.create(
        user=user,
        username=tacc_username,
        project_name=tacc_project_name,
        compute_used=compute_used,
        start_date=start_date,
        end_date=end_date,
        tacc_api=settings.TACC_API_URL)
    logger.info("Created New Report:%s" % new_report)
    return new_report


@task(name="report_allocations_to_tas")
def report_allocations_to_tas():
    logger.info("Reporting: Begin creating reports")
    create_reports()
    logger.info("Reporting: Completed, begin sending reports")
    send_reports()
    logger.info("Reporting: Reports sent")


def send_reports():
    failed_reports = 0
    reports_to_send = TASAllocationReport.objects.filter(success=False).order_by('user__username', 'start_date')
    count = reports_to_send.count()
    for tas_report in reports_to_send:
        try:
            tas_report.send()
        except TASPluginException:
            logger.exception(
                "Could not send the report because of the error below"
            )
            failed_reports += 1
            continue
    if failed_reports != 0:
        raise Exception("%s/%s reports failed to send to TAS" % (failed_reports, count))


@task(name="update_snapshot")
def update_snapshot(start_date=None, end_date=None):
    end_date = end_date or timezone.now()
    # TODO: Read this start_date from last 'reset event' for each allocation source
    start_date = start_date or '2016-09-01 00:00:00.0-05'

    tas_api_obj = TASAPIDriver()
    allocation_source_usage_from_tas = tas_api_obj.get_all_projects()

    for project in allocation_source_usage_from_tas:
        total_burn_rate = 0
        allocation_source_name = project['chargeCode']
        try:
            allocation_source = AllocationSource.objects.filter(name=allocation_source_name).order_by('id').last()

            if not allocation_source:
                continue

            created_or_updated_event = EventTable.objects.filter(
                name='allocation_source_created_or_renewed',
                payload__allocation_source_name=allocation_source.name
            ).order_by('timestamp').last()

            if created_or_updated_event:
                # if renewed, change ignore old allocation usage
                start_date = created_or_updated_event.payload['start_date']

            for user in allocation_source.all_users:
                compute_used, burn_rate = total_usage(user.username, start_date,
                                                      allocation_source_name=allocation_source.name,
                                                      end_date=end_date,
                                                      burn_rate=True)
                total_burn_rate += burn_rate
                UserAllocationSnapshot.objects.update_or_create(
                    allocation_source_id=allocation_source.id,
                    user_id=user.id,
                    defaults={
                        'compute_used': compute_used,
                        'burn_rate': burn_rate
                    }
                )

        except KeyError:
            # This allocation source does not exist in our database yet. Create it? Skip for now.
            continue
        valid_allocation = select_valid_allocation(project['allocations'])
        compute_used = valid_allocation['computeUsed'] if valid_allocation else 0
        AllocationSourceSnapshot.objects.update_or_create(
            allocation_source_id=allocation_source.id,
            defaults={
                'compute_used': compute_used,
                'global_burn_rate': total_burn_rate
            }
        )
    return True


@task(name="update_snapshot")
def update_snapshot_cyverse_allocation(start_date,end_date):
    if not settings.USE_ALLOCATION_SOURCE:
        return False
    allocation_source_total_compute = {}
    allocation_source_total_burn_rate = {}
    start_date = start_date
    end_date = end_date #timezone.now() if not end_date else end_date
    for source in AllocationSource.objects.order_by('uuid'):
        # iterate over user + allocation_source combo
        for user_allocation_source in UserAllocationSource.objects.filter(allocation_source__exact=source.id).order_by('user__username'):
            user = user_allocation_source.user
            # determine end date and start date using last snapshot
            #start_date = start_date
            # calculate compute used and burn rate for the user and allocation source combo
            compute_used, burn_rate = total_usage(user.username,start_date,allocation_source_name=source.name,end_date=end_date,burn_rate=True)
            allocation_source_total_compute[source.name] = allocation_source_total_compute.get(source.name,0) + compute_used
            allocation_source_total_burn_rate[source.name] = allocation_source_total_burn_rate.get(source.name,0) + burn_rate
            payload_ubr = {"allocation_source_id":source.uuid, "username":user.username, "burn_rate":burn_rate, "compute_used":compute_used}
            EventTable.create_event("user_allocation_snapshot_changed", payload_ubr, user.username)
        compute_used_total = allocation_source_total_compute.get(source.name,0)
        global_burn_rate = allocation_source_total_burn_rate.get(source.name,0)
        if compute_used_total != 0:
            logger.info("Total usage for AllocationSource %s (%s-%s) = %s (Burn Rate: %s)" % (source.name, start_date, end_date, compute_used_total, global_burn_rate))
        payload_as = {
            "allocation_source_id":source.uuid,
            "compute_used":compute_used_total,
            "global_burn_rate":global_burn_rate
        }
        EventTable.create_event("allocation_source_snapshot", payload_as,source.name)
    return True<|MERGE_RESOLUTION|>--- conflicted
+++ resolved
@@ -39,11 +39,7 @@
     driver = TASAPIDriver()
     end_date = timezone.now()
     for item in user_allocation_list:
-<<<<<<< HEAD
         allocation_name = item.allocation_source.name
-=======
-        allocation_id = item.allocation_source.uuid
->>>>>>> 77f3eca3
         tacc_username = driver.get_tacc_username(item.user)
         if not tacc_username:
             logger.error("No TACC username for user: '{}' which came from allocation id: {}".format(item.user,
