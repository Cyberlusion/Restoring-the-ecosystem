--- conflicted
+++ resolved
@@ -6,15 +6,9 @@
 	LogLevel warn
 	CustomLog ${APACHE_LOG_DIR}/access.log combined
 
-<<<<<<< HEAD
-        RewriteEngine On
-        RewriteCond %{HTTPS} !=on
-        RewriteRule ^/?(.*) https://MYHOSTNAMEHERE/$1 [R,L]
-=======
   RewriteEngine On
   RewriteCond %{HTTPS} !=on
   RewriteRule ^/?(.*) https://MYHOSTNAMEHERE.iplantc.org/$1 [R,L]
->>>>>>> 2502122b
 </VirtualHost>
 
 ###############################################################################
@@ -29,27 +23,23 @@
 ProxyPreserveHost On
 SSLProxyEngine On
 
-ProxyPass         /flower  https://MYHOSTNAMEHERE:8443
-ProxyPassReverse  /flower  https://MYHOSTNAMEHERE:8443
-ProxyPassReverse  /flower  https://MYHOSTNAMEHERE/flower
+ProxyPass         /flower  https://MYHOSTNAMEHERE.iplantc.org:8443
+ProxyPassReverse  /flower  https://MYHOSTNAMEHERE.iplantc.org:8443
+ProxyPassReverse  /flower  https://MYHOSTNAMEHERE.iplantc.org/flower
 
-<Proxy https://MYHOSTNAMEHERE:8443/flower*>
+<Proxy https://MYHOSTNAMEHERE.iplantc.org:8443/flower*>
   Order deny,allow
   Allow from all
 </Proxy>
 
 ###############################################################################
 ## Jenkins proxy redirection
-<<<<<<< HEAD
-##
-=======
 ###############################################################################
->>>>>>> 2502122b
 ProxyPass         /jenkins  http://MYHOSTNAMEHERE:8080/jenkins
 ProxyPassReverse  /jenkins  http://MYHOSTNAMEHERE:8080/jenkins
 ProxyPassReverse  /jenkins  http://MYHOSTNAMEHERE/jenkins
 
-<Proxy http://MYHOSTNAMEHERE:8080/jenkins*>
+<Proxy http://MYHOSTNAMEHERE.iplantc.org:8080/jenkins*>
   Order deny,allow
   Allow from all
 </Proxy>
@@ -57,75 +47,16 @@
 ###############################################################################
 ## Atmosphere Server Virtualhost (Port 443)
 ###############################################################################
-<<<<<<< HEAD
-<VirtualHost _default_:443>
-
-    #SSL
-    SSLEngine on
-    SSLProtocol all -SSLv2
-    SSLCipherSuite ALL:!ADH:!EXPORT:!SSLv2:RC4+RSA:+HIGH:+MEDIUM:+LOW
-    SSLCertificateFile /etc/ssl/certs/BASECERTHERE
-    SSLCertificateKeyFile /etc/ssl/private/KEYHERE
-    SSLCertificateChainFile /etc/ssl/certs/BUNDLECERTHERE
-
-
-    # Static files
-    # The following URLs are proxied to ATMOSPHERE:
-    Alias /init_files LOCATIONOFATMOSPHERE/init_files
-    Alias /static/admin LOCATIONOFATMOSPHEREHERE/static/admin
-    Alias /static/rest_framework_swagger LOCATIONOFATMOSPHEREHERE/static/rest_framework_swagger
-    Alias /static/rest_framework LOCATIONOFATMOSPHEREHERE/static/rest_framework
-
-    # The following URLs are proxied to TROPOSPHERE:
-    Alias /assets LOCATIONOFTROPOSPHERE/troposphere/assets
-    Alias /resources LOCATIONOFTROPOSPHERE/resources
-
-    # Logging
-    ErrorLog /var/log/apache2/ssl_error.log
-    TransferLog /var/log/apache2/ssl_access.log
-    LogLevel warn
-
-    RewriteEngine On
-    # The following Rewrites should point to ATMOSPHERE:
-    RewriteRule ^/api/(.*)   https://localhost:5000/api/$1 [P]
-    RewriteRule ^/api-docs/(.*)   https://localhost:5000/api-docs/$1 [P]
-    RewriteRule ^/admin/(.*)   https://localhost:5000/admin/$1 [P]
-
-    WSGIDaemonProcess troposphere_app processes=1 threads=15 display-name=%{GROUP}
-    WSGIProcessGroup troposphere_app
-
-    WSGIScriptAlias / LOCATIONOFTROPOSPHERE/troposphere/wsgi.py
-
-</VirtualHost>
-
-Listen 5000
-<VirtualHost *:5000>
-
-    #Rewrite 
-=======
 <VirtualHost *:443>
     # Rewrite
->>>>>>> 2502122b
     RewriteEngine On
     RewriteCond %{HTTP:Authorization} ^(.*)
     RewriteRule .* - [e=HTTP_AUTHORIZATION:%1]
     # for the old domain
     RewriteCond %{HTTP_HOST} ^MYHOSTNAMEHERE.iplantcollaborative.org$
-<<<<<<< HEAD
-    RewriteRule ^/(.*)$       https://MYHOSTNAMEHERE/$1 [R,L]
-    
-    
-    #Logging
-    ErrorLog /var/log/apache2/ssl_error.log
-    TransferLog /var/log/apache2/ssl_access.log
-    LogLevel warn
-    
-    #SSL
-=======
     RewriteRule ^/(.*)$       https://MYHOSTNAMEHERE.iplantc.org/$1 [R,L]
   
     # SSL Settings
->>>>>>> 2502122b
     SSLEngine on
     SSLProtocol all -SSLv2
     SSLCipherSuite ALL:!ADH:!EXPORT:!SSLv2:RC4+RSA:+HIGH:+MEDIUM:+LOW
