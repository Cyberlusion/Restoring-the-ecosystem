#!/usr/bin/env python
"""
Debugging atmo_init_full locally:
    cd /usr/sbin
    touch __init__.py
    python
    >>> import atmo_init_full
    >>>
"""
import getopt
import logging
import os
try:
    import json
except ImportError:
    import simplejson as json
import errno
import re
import time
import urllib2
import subprocess
import sys
try:
    from hashlib import sha1
except ImportError:
    #Support for python 2.4
    from sha import sha as sha1

ATMOSERVER = ""
USER_HOME_DIR = ""
eucalyptus_meta_server = 'http://128.196.172.136:8773/latest/meta-data/'
openstack_meta_server = 'http://169.254.169.254/latest/meta-data/'
SCRIPT_VERSION = "v2"


def mkdir_p(path):
    try:
        os.makedirs(path)
    except OSError, exc:
        # Python >2.5
        if exc.errno == errno.EEXIST and os.path.isdir(path):
            pass
        else:
            raise


def touch(fname, times=None):
    f = open(fname, 'a')
    f.close()
    os.utime(fname, times)


def init_logs(log_file):
    # NOTE: Can't use run_command until logs are initialized
    mkdir_p('/var/log/atmo/')
    touch('/var/log/atmo/atmo_init_full.log')
    format = "%(asctime)s %(name)s-%(levelname)s "\
             + "[%(pathname)s %(lineno)d] %(message)s"
    logging.basicConfig(
        level=logging.DEBUG,
        format=format,
        filename=log_file,
        filemode='a+')


def download_file(url, fileLoc, retry=False, match_hash=None):
    waitTime = 0
    attempts = 0
    contents = None
    logging.debug('Downloading file: %s' % url)
    while True:
        attempts += 1
        logging.debug('Attempt: %s, Wait %s seconds' % (attempts, waitTime))
        time.sleep(waitTime)
        #Exponential backoff * 10s = 20s,40s,80s,160s,320s...
        waitTime = 10 * 2**attempts
        try:
            resp = urllib2.urlopen(url)
        except Exception, e:
            logging.exception("Failed to download URL: %s" % url)
            resp = None

        #Download file on success
        if resp is not None and resp.code == 200:
            contents = resp.read()
        #EXIT condition #1: Non-empty file found
        if contents is not None and len(contents) != 0:
            logging.debug('Downloaded file')
            break
        #EXIT condition #2: Don't want to try again
        if not retry:
            break
        #Retry condition: Retry is true && file is empty
    #Save file if hash matches
    try:
        file_hash = sha1(contents).hexdigest()
    except Exception, e:
        file_hash = ""
        logging.exception("Failed to create sha1 hash for file")
    #Don't save file if hash exists and doesnt match..
    if match_hash and match_hash != file_hash:
        logging.warn(
            "Error, The downloaded file <%s - SHA1:%s> "
            "does not match expected SHA1:%s"
            % (url, file_hash, match_hash))
        return ""
    logging.debug('Saving url:%s to file: %s' % (url, fileLoc))
    f = open(fileLoc, "w")
    f.write(contents)
    f.close()
    return contents


def set_hostname(hostname, distro):
    #Set the hostname once
    run_command(['/bin/hostname', hostname])
    #And set a dhcp exithook to keep things running on suspend/stop
    if is_rhel(distro):
        run_command(['/usr/bin/yum', '-qy', 'install', 'dhcp'])
        download_file(
            '%s/init_files/%s/centos_hostname-exit-hook.sh' % (ATMOSERVER, SCRIPT_VERSION),
            "/etc/dhclient-exit-hooks",
            match_hash='')
        run_command(['/bin/chmod', 'a+x', "/etc/dhclient-exit-hooks"])
    else:
        download_file(
            '%s/init_files/%s/ubuntu_hostname-exit-hook.sh' % (ATMOSERVER, SCRIPT_VERSION),
            "/etc/dhcp/dhclient-exit-hooks.d/hostname",
            match_hash='')
        run_command(['/bin/chmod', 'a+x', "/etc/dhcp/dhclient-exit-hooks.d/hostname"])


def get_hostname(instance_metadata):
    #As set by atmosphere in the instance metadata
    hostname = instance_metadata.get('meta', {}).get('public-hostname')
    #As returned by metadata service
    if not hostname:
        hostname = instance_metadata.get('public-hostname')
    if not hostname:
        hostname = instance_metadata.get('local-hostname')
    if not hostname:
        hostname = instance_metadata.get('hostname')
    #No hostname, look for public ip instead
    if not hostname:
        return get_public_ip(instance_metadata)
    return hostname


def get_public_ip(instance_metadata):
    """
    Checks multiple locations in metadata for the IP address
    """
    ip_addr = instance_metadata.get('public-ipv4')
    if not ip_addr:
        ip_addr = instance_metadata.get('local-ipv4')
    if not ip_addr:
        ip_addr = 'localhost'
    return ip_addr


def get_distro():
    if os.path.isfile('/etc/redhat-release'):
        return 'rhel'
    else:
        return 'ubuntu'


def run_command(commandList, stdout=subprocess.PIPE, stderr=subprocess.PIPE,
                stdin=None, dry_run=False, shell=False, bash_wrap=False,
                block_log=False):
    if bash_wrap:
        #Wrap the entire command in '/bin/bash -c',
        #This can sometimes help pesky commands
        commandList = ['/bin/bash', '-c', ' '.join(commandList)]
    """
    NOTE: Use this to run ANY system command, because its wrapped around a loggger
    Using Popen, run any command at the system level and record the output and error streams
    """
    out = None
    err = None
    cmd_str = ' '.join(commandList)
    if dry_run:
        #Bail before making the call
        logging.debug("Mock Command: %s" % cmd_str)
        return ('', '')
    try:
        if stdin:
            proc = subprocess.Popen(commandList, stdout=stdout, stderr=stderr,
                                    stdin=subprocess.PIPE, shell=shell)
        else:
            proc = subprocess.Popen(commandList, stdout=stdout, stderr=stderr,
                                    shell=shell)
        out, err = proc.communicate(input=stdin)
    except Exception, e:
        logging.exception(e)
    if block_log:
        #Leave before we log!
        return (out, err)
    if stdin:
        logging.debug("%s STDIN: %s" % (cmd_str, stdin))
    logging.debug("%s STDOUT: %s" % (cmd_str, out))
    logging.debug("%s STDERR: %s" % (cmd_str, err))
    return (out, err)


def in_etc_group(filename, val):
    etc_group_contents = read_file(filename)
    for line in etc_group_contents.split('\n'):
        if 'users' in line and val in line:
            return True
    return False


def add_etc_group(user):
    run_command(["/bin/sed -i 's/users:x:.*/&%s,/' /etc/group" % (user, )],
                bash_wrap=True)


def is_updated_test(filename):
    if '## Atmosphere System' in open(filename).read():
        return True
    return False


def etc_skel_bashrc(user):
    filename = "/etc/skel/.bashrc"
    if not is_updated_test(filename):
        #TODO: Should this be $USER instead of %s?
        append_to_file(filename, """
export IDS_HOME="/irods/data.iplantc.org/iplant/home/%s"
alias ids_home="cd $IDS_HOME"
""" % user)
<<<<<<< HEAD


=======
>>>>>>> 94b0bee2
def in_sudoers(user):
    out, err = run_command(['sudo -l -U %s' % user], shell=True)
    if 'not allowed to run sudo' in out:
        return False
    if 'unknown user' in err:
        return False
    lines = out.split('\n')
    line_match = '%s may run the following' % user
    for idx, line in enumerate(lines):
        if line_match in line:
            allowed_idx = idx
    root_allowed = lines[allowed_idx+1:]
    for line in root_allowed:
        if line:
            return True
    return False


def add_sudoers(user):
    atmo_sudo_file = "/etc/sudoers"
    append_to_file(
        atmo_sudo_file,
        "%s ALL=(ALL)ALL" % user)
    os.chmod(atmo_sudo_file, 0440)


def restart_ssh(distro):
    if is_rhel(distro):
        run_command(["/etc/init.d/sshd", "restart"])
    else:
        run_command(["/etc/init.d/ssh", "restart"])


def set_root_password(root_password, distro):
    if is_rhel(distro):
        run_command(["passwd", "--stdin", "root"], stdin=root_password,
                    block_log=True)
    else:
        run_command(["chpasswd"], stdin="root:%s" % root_password,
                    block_log=True)

    if text_in_file('/etc/ssh/sshd_config', 'PermitRootLogin'):
        run_command([
            '/bin/sed', '-i',
            "s/PermitRootLogin\s*no$/PermitRootLogin yes/",
            '/etc/ssh/sshd_config'])
        run_command([
            '/bin/sed', '-i',
            "s/PermitRootLogin\s*without-password$/PermitRootLogin yes/",
            '/etc/ssh/sshd_config'])
    else:
        append_to_file("/etc/ssh/sshd_config", "PermitRootLogin yes")
    restart_ssh(distro)


def ssh_config(distro):
    append_to_file(
        "/etc/ssh/sshd_config",
        "AllowGroups users core-services root")
    restart_ssh(distro)


def get_metadata_keys(metadata):
    keys = []
    #Eucalyptus/Openstack key (Traditional metadata API)
    euca_key = _make_request('%s%s' % (eucalyptus_meta_server,
                                       "public-keys/0/openssh-key/"))
    os_key = _make_request('%s%s' % (openstack_meta_server,
                                     "public-keys/0/openssh-key/"))
    if euca_key:
        keys.append(euca_key)
    if os_key:
        keys.append(os_key)
    #JSON metadata API
    public_keys = metadata.get('public_keys', {})
    for k, v in public_keys.items():
        keys.append(v.replace('\n', ''))  # Includes a newline
    return keys


def get_metadata():
    openstack_json_metadata = 'http://169.254.169.254/openstack/'\
                              'latest/meta_data.json'
    metadata = collect_metadata(eucalyptus_meta_server)
    if not metadata:
        metadata = collect_metadata(openstack_meta_server)
        metadata.update(
            collect_json_metadata(openstack_json_metadata))
    return metadata


def collect_json_metadata(metadata_url):
    content = _make_request(metadata_url)
    meta_obj = json.loads(content)
    return meta_obj


def _make_request(request_url):
    try:
        logging.info("Making request to %s" % request_url)
        resp = urllib2.urlopen(request_url)
        content = resp.read()
        return content
    except Exception, e:
        logging.exception("Could not retrieve meta-data for instance")
        return ""


def collect_metadata(meta_endpoint):
    metadata = {}
    meta_list = []
    content = _make_request(meta_endpoint)
    meta_list = content.split('\n')

    for meta_key in meta_list:
        if not meta_key:
            continue
        try:
            meta_value = _make_request('%s%s' % (meta_endpoint, meta_key))
            if meta_key.endswith('/'):
                meta_values = meta_value.split('\n')
                for value in meta_values:
                    print "new meta: %s%s" % (meta_key, value)
                    meta_list.append("%s%s" % (meta_key, value))
            else:
                metadata[meta_key] = meta_value
        except Exception, e:
            logging.exception("Metadata retrieval error")
            metadata[meta_key] = None
    return metadata


def mount_storage():
    """
    In addition to the 'root disk' (Generally small)
    An instance usually has epehemeral disk storage
    This is TEMPORARY space you can use while working on your instance
    It is deleted when the instance is terminated.

    #TODO: Refactor.
    """
    try:
        logging.debug("Mount test")
        (out, err) = run_command(['/sbin/fdisk', '-l'])
        dev_1 = None
        dev_2 = None
        if 'sda1' in out:
            #Eucalyptus CentOS format
            dev_1 = 'sda1'
            dev_2 = 'sda2'
        elif 'xvda1' in out:
            #Eucalyptus Ubuntu format
            dev_1 = 'xvda1'
            dev_2 = 'xvda2'
        elif 'vda' in out:
            #Openstack format for Root/Ephem. Disk
            dev_1 = 'vda'
            dev_2 = 'vdb'
        else:
            #Harddrive format cannot be determined..
            logging.warn("Could not determine disks from fdisk output:%s"
                         % out)
        outLines = out.split('\n')
        for line in outLines:
            r = re.compile(', (.*?) bytes')
            match = r.search(line)
            if dev_1 in line:
                dev_1_size = match.group(1)
            elif dev_2 in line:
                dev_2_size = match.group(1)
        if int(dev_2_size) > int(dev_1_size):
            logging.warn(
                "%s is larger than %s, Mounting %s to home"
                % (dev_2, dev_1, dev_2))
            run_command(["/bin/mount", "-text3", "/dev/%s" % dev_2, "/home"])
    except Exception, e:
        logging.exception("Could not mount storage. Error below:")


def vnc(user, distro, license=None):
    try:
        if not os.path.isfile('/usr/bin/xterm'):
            logging.debug("Could not find a GUI on this machine, "
                          "Skipping VNC Install.")
            return
        #ASSERT: VNC server installed on this machine
        if is_rhel(distro):
            run_command(['/usr/bin/yum', '-qy', 'remove', 'vnc-E',
                         'realvnc-vnc-server'])
            download_file(
                '%s/init_files/%s/VNC-Server-5.1.0-Linux-x64.rpm'
                % (ATMOSERVER, SCRIPT_VERSION),
                "/opt/VNC-Server-5.1.0-Linux-x64.rpm",
                match_hash='5e62e4d456ceb2b473509bbd0064694d9820a738')
            run_command(['/bin/rpm', '-Uvh',
                         '/opt/VNC-Server-5.1.0-Linux-x64.rpm'])
            run_command(['/bin/sed', '-i',
                         "'$a account    include      system-auth'",
                         '/etc/pam.d/vncserver.custom'], bash_wrap=True)
            run_command(['/bin/sed', '-i',
                         "'$a password   include      system-auth'",
                         '/etc/pam.d/vncserver.custom'], bash_wrap=True)
        else:
            download_file(
                '%s/init_files/%s/VNC-Server-5.1.0-Linux-x64.deb'
                % (ATMOSERVER, SCRIPT_VERSION),
                "/opt/VNC-Server-5.1.0-Linux-x64.deb",
                match_hash='96050939b98a0d91c6f293401230dbd22922ec2e')
            run_command(['/usr/bin/dpkg', '-i',
                         '/opt/VNC-Server-5.1.0-Linux-x64.deb'])
            new_file = open('/etc/pam.d/vncserver.custom', 'w')
            new_file.write("auth include  common-auth")
            new_file.close()
            new_file = open('/etc/vnc/config.d/common.custom', 'w')
            new_file.write("PamApplicationName=vncserver.custom")
            new_file.close()
        time.sleep(1)
        run_command(['/usr/bin/vnclicense', '-add', license], block_log=True)
        download_file(
            '%s/init_files/%s/vnc-config.sh' % (ATMOSERVER, SCRIPT_VERSION),
            os.path.join(USER_HOME_DIR, 'vnc-config.sh'),
            match_hash='9bbb495ad67bb3117349a637e5716ba08a213713')
        run_command(['/bin/chmod', 'a+x',
                     os.path.join(USER_HOME_DIR, 'vnc-config.sh')])
        run_command([os.path.join(USER_HOME_DIR, 'vnc-config.sh')])
        run_command(['/bin/rm',
                     os.path.join(USER_HOME_DIR, 'vnc-config.sh')])
        if os.path.exists('/tmp/.X1-lock'):
            run_command(['/bin/rm', '/tmp/.X1-lock'])
        if os.path.exists('/tmp/.X11-unix'):
            run_command(['/bin/rm', '-rf', '/tmp/.X11-unix'])
        run_command(['/bin/mkdir', '/tmp/.X11-unix'])
        run_command(['/bin/chmod', 'a+rwxt', '/tmp/.X11-unix'])
        run_command(['/bin/su', '%s' % user, '-c', '/usr/bin/vncserver'])
    except Exception, e:
        logging.exception('Failed to install VNC')


def parrot_install(distro):
    try:
        cctools_file = 'cctools-3.7.2-x86_64-redhat5.tar.gz'
        download_file(
            'http://www.iplantcollaborative.org/sites/default/files'
            + '/atmosphere/cctools/%s' % (cctools_file),
            '/opt/%s' % (cctools_file),
            match_hash='04e0ef9e11e8ef7ac28ef694fd57e75b09455084')
        run_command(
            ['/bin/tar', 'zxf',
             '/opt/%s' % (cctools_file),
             '-C', '/opt/'])
        if not is_rhel(distro):
            run_command(['/usr/bin/apt-get', '-qy', 'install',
                         'libssl-dev'])
            #Ubuntu needs linking
            run_command(
                ['/bin/ln', '-s',
                 '/lib/x86_64-linux-gnu/libssl.so.1.0.0',
                 '/lib/x86_64-linux-gnu/libssl.so.6'])
            run_command(
                ['/bin/ln', '-s',
                 '/lib/x86_64-linux-gnu/libcrypto.so.1.0.0',
                 '/lib/x86_64-linux-gnu/libcrypto.so.6'])
        #link all files

        for f in os.listdir("/opt/cctools/bin"):
            try:
                link_f = os.path.join("/usr/local/bin", f)
                logging.debug(link_f)
                if os.path.exists(link_f):
                    os.remove(link_f)
                logging.debug(os.path.join("/opt/cctools/bin", f))
                os.symlink(os.path.join("/opt/cctools/bin", f), link_f)
            except Exception:
                logging.debug(
                    "Problem linking /opt/cctools/bin to /usr/local/bin")
    except Exception, e:
        logging.exception("Failed to install parrot. Details below:")


def iplant_files(distro):
    parrot_install(distro)
    download_file(
        'http://www.iplantcollaborative.org/sites/default/files/atmosphere/'
        + 'fuse.conf', '/etc/fuse.conf',
        match_hash='21d4f3e735709827142d77dee60befcffd2bf5b1')

    download_file(
        "http://www.iplantcollaborative.org/sites/default/files/atmosphere/"
        + "atmoinfo", "/usr/local/bin/atmoinfo",
        match_hash="0f6426df41a5fe139515079060ab1758e844e20c")
    run_command(["/bin/chmod", "a+x", "/usr/local/bin/atmoinfo"])

    download_file(
        "http://www.iplantcollaborative.org/sites/default/files/atmosphere/"
        + "xprintidle", "/usr/local/bin/xprintidle",
        match_hash="5c8b63bdeab349cff6f2bf74277e9143c1a2254f")
    run_command(["/bin/chmod", "a+x", "/usr/local/bin/xprintidle"])

    download_file(
        "http://www.iplantcollaborative.org/sites/default/files/atmosphere/"
        + "atmo_check_idle.py",
        "/usr/local/bin/atmo_check_idle.py",
        match_hash="ab37a256e15ef5f529b4f4811f78174265eb7aa0")
    run_command(["/bin/chmod", "a+x", "/usr/local/bin/atmo_check_idle.py"])

    run_command(["/bin/mkdir", "-p", "/opt/irodsidrop"])
    download_file("http://www.iplantc.org/sites/default/files/irods/idrop.jar",
                  "/opt/irodsidrop/idrop-latest.jar",
                  match_hash="275cc7fb744b0f29caa7b276f689651a2159c23e")
    download_file(
        "http://www.iplantcollaborative.org/sites/default/files/"
        + "idroprun.sh.txt", "/opt/irodsidrop/idroprun.sh",
        match_hash="0e9cec8ce1d38476dda1646631a54f6b2ddceff5")
    run_command(['/bin/chmod', 'a+x', '/opt/irodsidrop/idroprun.sh'])
    download_file('%s/init_files/%s/iplant_backup.sh'
                  % (ATMOSERVER, SCRIPT_VERSION),
                  "/usr/local/bin/iplant_backup",
                  match_hash='72925d4da5ed30698c81cc95b0a610c8754500e7')
    run_command(['/bin/chmod', 'a+x', "/usr/local/bin/iplant_backup"])


def modify_rclocal(username, distro, hostname='localhost'):
    try:
        if is_rhel(distro):
            distro_rc_local = '/etc/rc.d/rc.local'
        else:
            distro_rc_local = '/etc/rc.local'

        #This temporary file will be re-written each time.
        atmo_rclocal_path = '/etc/rc.local.atmo'

        #First we must make sure its included in our original RC local
        if not line_in_file(atmo_rclocal_path, distro_rc_local):
            open_file = open(distro_rc_local, 'a')
            open_file.write('if [ -x %s ]; then\n'
                            '\t%s\n'
                            'fi\n' % (atmo_rclocal_path, atmo_rclocal_path))
            open_file.close()
        #If there was an exit line, it must be removed
        if line_in_file('exit', distro_rc_local):
            run_command(['/bin/sed', '-i',
                         "s/exit.*//", '/etc/rc.local'])
        # Intentionally REPLACE the entire contents of file on each run
        atmo_rclocal = open(atmo_rclocal_path, 'w')
        atmo_rclocal.write('#!/bin/sh -e\n'
                           'depmod -a\n'
                           'modprobe acpiphp\n'
                           'hostname %s\n'  # public_ip
                           '/bin/su %s -c /usr/bin/vncserver\n'  # username
                           '/usr/bin/nohup /usr/local/bin/shellinaboxd -b -t '
                           '-f beep.wav:/dev/null '
                           '> /var/log/atmo/shellinaboxd.log 2>&1 &\n'
                           #Add new rc.local commands here
                           #And they will be excecuted on startup
                           #Don't forget the newline char
                           % (hostname, username))
        atmo_rclocal.close()
        os.chmod(atmo_rclocal_path, 0755)
    except Exception, e:
        logging.exception("Failed to write to rc.local")


def shellinaboxd(distro):
    if is_rhel(distro):
        run_command(['/usr/bin/yum', '-qy', 'install',
                     'gcc', 'make', 'patch'])
    else:
        run_command(['/usr/bin/apt-get', 'update'])
        run_command(['/usr/bin/apt-get', '-qy', 'install',
                     'gcc', 'make', 'patch'])
    shellinaboxd_file = os.path.join(USER_HOME_DIR,
                                     'shellinaboxd-install.sh')
    download_file('%s/init_files/%s/shellinaboxd-install.sh'
                  % (ATMOSERVER, SCRIPT_VERSION),
                  shellinaboxd_file,
                  match_hash='a2930f7cfe32df3d3d2e991e01cb0013d1071f15')
    run_command(['/bin/chmod', 'a+x', shellinaboxd_file])
    run_command([shellinaboxd_file], shell=True)
    run_command(['rm -rf '
                 + os.path.join(USER_HOME_DIR, 'shellinabox')
                 + '*'], shell=True)


def atmo_cl():
    download_file('%s/init_files/%s/atmocl'
                  % (ATMOSERVER, SCRIPT_VERSION),
                  '/usr/local/bin/atmocl',
                  match_hash='28cd2fd6e7fd78f1b58a6135afa283bd7ca6027a')
    download_file('%s/init_files/%s/AtmoCL.jar'
                  % (ATMOSERVER, SCRIPT_VERSION),
                  '/usr/local/bin/AtmoCL.jar',
                  match_hash='24c6acb7184c54ba666134120ac9073415a5b947')
    run_command(['/bin/chmod', 'a+x', '/usr/local/bin/atmocl'])


def nagios():
    download_file('%s/init_files/%s/nrpe-snmp-install.sh'
                  % (ATMOSERVER, SCRIPT_VERSION),
                  os.path.join(USER_HOME_DIR, 'nrpe-snmp-install.sh'),
                  match_hash='12da9f6f57c79320ebebf99b5a8516cc83c894f9')
    run_command(['/bin/chmod', 'a+x',
                 os.path.join(USER_HOME_DIR, 'nrpe-snmp-install.sh')])
    run_command([os.path.join(USER_HOME_DIR, 'nrpe-snmp-install.sh')])
    run_command(['/bin/rm',
                 os.path.join(USER_HOME_DIR, 'nrpe-snmp-install.sh')])


def notify_launched_instance(instance_data, metadata):
    try:
        import json
    except ImportError:
        #Support for python 2.4
        import simplejson as json
    service_url = instance_data['atmosphere']['instance_service_url']
    userid = instance_data['atmosphere']['userid']
    instance_token = instance_data['atmosphere']['instance_token']
    instance_name = instance_data['atmosphere']['name']
    data = {
        'action': 'instance_launched',
        'userid': userid,
        'vminfo': metadata,
        'token': instance_token,
        'name': instance_name,
    }
    data = json.dumps(data)
    request = urllib2.Request(service_url, data, {'Content-Type':
<<<<<<< HEAD
                                                  'application/json'})
=======
        'application/json'})
>>>>>>> 94b0bee2
    link = urllib2.urlopen(request)
    response = link.read()
    link.close()
    logging.debug(response)


def distro_files(distro):
    install_motd(distro)
    install_irods(distro)
    install_icommands(distro)


def is_rhel(distro):
    if 'rhel' in distro:
        return True
    else:
        return False


def install_motd(distro):
    if is_rhel(distro):
        #Rhel path
        download_file('http://www.iplantcollaborative.org/sites/default/files/'
                      + 'atmosphere/motd',
                      '/etc/motd',
                      match_hash='b8ef30b1b7d25fcaf300ecbc4ee7061e986678c4')
    else:
        #Ubuntu path
        download_file('http://www.iplantcollaborative.org/sites/default/files/'
                      + 'atmosphere/motd',
                      '/etc/motd.tail',
                      match_hash='b8ef30b1b7d25fcaf300ecbc4ee7061e986678c4')
    include_motd_more(distro)


def include_motd_more(distro):
    if not os.path.exists("/etc/motd.more"):
        return
    motd_message = read_file("/etc/motd.more")
    if is_rhel(distro):
        filename = "/etc/motd"
    else:
        filename = "/etc/motd.tail"
    append_to_file(filename, "\n---\n%s" % motd_message)


def install_irods(distro):
    if is_rhel(distro):
        #Rhel path
        download_file('http://www.iplantcollaborative.org/sites/default/files/'
                      + 'atmosphere/motd',
                      '/etc/motd',
                      match_hash='b8ef30b1b7d25fcaf300ecbc4ee7061e986678c4')
        download_file('http://www.iplantcollaborative.org/sites/default/files/'
                      + 'irods/irodsFs_v32.rhel5.x86_64',
                      '/usr/local/bin/irodsFs.x86_64',
                      match_hash='b286ca61aaaa16fe7a0a2a3afc209ba7bbac5128')
        run_command(['/etc/init.d/iptables', 'stop'])
        run_command(['/usr/bin/yum', '-qy',
                     'install', 'emacs', 'mosh', 'patch'])
    else:
        #Ubuntu path
        download_file('http://www.iplantcollaborative.org/sites/default/files/'
                      + 'atmosphere/motd',
                      '/etc/motd.tail',
                      match_hash='b8ef30b1b7d25fcaf300ecbc4ee7061e986678c4')
        download_file('http://www.iplantcollaborative.org/sites/default/files/'
                      + 'irods/irodsFs_v32.ubuntu12.x86_64',
                      '/usr/local/bin/irodsFs.x86_64',
                      match_hash='59b55aa0dbc44ff5b73dfc912405ff817002284f')
        run_command(['/usr/bin/apt-get', 'update'])
        run_command(['/usr/bin/apt-get', '-qy',
                     'install', 'vim', 'mosh', 'patch'])
    run_command(['/bin/chmod', 'a+x', '/usr/local/bin/irodsFs.x86_64'])


def install_icommands(distro):
    icommands_file = "icommands.x86_64.tar.bz2"
    if is_rhel(distro):
        download_file('http://www.iplantcollaborative.org/sites/default/files/'
                      + 'irods/icommands_v32.rhel5.x86_64.tar.bz2',
                      os.path.join('/opt', icommands_file),
                      match_hash='3dd3c7712ebe3548fe1e9e1f09167b5c7d925d45')
    else:
        download_file('http://www.iplantcollaborative.org/sites/default/files/'
                      + 'irods/icommands_v32.ubuntu12.x86_64.tar.bz2',
                      os.path.join('/opt', icommands_file),
                      match_hash='eb66547ed5ea159dc50f051cf399a55952b32625')

    run_command(["/bin/mkdir", "-p", "/opt/icommands/bin"])
    run_command(["/bin/tar", "--strip-components", "1", "-C",
                 "/opt/icommands/bin", "-xjf", "/opt/%s" % icommands_file])

    for f in os.listdir("/opt/icommands/bin"):
        try:
            link_f = os.path.join("/usr/local/bin", f)
            logging.debug(link_f)
            if os.path.exists(link_f):
                os.remove(link_f)
            logging.debug(os.path.join("/opt/icommands/bin", f))
            os.symlink(os.path.join("/opt/icommands/bin", f), link_f)
        except Exception:
            logging.debug(
                "Problem linking /opt/icommands/bin to /usr/local/bin")
    logging.debug("install_icommands complete.")


def update_timezone():
    run_command(['/bin/rm', '/etc/localtime'])
    run_command(
        ['/bin/ln', '-s', '/usr/share/zoneinfo/US/Arizona', '/etc/localtime'])


def run_update_sshkeys(sshdir, sshkeys):
    authorized_keys = os.path.join(sshdir, 'authorized_keys')
    included_ssh_keys = read_file(authorized_keys)
    for key in sshkeys:
        if key in included_ssh_keys:
            sshkeys.remove(key)
    f = open(authorized_keys, 'a')
    for key in sshkeys:
        f.write(key+'\n')
    f.close()


def update_sshkeys(metadata):
    sshkeys = [
        "ssh-rsa AAAAB3NzaC1yc2EAAAADAQABAAACAQDGjaoIl/h8IcgqK7U9i0EVYMPFad6NdgSV8gsrNLQF93+hkWEciqpX9TLn6TAcHOaL0xz7ilBetG3yaLSZBHaoKNmVCBaziHoCJ9wEwraR6Vw87iv3Lhfg/emaQiJIZF3YnPKcDDB1/He9Cnz//Y+cjQbYxLeJWdVi/irZKEWhkotb3xyfrf4o05FvLEzvaMbmf3XS1J0Rtu7BqPOvNl+U0ZqS57tNoqG2C6Cf10E340iqQGTgXzOrDmd+Rof2G1IkyKlW60okAa2N+Z8BCRB27hHY5bcS1vvnO6lo8VzWxbU3Z2MCbk1So9wHV8pAXyF1+MnVc6aJUs1xc/Lni1Xbp5USs6kOvyew3HaN3UDnoC1FSMDguAriwxho882NM/LRpGJFui2i/H3GYgQ1KQwBRqLTWEY9H8Qvy5RuOG36cy4jWJMxh6YoxOyDpZP6UlONiyuwwqrVCjUeHwIDHdBq1RGBJIEBsYhGFCYEP3UotGwEvGo7vGfb3eAebbPMsj8TAP3eR/XCd7aIeK6ES9zfNJfD2mjJqGHMUeFgbiDmTPfjGOxZ53bZssEjb0BbXNvFPezj8JetfbHZE4VUjDAUcOrLp6NT9yG6hbWFdGQxyqIbKSeMabDu8gxAcqFJvi2yFMV5j0F3qQiAPUwrigr98c4+aLvKqwsRvHxWUETBOw== idle time daemon",
        "ssh-rsa AAAAB3NzaC1yc2EAAAABIwAAAQEAvTEkREh5kmUAgx61pB0ikyH0swoXRId6yhGwIdm8KQgjErWSF8X4MED8t+7Pau98/mzxuvA23aiIn7MQWSQWQVQBFGZqj4losf+oEBS+ZQGJf2ocx3DP3NStgnixKgiDId6wjPTF1s9/YLntNb4ZNGvBSDg0bxzDJWoQ9ghOpHXmqFDWHxE9jr1qLHZzqQ0Pt1ATCW+OJ/b2staqVDPSa1SwMI89Cuw7iiSWfNHML1cf0wbYU3Bg+jT5GlwCojWP/yHqDCF1t3XL0xZQlWdKt7fM6bKUonv1CGcRZO22npZwX5Uv3U5OlskSFJnr8oZZV6V6kn99gwNzZnmiK32QQQ== edwins@iplant",
        "ssh-rsa AAAAB3NzaC1yc2EAAAABIwAAAQEAxB+KLO6pTeZ9ye/GuT2i74LBl4lvfJm7ESo4O9tNJtIf8fcAHqm9HMr2dQBixxdsLUYjVyZLZM8mZQdEtLLvdd4Fqlse74ci4RIPTgvlgwTz6dRJfABD9plTM5r5C2Rc6jLur8iVR40wbHmbgLgcilXoYnRny4bFoAhfAHt2vxiMY6wnhiL9ESSUA/i1LrcYcGj2QAvAPLf2yTJFtXSCwnlBIJBjMASQiPaIU2+xUyQisgSF99tBS3DZyu4NVGnSGYGmKl84CEFp+x57US4YAl9zuAnM9ckTp4mOjStEvIpyyPJA03tDbfObSi50Qh5zta9I1PIAGxOznT6dJbI1bw== aedmonds@iplant",
        "ssh-rsa AAAAB3NzaC1yc2EAAAADAQABAAABAQDgvgRtXgkvM/+eCSEqVuTiUpZMjRfA9AnXfz0YWS93uKImoodE5oJ7wUZqjpOmgXyX0xUDI4O4bCGiWVmSyiRiQpqZrRrF7Lzs4j0Nf6WvbKblPQMwcmhMJuaI9CwU5aEbEqkV5DhBHcUe4bFEb28rOXuUW6WMLzr4GrdGUMd3Fex64Bmn3FU7s6Av0orsgzVHKmoaCbqK2t3ioGAt1ISmeJwH6GasxmrSOsLLW+L5F65WrYFe0AhvxMsRLKQsuAbGDtFclOzrOmBudKEBLkvwkblW8PKg06hOv9axNX7C9xlalzEFnlqNWSJDu1DzIa2NuOr8paW5jgKeM78yuywt jmatt@leia",
        "ssh-rsa AAAAB3NzaC1yc2EAAAABIwAAAQEA2TtX9DohsBaOEoLlm8MN+W+gVp40jyv752NbMP/PV/LAz5MnScJcvbResAJx2AusL1F6sRNvo9poNZiab6wpfErQPZLfKGanPZGYSdonsNAhTu/XI+4ERPQXUA/maQ2qZtL1b+bmZxg9n/5MsZFpA1HrXP3M2LzYafF2IzZYWfsPuuZPsO3m/cUi0G8n7n0IKXZ4XghjGP5y/kmh5Udy9I5qreaTvvFlNJtBE9OL39EfWtjOxNGllwlGIAdsljfRxkeOzlahgtCJcaoW7X2A7GcV52itUwMKfTIboAXnZriwh5n0o1aLHCCdUAGDGHBYmP7fO7/2gIQKgpLfRkDEiQ== sangeeta@iplant",
        "ssh-rsa AAAAB3NzaC1yc2EAAAADAQABAAABAQC+SYMny6H2B5IjXe6gxofHRNza5LE3NqTCe6YgYnnzYjyXWtopSeb8mK2q1ODzlaQyqYoTvPqtn6rSyN+5oHGV4o6yU+Fl664t5rOdAwz/jGJK3WwG60Pc0eGQco0ldgjD7K6LWYVPIJZs+rGpZ70jF5JsTuHeplXOn5MX9oUvNxxgXRuySxvBNOGMn0RxydK8tBTbZMlJ5MkAi/bIOrEDHEfejCxKGWITpXGkdTS2s4THiY8WqFdHUPtQkEfQkXCsRpZ6HPw1gN+JYD5NI38dVVmrA+3MgFVJkwtLUbbAM0yxgKwaUaipNN1+DeYOxBuVRlRwrrAp3+fq+4QCJrXd root@dalloway",
        "ssh-rsa AAAAB3NzaC1yc2EAAAADAQABAAABAQDFE/lyzLdFYZF3mxYwzrTITgov1NqtLuS5IY0fgjpdiVpHjWBUdXspTafKORbbM+t0ERTOqcSt24Vj5B8XUXImpzw2OAsl//AiKvHGRUenk7qY6/9IEUcay5mGAoiRpjLzDIDdtiQUAAEMKvkzanUBQOBJWVyO4Gq2aFUr4zweVLfvjejOspf2cZll/ojcPYmI9cKMq7fOgKSmRH2zUg+ORFlP1rQYugoETcGkcQg0IBsSMLT8gnYt3UWTW8S8ugtb4aaWVrId14Nc3sk+yDzPBaRX7iM3CQ5uKXPwjeID59RLMjQUFlHjqDSdZBOjXCFRHZbrbZZjS42o4OJAoLvF sgregory@mickey",
        "ssh-rsa AAAAB3NzaC1yc2EAAAADAQABAAABAQDQNBua13LVIG61LNztP9b7k7T+Qg8t22Drhpy17WVwbBH1CPYdn5NR2rXUmfiOa3RhC5Pz6uXsYUJ4xexOUJaFKY3S8h9VaeaPxMyeA8oj9ssZC6tNLqNxqGzKJbHfSzQXofKwBH87e+du34mzqzm2apOMT2JVzxWmTwrl3JWnd2HG0odeVKMNsXLuQFN6jzCeJdLxHpu+dJOL6gJTW5t9AwoJ8jxmwO8xgUbk+7s38VATSuaV/RiIfXfGFv34CT7AY1gRxm1og9jjP6qkFMyZiO6M+lwrJIlHKTOKxw+xc15w/tIssUkeflzAcrkkNGzT8sBL39BoQOo9RTrMD2QL weather-balloon@wesley.iplantcollaborative.org",
        "ssh-rsa AAAAB3NzaC1yc2EAAAABIwAAAQEAo/O1gw1hn7I8sDgKGsIY/704O4/89JFO2AG2Quy9LCS5dO5HL40igFOUBmVkqy9ANPEMslaA5VwzPuP+ojKmDhTzoWc4wmvnCGjnZqaTW/+M+QfPSOKoyAaevKC4/Y2dxevS7eRdbeY5Pvweu5rf/eoCXF4DnGMWJ4C6IPVHy7gYpfZrdeiaYzxus53DvFNr4Dee9Y2jvY8wuS3EvL37DU1AGsv1UAN2IoOKZ9Itxwmhf/ZfnFyqMdebggceWRmpK/U2FuXewKMjoJ+HMWgzESR2Rit+9jGniiIVV3K5JeNmHqfWxu2BLpXDYEalX6l28opaiEbDevirwWmvoaAbDw== dboss"
    ]
    more_keys = get_metadata_keys(metadata)
    sshkeys.extend(more_keys)
    root_ssh_dir = '/root/.ssh'
    mkdir_p(root_ssh_dir)
    run_update_sshkeys(root_ssh_dir, sshkeys)
    global USER_HOME_DIR
    if USER_HOME_DIR != '/root':
        home_ssh_dir = os.path.join(USER_HOME_DIR, '.ssh')
        mkdir_p(home_ssh_dir)
        run_update_sshkeys(home_ssh_dir, sshkeys)


def set_user_home_dir():
    global USER_HOME_DIR
    USER_HOME_DIR = os.path.expanduser("~")
    if not USER_HOME_DIR:
        USER_HOME_DIR = '/root'
    logging.debug("User home directory - %s" % USER_HOME_DIR)


def denyhost_whitelist():
    allow_list = [
        "127.0.0.1"
        "128.196.38.[1-127]"
        "128.196.64.[1-512]"
        "128.196.142.*"
        "128.196.172.[128-255]"
        "150.135.78.*"
        "150.135.93.[128-255]"
        "10.130.5.[128-155]"
        "10.140.65.*"
    ]
    filename = "/var/lib/denyhosts/allowed-hosts"
    dirname = os.path.dirname(filename)
    if not os.path.exists(dirname):
        mkdir_p(dirname)
    if os.path.exists(filename):
        logging.error("Removing existing file: %s" % filename)
        os.remove(filename)
    allowed_hosts_content = "\n".join(allow_list)
    #Don't write if the folder doesn't exist
    if os.path.exists("/var/lib/denyhosts"):
        write_to_file(filename, allowed_hosts_content)
    return


def update_sudoers():
    run_command(['/bin/sed', '-i',
                 "s/^Defaults    requiretty/#Defaults    requiretty/",
                 '/etc/sudoers'])


def ldap_replace():
    run_command(['/bin/sed', '-i',
                 "s/128.196.124.23/ldap.iplantcollaborative.org/",
                 '/etc/ldap.conf'])


def ldap_install():
    # package install
    ldap_replace()


def insert_modprobe():
    run_command(['depmod', '-a'])
    run_command(['modprobe', 'acpiphp'])

<<<<<<< HEAD

=======
#File Operations
>>>>>>> 94b0bee2
def line_in_file(needle, filename):
    found = False
    f = open(filename, 'r')
    for line in f:
        if needle in line:
            found = True
            break
    f.close()
    return found

<<<<<<< HEAD

=======
>>>>>>> 94b0bee2
def text_in_file(filename, text):
    file_contents = read_file(filename)
    if text in file_contents:
        return True
    return False
<<<<<<< HEAD


def read_file(filename):
    try:
        f = open(filename, 'r')
        content = f.read()
        f.close()
        return content
    except Exception, e:
        logging.exception("Error reading file %s" % filename)
        return ""


def write_to_file(filename, text):
    try:
        logging.debug("Text to input: %s" % text)
        f = open(filename, "w")
        f.write(text)
        f.close()
    except Exception, e:
        logging.exception("Failed to write to %s" % filename)


def append_to_file(filename, text):
    try:
        if text_in_file(filename, text):
            return
        f = open(filename, "a")
        f.write("## Atmosphere System\n")
        f.write(text)
        f.write("\n")
        f.write("## End Atmosphere System\n")
        f.close()
    except Exception, e:
        logging.exception("Failed to append to %s" % filename)
        logging.exception("Failed to append text: %s" % text)
=======
>>>>>>> 94b0bee2


def read_file(filename):
    try:
        f = open(filename, 'r')
        content = f.read()
        f.close()
        return content
    except Exception, e:
        logging.exception("Error reading file %s" % filename)
        return ""


def write_to_file(filename, text):
    try:
        logging.debug("Text to input: %s" % text)
        f = open(filename, "w")
        f.write(text)
        f.close()
    except Exception, e:
        logging.exception("Failed to write to %s" % filename)


def append_to_file(filename, text):
    try:
        if text_in_file(filename, text):
            return
        f = open(filename, "a")
        f.write("## Atmosphere System\n")
        f.write(text)
        f.write("\n")
        f.write("## End Atmosphere System\n")
        f.close()
    except Exception, e:
        logging.exception("Failed to append to %s" % filename)
        logging.exception("Failed to append text: %s" % text)

##MAIN##
def main(argv):
    init_logs('/var/log/atmo/atmo_init_full.log')
    instance_data = {"atmosphere": {}}
    service_type = None
    instance_service_url = None
    instance_service_url = None
    server = None
    root_password = None
    user_id = None
    vnclicense = None
    try:
        opts, args = getopt.getopt(
            argv,
            "t:u:s:i:T:N:v:",
            ["service_type=", "service_url=", "server=", "user_id=", "token=",
             "name=", "vnc_license=", "root_password="])
    except getopt.GetoptError:
        logging.error("Invalid arguments provided.")
        sys.exit(2)
    for opt, arg in opts:
        if opt in ("-t", "--service_type"):
            instance_data["atmosphere"]["service_type"] = arg
            service_type = arg
        elif opt in ("-T", "--token"):
            instance_data["atmosphere"]["instance_token"] = arg
            instance_token = arg
        elif opt in ("-N", "--name"):
            instance_data["atmosphere"]["name"] = arg
            instance_token = arg
        elif opt in ("-u", "--service_url"):
            instance_data["atmosphere"]["instance_service_url"] = arg
            instance_service_url = arg
        elif opt in ("-s", "--server"):
            instance_data["atmosphere"]["server"] = arg
            global ATMOSERVER
            ATMOSERVER = arg
            server = arg
        elif opt in ("-i", "--user_id"):
            instance_data["atmosphere"]["userid"] = arg
            user_id = arg
        elif opt in ("-v", "--vnc_license"):
            vnclicense = arg
        elif opt in ("--root_password"):
            root_password = arg
        elif opt == '-d':
            global _debug
            _debug = 1
            logging.setLevel(logging.DEBUG)

    #TODO: What is this line for?
    source = "".join(args)
    logging.debug("Atmoserver - %s" % ATMOSERVER)
    logging.debug("Atmosphere init parameters- %s" % instance_data)
    set_user_home_dir()
    instance_metadata = get_metadata()
    logging.debug("Instance metadata - %s" % instance_metadata)
    distro = get_distro()
    logging.debug("Distro - %s" % distro)

    linuxuser = instance_data['atmosphere']['userid']
    linuxpass = ""
    public_ip = get_public_ip(instance_metadata)
    hostname = get_hostname(instance_metadata)
    set_hostname(hostname, distro)
    instance_metadata['linuxusername'] = linuxuser
    instance_metadata["linuxuserpassword"] = linuxpass
    instance_metadata["linuxuservncpassword"] = linuxpass

    #TODO: Test this is multi-call safe
    update_sshkeys(instance_metadata)
    update_sudoers()

    if not in_sudoers(linuxuser):
        add_sudoers(linuxuser)
    if not in_etc_group('/etc/group', linuxuser):
        add_etc_group(linuxuser)
    #is_updated_test determines if this sensitive file needs
    if not is_updated_test("/etc/ssh/sshd_config"):
        ssh_config(distro)
    if root_password:
        set_root_password(root_password, distro)

    if not is_rhel(distro):
        run_command(['/usr/bin/apt-get', 'update'])
    #else:
    #   run_command(['/usr/bin/yum', 'check-update'])

    mount_storage()
    ldap_install()
    etc_skel_bashrc(linuxuser)
    run_command(['/bin/cp', '-rp',
                 '/etc/skel/.',
                 '/home/%s' % linuxuser])
    run_command(['/bin/chown', '-R',
                 '%s:iplant-everyone' % (linuxuser,),
                 '/home/%s' % linuxuser])
    run_command(['/bin/chmod', 'a+rwxt', '/tmp'])
    run_command(['/bin/chmod', 'a+rx', '/bin/fusermount'])
    run_command(['/bin/chmod', 'u+s', '/bin/fusermount'])
    vnc(linuxuser, distro, vnclicense)
    iplant_files(distro)
    #atmo_cl()
    nagios()
    distro_files(distro)
    update_timezone()
    shellinaboxd(distro)
    insert_modprobe()
    denyhost_whitelist()
    modify_rclocal(linuxuser, distro, hostname)
    notify_launched_instance(instance_data, instance_metadata)
    logging.info("Complete.")


if __name__ == "__main__":
    main(sys.argv[1:])<|MERGE_RESOLUTION|>--- conflicted
+++ resolved
@@ -230,11 +230,8 @@
 export IDS_HOME="/irods/data.iplantc.org/iplant/home/%s"
 alias ids_home="cd $IDS_HOME"
 """ % user)
-<<<<<<< HEAD
-
-
-=======
->>>>>>> 94b0bee2
+
+
 def in_sudoers(user):
     out, err = run_command(['sudo -l -U %s' % user], shell=True)
     if 'not allowed to run sudo' in out:
@@ -661,11 +658,7 @@
     }
     data = json.dumps(data)
     request = urllib2.Request(service_url, data, {'Content-Type':
-<<<<<<< HEAD
                                                   'application/json'})
-=======
-        'application/json'})
->>>>>>> 94b0bee2
     link = urllib2.urlopen(request)
     response = link.read()
     link.close()
@@ -870,11 +863,8 @@
     run_command(['depmod', '-a'])
     run_command(['modprobe', 'acpiphp'])
 
-<<<<<<< HEAD
-
-=======
+
 #File Operations
->>>>>>> 94b0bee2
 def line_in_file(needle, filename):
     found = False
     f = open(filename, 'r')
@@ -885,54 +875,12 @@
     f.close()
     return found
 
-<<<<<<< HEAD
-
-=======
->>>>>>> 94b0bee2
+
 def text_in_file(filename, text):
     file_contents = read_file(filename)
     if text in file_contents:
         return True
     return False
-<<<<<<< HEAD
-
-
-def read_file(filename):
-    try:
-        f = open(filename, 'r')
-        content = f.read()
-        f.close()
-        return content
-    except Exception, e:
-        logging.exception("Error reading file %s" % filename)
-        return ""
-
-
-def write_to_file(filename, text):
-    try:
-        logging.debug("Text to input: %s" % text)
-        f = open(filename, "w")
-        f.write(text)
-        f.close()
-    except Exception, e:
-        logging.exception("Failed to write to %s" % filename)
-
-
-def append_to_file(filename, text):
-    try:
-        if text_in_file(filename, text):
-            return
-        f = open(filename, "a")
-        f.write("## Atmosphere System\n")
-        f.write(text)
-        f.write("\n")
-        f.write("## End Atmosphere System\n")
-        f.close()
-    except Exception, e:
-        logging.exception("Failed to append to %s" % filename)
-        logging.exception("Failed to append text: %s" % text)
-=======
->>>>>>> 94b0bee2
 
 
 def read_file(filename):
