#!/usr/bin/env python
"""
Debugging atmo_init_full locally:
    cd /usr/sbin
    touch __init__.py
    python
    >>> import atmo_init_full
    >>>
"""
import getopt
import logging
import os
import json
import errno
import re
import time
import urllib2
import subprocess
import sys
try:
    from hashlib import sha1
except ImportError:
    #Support for python 2.4
    from sha import sha as sha1

ATMOSERVER = ""
SCRIPT_VERSION = 30


def mkdir_p(path):
    try:
        os.makedirs(path)
    except OSError, exc:
        # Python >2.5
        if exc.errno == errno.EEXIST and os.path.isdir(path):
            pass
        else:
            raise


def touch(fname, times=None):
    f = open(fname, 'a')
    f.close()
    os.utime(fname, times)


def init_logs(log_file):
    # NOTE: Can't use run_command until logs are initialized
    mkdir_p('/var/log/atmo/')
    touch('/var/log/atmo/atmo_init_full.log')
    format = "%(asctime)s %(name)s-%(levelname)s "\
             + "[%(pathname)s %(lineno)d] %(message)s"
    logging.basicConfig(
        level=logging.DEBUG,
        format=format,
        filename=log_file,
        filemode='a+')


def download_file(url, fileLoc, retry=False, match_hash=None):
    waitTime = 0
    attempts = 0
    contents = None
    logging.debug('Downloading file: %s' % url)
    while True:
        attempts += 1
        logging.debug('Attempt: %s, Wait %s seconds' % (attempts, waitTime))
        time.sleep(waitTime)
        #Exponential backoff * 10s = 20s,40s,80s,160s,320s...
        waitTime = 10 * 2**attempts
        try:
            resp = urllib2.urlopen(url)
        except Exception, e:
            logging.exception("Failed to download URL: %s" % url)
            resp = None

        #Download file on success
        if resp is not None and resp.code == 200:
            contents = resp.read()
        #EXIT condition #1: Non-empty file found
        if contents is not None and len(contents) != 0:
            logging.debug('Downloaded file')
            break
        #EXIT condition #2: Don't want to try again
        if not retry:
            break
        #Retry condition: Retry is true && file is empty
    #Save file if hash matches
    try:
        file_hash = sha1(contents).hexdigest()
    except Exception, e:
        file_hash = ""
        logging.exception("Failed to create sha1 hash for file")
    #Don't save file if hash exists and doesnt match..
    if match_hash and match_hash != file_hash:
        logging.warn(
            "Error, The downloaded file <%s - SHA1:%s> "
            "does not match expected SHA1:%s"
            % (url, file_hash, match_hash))
        return ""
    logging.debug('Saving url:%s to file: %s' % (url, fileLoc))
    f = open(fileLoc, "w")
    f.write(contents)
    f.close()
    return contents

def get_hostname(instance_metadata):
    #As set by atmosphere in the instance metadata
    hostname = instance_metadata.get('meta',{}).get('public-hostname')
    #As returned by metadata service
    if not hostname:
        hostname = instance_metadata.get('public-hostname')
    if not hostname:
        hostname = instance_metadata.get('local-hostname')
    if not hostname:
        hostname = instance_metadata.get('hostname')
    #No hostname, look for public ip instead
    if not hostname:
        return get_public_ip(instance_metadata)
    return hostname


def get_hostname(instance_metadata):
    return instance_metadata.get("hostname", get_public_ip(instance_metadata))


def get_public_ip(instance_metadata):
    """
    Checks multiple locations in metadata for the IP address
    """
    ip_addr = instance_metadata.get('public-ipv4')
    if not ip_addr:
        ip_addr = instance_metadata.get('local-ipv4')
    if not ip_addr:
        ip_addr = 'localhost'
    return ip_addr


def get_distro():
    if os.path.isfile('/etc/redhat-release'):
        return 'rhel'
    else:
        return 'ubuntu'


def run_command(commandList, shell=False, bash_wrap=False):
    out = None
    err = None
    if bash_wrap:
        #Wrap the entire command in '/bin/bash -c',
        #This can sometimes help pesky commands
        commandList = ['/bin/bash','-c', ' '.join(commandList)]
    logging.debug("RunCommand:%s" % ' '.join(commandList))
    try:
        proc = subprocess.Popen(commandList, stdout=subprocess.PIPE,
                                stderr=subprocess.PIPE, shell=shell)
        out, err = proc.communicate()
    except Exception, e:
        logging.exception("Failed to run command")
    if out:
        logging.debug(out)
    if err:
        logging.debug(err)
    return (out, err)


def in_etc_group(filename, val):
    for line in open(filename, 'r').read().split('\n'):
        if 'users' in line and val in line:
            return True
    return False


def add_etc_group(user):
    run_command(["/bin/sed -i 's/users:x:.*/&%s,/' /etc/group" % (user, )],
                bash_wrap=True)


def is_updated_test(filename):
    if '## Atmosphere System' in open(filename).read():
        return True
    return False


def file_contains(filename, val):
    return val in open(filename, 'r').read()
    

def etc_skel_bashrc(user):
    filename = "/etc/skel/.bashrc"
    if not is_updated_test(filename):
        #TODO: Should this be $USER instead of %s?
        append_to_file(filename, """
export IDS_HOME="/irods/data.iplantc.org/iplant/home/%s"
alias ids_home="cd $IDS_HOME"
""" % user)


def text_in_file(filename, text):
    f = open(filename, 'r')
    whole_file = f.read()
    if text in whole_file:
        f.close()
        return True
    f.close()
    return False


def append_to_file(filename, text):
    try:
        if text_in_file(filename, text):
            return
        f = open(filename, "a")
        f.write("## Atmosphere System\n")
        f.write(text)
        f.write("\n")
        f.write("## End Atmosphere System\n")
        f.close()
    except Exception, e:
        logging.exception("Failed to append to %s" % filename)
        logging.exception("Failed to append text: %s" % text)


def in_sudoers(user):
    out, err = run_command(['sudo -l -U %s' % user], shell=True)
    if 'not allowed to run sudo' in out:
        return False
    if 'unknown user' in err:
        return False
    lines = out.split('\n')
    line_match = '%s may run the following' % user
    for idx, line in enumerate(lines):
        if line_match in line:
            allowed_idx = idx
    root_allowed = lines[allowed_idx+1:]
    for line in root_allowed:
        if line:
            return True
    return False


def add_sudoers(user):
    atmo_sudo_file = "/etc/sudoers"
    append_to_file(
        atmo_sudo_file,
        "%s ALL=(ALL)ALL" % user)
    os.chmod(atmo_sudo_file, 0440)


def restart_ssh(distro):
    if is_rhel(distro):
        run_command(["/etc/init.d/sshd", "restart"])
    else:
        run_command(["/etc/init.d/ssh", "restart"])


def ssh_config(distro):
    append_to_file(
        "/etc/ssh/sshd_config",
        "AllowGroups users core-services root")
    restart_ssh(distro)



def get_metadata():
    eucalyptus_meta_server = 'http://128.196.172.136:8773/'\
                             'latest/meta-data/'
    openstack_meta_server = 'http://169.254.169.254/'\
                            'latest/meta-data/'
    openstack_json_metadata = 'http://169.254.169.254/openstack/'\
                            'latest/meta_data.json'
    metadata = collect_metadata(eucalyptus_meta_server)
    if not metadata:
        metadata = collect_metadata(openstack_meta_server)
        metadata.update(
                collect_json_metadata(openstack_json_metadata))
    return metadata

def collect_json_metadata(metadata_url):
    content = _make_request(metadata_url)
    meta_obj = json.loads(content)
    return meta_obj


def _make_request(request_url):
    try:
        logging.info("Making request to %s" % request_url)
        resp = urllib2.urlopen(request_url)
        content = resp.read()
        return content
    except Exception, e:
        logging.exception("Could not retrieve meta-data for instance")
        return ""

def collect_metadata(meta_endpoint):
    metadata = {}
    meta_list = []
    content = _make_request(meta_endpoint)
    meta_list = content.split('\n')

    for meta_key in meta_list:
        if not meta_key:
            continue
        try:
            meta_value = _make_request('%s%s' % (meta_endpoint,meta_key))
            if meta_key.endswith('/'):
                meta_values = meta_value.split('\n')
                for value in meta_values:
                    print "new meta: %s%s" % (meta_key, value)
                    meta_list.append("%s%s" % (meta_key, value))
            else:
                metadata[meta_key] = meta_value
        except Exception, e:
            logging.exception("Metadata retrieval error")
            metadata[meta_key] = None
    return metadata


def mount_storage():
    """
    In addition to the 'root disk' (Generally small)
    An instance usually has epehemeral disk storage
    This is TEMPORARY space you can use while working on your instance
    It is deleted when the instance is terminated.

    For Eucalyptus only.

    #TODO: Refactor.
    """
    try:
        logging.debug("Mount test")
        (out, err) = run_command(['/sbin/fdisk', '-l'])
        dev_1 = None
        dev_2 = None
        if 'sda1' in out:
            #Eucalyptus CentOS format
            dev_1 = 'sda1'
            dev_2 = 'sda2'
        elif 'xvda1' in out:
            #Eucalyptus Ubuntu format
            dev_1 = 'xvda1'
            dev_2 = 'xvda2'
        elif 'vda' in out:
            #Openstack format for Root/Ephem. Disk
            dev_1 = 'vda'
            dev_2 = 'vdb'
        else:
            #Format unknown to eucalyptus
            logging.warn("Could not determine disks from fdisk output:%s"
                         % out)
        outLines = out.split('\n')
        for line in outLines:
            r = re.compile(', (.*?) bytes')
            match = r.search(line)
            if dev_1 in line:
                dev_1_size = match.group(1)
            elif dev_2 in line:
                dev_2_size = match.group(1)
        if int(dev_2_size) > int(dev_1_size):
            logging.warn(
                "%s is larger than %s, Mounting %s to home"
                % (dev_2, dev_1, dev_2))
            run_command(["/bin/mount", "-text3", "/dev/%s" % dev_2, "/home"])
    except Exception, e:
        logging.exception("Could not mount storage. Error below:")


def vnc(user, distro, license=None):
    try:
        if not os.path.isfile('/usr/bin/vnclicense'):
            logging.debug("VNC not installed, license not found on machine")
            return
        #ASSERT: VNC server installed on this machine
        if is_rhel(distro):
            run_command(['/usr/bin/yum', '-qy', 'remove', 'vnc-E',
                         'realvnc-vnc-server'])
            download_file(
                '%s/init_files/%s/VNC-Server-5.0.4-Linux-x64.rpm'
                % (ATMOSERVER, SCRIPT_VERSION),
                "/opt/VNC-Server-5.0.4-Linux-x64.rpm",
                match_hash='0c59f2d84880a6848398870e5f0aa39f09e413bc')
            run_command(['/bin/rpm', '-Uvh',
                         '/opt/VNC-Server-5.0.4-Linux-x64.rpm'])
            run_command(['/bin/sed', '-i',
                         "'$a account    include      system-auth'",
                         '/etc/pam.d/vncserver.custom'], bash_wrap=True)
            run_command(['/bin/sed', '-i',
                         "'$a password   include      system-auth'",
                         '/etc/pam.d/vncserver.custom'], bash_wrap=True)

        else:
            download_file(
                '%s/init_files/%s/VNC-Server-5.0.4-Linux-x64.deb'
                % (ATMOSERVER, SCRIPT_VERSION),
                "/opt/VNC-Server-5.0.4-Linux-x64.deb",
                match_hash='c2b390157c82fd556e60fe392b6c5bc5c5efcb29')
            run_command(['/usr/bin/dpkg', '-i',
                         '/opt/VNC-Server-5.0.4-Linux-x64.deb'])
            new_file = open('/etc/pam.d/vncserver.custom', 'w')
            new_file.write("auth include  common-auth")
            new_file.close()
            new_file = open('/etc/vnc/config.d/common.custom', 'w')
            new_file.write("PamApplicationName=vncserver.custom")
            new_file.close()
        time.sleep(1)
        run_command(['/usr/bin/vnclicense', '-add', license])
        download_file(
            '%s/init_files/%s/vnc-config.sh' % (ATMOSERVER, SCRIPT_VERSION),
            os.path.join(os.environ['HOME'], 'vnc-config.sh'),
            match_hash='37b64977dbf3650f307ca0d863fee18938038dce')
        run_command(['/bin/chmod', 'a+x',
                     os.path.join(os.environ['HOME'], 'vnc-config.sh')])
        run_command([os.path.join(os.environ['HOME'], 'vnc-config.sh')])
        run_command(['/bin/rm',
                     os.path.join(os.environ['HOME'], 'vnc-config.sh')])
        run_command(['/bin/su', '%s' % user, '-c', '/usr/bin/vncserver'])
    except Exception, e:
        logging.exception("Failed to install VNC")


def parrot_install(distro):
    try:
        cctools_file = "cctools-3.7.2-x86_64-redhat5.tar.gz"
        download_file(
        'http://www.iplantcollaborative.org/sites/default/files/atmosphere/'
        + 'cctools/%s' % (cctools_file),
        '/opt/%s' % (cctools_file),
        match_hash='04e0ef9e11e8ef7ac28ef694fd57e75b09455084')
        run_command(
            ['/bin/tar', 'zxf',
             '/opt/%s' % (cctools_file),
             '-C' , '/opt/'])
        if not is_rhel(distro):
            run_command(['/usr/bin/apt-get', '-qy', 'install',
                         'libssl-dev'])
            #Ubuntu needs linking
            run_command(
                ['/bin/ln', '-s',
                 '/lib/x86_64-linux-gnu/libssl.so.1.0.0',
                 '/lib/x86_64-linux-gnu/libssl.so.6'])
            run_command(
                ['/bin/ln', '-s',
                 '/lib/x86_64-linux-gnu/libcrypto.so.1.0.0',
                 '/lib/x86_64-linux-gnu/libcrypto.so.6'])
        #link all files
        
        for f in os.listdir("/opt/cctools/bin"):
            try:
                link_f = os.path.join("/usr/local/bin", f)
                logging.debug(link_f)
                if os.path.exists(link_f):
                    os.remove(link_f)
                logging.debug(os.path.join("/opt/cctools/bin", f))
                os.symlink(os.path.join("/opt/cctools/bin", f), link_f)
            except Exception:
                logging.debug(
                    "Problem linking /opt/cctools/bin to /usr/local/bin")
    except Exception, e:
        logging.exception("Failed to install parrot. Details below:")


def iplant_files(distro):
    parrot_install(distro)
    download_file(
        'http://www.iplantcollaborative.org/sites/default/files/atmosphere/'
        + 'fuse.conf', '/etc/fuse.conf',
        match_hash='21d4f3e735709827142d77dee60befcffd2bf5b1')

    download_file(
        "http://www.iplantcollaborative.org/sites/default/files/atmosphere/"
        + "atmoinfo", "/usr/local/bin/atmoinfo",
        match_hash="0f6426df41a5fe139515079060ab1758e844e20c")
    run_command(["/bin/chmod", "a+x", "/usr/local/bin/atmoinfo"])

    download_file(
        "http://www.iplantcollaborative.org/sites/default/files/atmosphere/"
        + "xprintidle", "/usr/local/bin/xprintidle",
        match_hash="5c8b63bdeab349cff6f2bf74277e9143c1a2254f")
    run_command(["/bin/chmod", "a+x", "/usr/local/bin/xprintidle"])

    download_file(
        "http://www.iplantcollaborative.org/sites/default/files/atmosphere/"
        + "atmo_check_idle.py",
        "/usr/local/bin/atmo_check_idle.py",
        match_hash="ab37a256e15ef5f529b4f4811f78174265eb7aa0")
    run_command(["/bin/chmod", "a+x", "/usr/local/bin/atmo_check_idle.py"])

    run_command(["/bin/mkdir", "-p", "/opt/irodsidrop"])
    download_file("http://www.iplantc.org/sites/default/files/irods/idrop.jar",
                  "/opt/irodsidrop/idrop-latest.jar",
                  match_hash="275cc7fb744b0f29caa7b276f689651a2159c23e")
    download_file(
        "http://www.iplantcollaborative.org/sites/default/files/"
        + "idroprun.sh.txt", "/opt/irodsidrop/idroprun.sh",
        match_hash="0e9cec8ce1d38476dda1646631a54f6b2ddceff5")
    run_command(['/bin/chmod', 'a+x', '/opt/irodsidrop/idroprun.sh'])


def line_in_file(needle, filename):
    found = False
    f = open(filename,'r')
    for line in f:
        if needle in line:
            found = True
            break
    f.close()
    return found


def modify_rclocal(username, distro, hostname='localhost'):
    try:
        if is_rhel(distro):
            distro_rc_local = '/etc/rc.d/rc.local'
        else:
            distro_rc_local = '/etc/rc.local'

        #This temporary file will be re-written each time.
        atmo_rclocal_path = '/etc/rc.local.atmo'

        #First we must make sure its included in our original RC local
        if not line_in_file(atmo_rclocal_path,distro_rc_local):
            open_file = open(distro_rc_local,'a')
            open_file.write('if [ -x %s ]; then\n'
                            '\t%s\n'
                            'fi\n' % (atmo_rclocal_path, atmo_rclocal_path))
            open_file.close()
        #If there was an exit line, it must be removed
        if line_in_file('exit', distro_rc_local):
            run_command(['/bin/sed', '-i',
                         "s/exit.*//", '/etc/rc.local'])
        # Intentionally REPLACE the entire contents of file on each run
        atmo_rclocal = open(atmo_rclocal_path,'w')
        atmo_rclocal.write('#!/bin/sh -e\n'
                          'depmod -a\n'
                          'modprobe acpiphp\n'
                          'hostname %s\n'  # public_ip
                          '/bin/su %s -c /usr/bin/vncserver\n'  # username
                          '/usr/bin/nohup /usr/local/bin/shellinaboxd -b -t '
                          '-f beep.wav:/dev/null '
                          '> /var/log/atmo/shellinaboxd.log 2>&1 &\n'
                          #Add new rc.local commands here
                          #And they will be excecuted on startup
                          #Don't forget the newline char
                          % (hostname, username))
        atmo_rclocal.close()
        os.chmod(atmo_rclocal_path, 0755)
    except Exception, e:
        logging.exception("Failed to write to rc.local")

def shellinaboxd(distro):
    if is_rhel(distro):
        run_command(['/usr/bin/yum', '-qy', 'install',
                     'gcc', 'make', 'patch'])
    else:
        run_command(['/usr/bin/apt-get', 'update'])
        run_command(['/usr/bin/apt-get', '-qy', 'install',
                     'gcc', 'make', 'patch'])
    shellinaboxd_file = os.path.join(os.environ['HOME'],
                                     'shellinaboxd-install.sh')
    download_file('%s/init_files/%s/shellinaboxd-install.sh'
                  % (ATMOSERVER, SCRIPT_VERSION),
                  shellinaboxd_file,
                  match_hash='a2930f7cfe32df3d3d2e991e01cb0013d1071f15')
    run_command(['/bin/chmod', 'a+x', shellinaboxd_file])
    run_command([shellinaboxd_file], shell=True)
    run_command(['rm -rf '
                 + os.path.join(os.environ['HOME'], 'shellinabox')
                 + '*'], shell=True)


def atmo_cl():
    download_file('%s/init_files/%s/atmocl'
                  % (ATMOSERVER, SCRIPT_VERSION),
                  '/usr/local/bin/atmocl',
                  match_hash='28cd2fd6e7fd78f1b58a6135afa283bd7ca6027a')
    download_file('%s/init_files/%s/AtmoCL.jar'
                  % (ATMOSERVER, SCRIPT_VERSION),
                  '/usr/local/bin/AtmoCL.jar',
                  match_hash='24c6acb7184c54ba666134120ac9073415a5b947')
    run_command(['/bin/chmod', 'a+x', '/usr/local/bin/atmocl'])


def nagios():
    download_file('%s/init_files/%s/nrpe-snmp-install.sh'
                  % (ATMOSERVER, SCRIPT_VERSION),
                  os.path.join(os.environ['HOME'], 'nrpe-snmp-install.sh'),
                  match_hash='12da9f6f57c79320ebebf99b5a8516cc83c894f9')
    run_command(['/bin/chmod', 'a+x',
                 os.path.join(os.environ['HOME'], 'nrpe-snmp-install.sh')])
    run_command([os.path.join(os.environ['HOME'], 'nrpe-snmp-install.sh')])
    run_command(['/bin/rm',
                 os.path.join(os.environ['HOME'], 'nrpe-snmp-install.sh')])


def notify_launched_instance(instance_data, metadata):
    try:
        import json
    except ImportError:
        #Support for python 2.4
        import simplejson as json
    from httplib2 import Http
    service_url = instance_data['atmosphere']['instance_service_url']
    userid = instance_data['atmosphere']['userid']
    instance_token = instance_data['atmosphere']['instance_token']
    instance_name = instance_data['atmosphere']['name']
    data = {
        'action': 'instance_launched',
        'userid': userid,
        'vminfo': metadata,
        'token': instance_token,
        'name': instance_name,
    }
    h = Http(disable_ssl_certificate_validation=True)
    headers = {'Content-type': 'application/json'}
    resp, content = h.request(service_url, "POST",
                              headers=headers, body=json.dumps(data))
    logging.debug(resp)
    logging.debug(content)


def distro_files(distro):
    install_irods(distro)
    install_icommands(distro)


def is_rhel(distro):
    if 'rhel' in distro:
        return True
    else:
        return False


def install_irods(distro):
    if is_rhel(distro):
        #Rhel path
        download_file('http://www.iplantcollaborative.org/sites/default/files/'
                      + 'atmosphere/motd',
                      '/etc/motd',
                      match_hash='b8ef30b1b7d25fcaf300ecbc4ee7061e986678c4')
        download_file('http://www.iplantcollaborative.org/sites/default/files/'
                      + 'irods/irodsFs_v32.rhel5.x86_64',
                      '/usr/local/bin/irodsFs.x86_64',
                      match_hash='b286ca61aaaa16fe7a0a2a3afc209ba7bbac5128')
        run_command(['/etc/init.d/iptables', 'stop'])
        run_command(['/usr/bin/yum', '-qy',
                     'install', 'emacs', 'mosh', 'patch'])
    else:
        #Ubuntu path
        download_file('http://www.iplantcollaborative.org/sites/default/files/'
                      + 'atmosphere/motd',
                      '/etc/motd.tail',
                      match_hash='b8ef30b1b7d25fcaf300ecbc4ee7061e986678c4')
        download_file('http://www.iplantcollaborative.org/sites/default/files/'
                      + 'irods/irodsFs_v32.ubuntu12.x86_64',
                      '/usr/local/bin/irodsFs.x86_64',
                      match_hash='59b55aa0dbc44ff5b73dfc912405ff817002284f')
        run_command(['/usr/bin/apt-get', 'update'])
        run_command(['/usr/bin/apt-get', '-qy',
                     'install', 'vim', 'mosh', 'patch'])
    run_command(['/bin/chmod', 'a+x', '/usr/local/bin/irodsFs.x86_64'])


def install_icommands(distro):
    icommands_file = "icommands.x86_64.tar.bz2"
    if is_rhel(distro):
        download_file('http://www.iplantcollaborative.org/sites/default/files/'
                      + 'irods/icommands_v32.rhel5.x86_64.tar.bz2',
                      os.path.join('/opt', icommands_file),
                      match_hash='3dd3c7712ebe3548fe1e9e1f09167b5c7d925d45')
    else:
        download_file('http://www.iplantcollaborative.org/sites/default/files/'
                      + 'irods/icommands_v32.ubuntu12.x86_64.tar.bz2',
                      os.path.join('/opt', icommands_file),
                      match_hash='eb66547ed5ea159dc50f051cf399a55952b32625')

    run_command(["/bin/mkdir", "-p", "/opt/icommands/bin"])
    run_command(["/bin/tar", "--strip-components", "1", "-C",
                 "/opt/icommands/bin", "-xjf", "/opt/%s" % icommands_file])

    for f in os.listdir("/opt/icommands/bin"):
        try:
            link_f = os.path.join("/usr/local/bin", f)
            logging.debug(link_f)
            if os.path.exists(link_f):
                os.remove(link_f)
            logging.debug(os.path.join("/opt/icommands/bin", f))
            os.symlink(os.path.join("/opt/icommands/bin", f), link_f)
        except Exception:
            logging.debug(
                "Problem linking /opt/icommands/bin to /usr/local/bin")
    logging.debug("install_icommands complete.")


def update_timezone():
    run_command(['/bin/rm', '/etc/localtime'])
    run_command(
        ['/bin/ln', '-s', '/usr/share/zoneinfo/US/Arizona', '/etc/localtime'])


def run_update_sshkeys(sshdir, sshkeys):
    authorized_keys = os.path.join(sshdir, 'authorized_keys')
    f = open(authorized_keys, 'a')
    for key in sshkeys:
        f.write(key+'\n')
    f.close()


def update_sshkeys():
    sshkeys = [
        "ssh-rsa AAAAB3NzaC1yc2EAAAADAQABAAACAQDGjaoIl/h8IcgqK7U9i0EVYMPFad6NdgSV8gsrNLQF93+hkWEciqpX9TLn6TAcHOaL0xz7ilBetG3yaLSZBHaoKNmVCBaziHoCJ9wEwraR6Vw87iv3Lhfg/emaQiJIZF3YnPKcDDB1/He9Cnz//Y+cjQbYxLeJWdVi/irZKEWhkotb3xyfrf4o05FvLEzvaMbmf3XS1J0Rtu7BqPOvNl+U0ZqS57tNoqG2C6Cf10E340iqQGTgXzOrDmd+Rof2G1IkyKlW60okAa2N+Z8BCRB27hHY5bcS1vvnO6lo8VzWxbU3Z2MCbk1So9wHV8pAXyF1+MnVc6aJUs1xc/Lni1Xbp5USs6kOvyew3HaN3UDnoC1FSMDguAriwxho882NM/LRpGJFui2i/H3GYgQ1KQwBRqLTWEY9H8Qvy5RuOG36cy4jWJMxh6YoxOyDpZP6UlONiyuwwqrVCjUeHwIDHdBq1RGBJIEBsYhGFCYEP3UotGwEvGo7vGfb3eAebbPMsj8TAP3eR/XCd7aIeK6ES9zfNJfD2mjJqGHMUeFgbiDmTPfjGOxZ53bZssEjb0BbXNvFPezj8JetfbHZE4VUjDAUcOrLp6NT9yG6hbWFdGQxyqIbKSeMabDu8gxAcqFJvi2yFMV5j0F3qQiAPUwrigr98c4+aLvKqwsRvHxWUETBOw== idle time daemon",
        "ssh-rsa AAAAB3NzaC1yc2EAAAABIwAAAQEAvTEkREh5kmUAgx61pB0ikyH0swoXRId6yhGwIdm8KQgjErWSF8X4MED8t+7Pau98/mzxuvA23aiIn7MQWSQWQVQBFGZqj4losf+oEBS+ZQGJf2ocx3DP3NStgnixKgiDId6wjPTF1s9/YLntNb4ZNGvBSDg0bxzDJWoQ9ghOpHXmqFDWHxE9jr1qLHZzqQ0Pt1ATCW+OJ/b2staqVDPSa1SwMI89Cuw7iiSWfNHML1cf0wbYU3Bg+jT5GlwCojWP/yHqDCF1t3XL0xZQlWdKt7fM6bKUonv1CGcRZO22npZwX5Uv3U5OlskSFJnr8oZZV6V6kn99gwNzZnmiK32QQQ== edwins@iplant",
        "ssh-rsa AAAAB3NzaC1yc2EAAAABIwAAAQEAxB+KLO6pTeZ9ye/GuT2i74LBl4lvfJm7ESo4O9tNJtIf8fcAHqm9HMr2dQBixxdsLUYjVyZLZM8mZQdEtLLvdd4Fqlse74ci4RIPTgvlgwTz6dRJfABD9plTM5r5C2Rc6jLur8iVR40wbHmbgLgcilXoYnRny4bFoAhfAHt2vxiMY6wnhiL9ESSUA/i1LrcYcGj2QAvAPLf2yTJFtXSCwnlBIJBjMASQiPaIU2+xUyQisgSF99tBS3DZyu4NVGnSGYGmKl84CEFp+x57US4YAl9zuAnM9ckTp4mOjStEvIpyyPJA03tDbfObSi50Qh5zta9I1PIAGxOznT6dJbI1bw== aedmonds@iplant",
        "ssh-rsa AAAAB3NzaC1yc2EAAAADAQABAAABAQDgvgRtXgkvM/+eCSEqVuTiUpZMjRfA9AnXfz0YWS93uKImoodE5oJ7wUZqjpOmgXyX0xUDI4O4bCGiWVmSyiRiQpqZrRrF7Lzs4j0Nf6WvbKblPQMwcmhMJuaI9CwU5aEbEqkV5DhBHcUe4bFEb28rOXuUW6WMLzr4GrdGUMd3Fex64Bmn3FU7s6Av0orsgzVHKmoaCbqK2t3ioGAt1ISmeJwH6GasxmrSOsLLW+L5F65WrYFe0AhvxMsRLKQsuAbGDtFclOzrOmBudKEBLkvwkblW8PKg06hOv9axNX7C9xlalzEFnlqNWSJDu1DzIa2NuOr8paW5jgKeM78yuywt jmatt@leia",
        "ssh-rsa AAAAB3NzaC1yc2EAAAABIwAAAQEA2TtX9DohsBaOEoLlm8MN+W+gVp40jyv752NbMP/PV/LAz5MnScJcvbResAJx2AusL1F6sRNvo9poNZiab6wpfErQPZLfKGanPZGYSdonsNAhTu/XI+4ERPQXUA/maQ2qZtL1b+bmZxg9n/5MsZFpA1HrXP3M2LzYafF2IzZYWfsPuuZPsO3m/cUi0G8n7n0IKXZ4XghjGP5y/kmh5Udy9I5qreaTvvFlNJtBE9OL39EfWtjOxNGllwlGIAdsljfRxkeOzlahgtCJcaoW7X2A7GcV52itUwMKfTIboAXnZriwh5n0o1aLHCCdUAGDGHBYmP7fO7/2gIQKgpLfRkDEiQ== sangeeta@iplant",
        "ssh-rsa AAAAB3NzaC1yc2EAAAADAQABAAABAQC+SYMny6H2B5IjXe6gxofHRNza5LE3NqTCe6YgYnnzYjyXWtopSeb8mK2q1ODzlaQyqYoTvPqtn6rSyN+5oHGV4o6yU+Fl664t5rOdAwz/jGJK3WwG60Pc0eGQco0ldgjD7K6LWYVPIJZs+rGpZ70jF5JsTuHeplXOn5MX9oUvNxxgXRuySxvBNOGMn0RxydK8tBTbZMlJ5MkAi/bIOrEDHEfejCxKGWITpXGkdTS2s4THiY8WqFdHUPtQkEfQkXCsRpZ6HPw1gN+JYD5NI38dVVmrA+3MgFVJkwtLUbbAM0yxgKwaUaipNN1+DeYOxBuVRlRwrrAp3+fq+4QCJrXd root@dalloway",
        "ssh-rsa AAAAB3NzaC1yc2EAAAADAQABAAABAQDFE/lyzLdFYZF3mxYwzrTITgov1NqtLuS5IY0fgjpdiVpHjWBUdXspTafKORbbM+t0ERTOqcSt24Vj5B8XUXImpzw2OAsl//AiKvHGRUenk7qY6/9IEUcay5mGAoiRpjLzDIDdtiQUAAEMKvkzanUBQOBJWVyO4Gq2aFUr4zweVLfvjejOspf2cZll/ojcPYmI9cKMq7fOgKSmRH2zUg+ORFlP1rQYugoETcGkcQg0IBsSMLT8gnYt3UWTW8S8ugtb4aaWVrId14Nc3sk+yDzPBaRX7iM3CQ5uKXPwjeID59RLMjQUFlHjqDSdZBOjXCFRHZbrbZZjS42o4OJAoLvF sgregory@mickey",
		"ssh-rsa AAAAB3NzaC1yc2EAAAADAQABAAABAQDQNBua13LVIG61LNztP9b7k7T+Qg8t22Drhpy17WVwbBH1CPYdn5NR2rXUmfiOa3RhC5Pz6uXsYUJ4xexOUJaFKY3S8h9VaeaPxMyeA8oj9ssZC6tNLqNxqGzKJbHfSzQXofKwBH87e+du34mzqzm2apOMT2JVzxWmTwrl3JWnd2HG0odeVKMNsXLuQFN6jzCeJdLxHpu+dJOL6gJTW5t9AwoJ8jxmwO8xgUbk+7s38VATSuaV/RiIfXfGFv34CT7AY1gRxm1og9jjP6qkFMyZiO6M+lwrJIlHKTOKxw+xc15w/tIssUkeflzAcrkkNGzT8sBL39BoQOo9RTrMD2QL weather-balloon@wesley.iplantcollaborative.org"
    ]
    root_ssh_dir = '/root/.ssh'
    mkdir_p(root_ssh_dir)
    run_update_sshkeys(root_ssh_dir, sshkeys)
    if not os.environ.get('HOME'):
        os.environ['HOME'] = '/root'
    if os.environ['HOME'] != '/root':
        home_ssh_dir = os.path.join(os.environ['HOME'], '.ssh')
        mkdir_p(home_ssh_dir)
        run_update_sshkeys(home_ssh_dir, sshkeys)


def update_sudoers():
    run_command(['/bin/sed', '-i',
                 "s/^Defaults    requiretty/#Defaults    requiretty/",
                 '/etc/sudoers'])


def ldap_replace():
    run_command(['/bin/sed', '-i',
                 "s/128.196.124.23/ldap.iplantcollaborative.org/",
                 '/etc/ldap.conf'])

def ldap_install():
    # package install
    ldap_replace()

def insert_modprobe():
    run_command(['depmod','-a'])
    run_command(['modprobe','acpiphp'])


def main(argv):
    init_logs('/var/log/atmo/atmo_init_full.log')
    instance_data = {"atmosphere" : {}}
    service_type = None
    instance_service_url = None
    instance_service_url = None
    server = None
    user_id = None
    vnclicense = None
    try:
        opts, args = getopt.getopt(
            argv,
            "t:u:s:i:T:N:v:",
            ["service_type=", "service_url=", "server=", "user_id=", "token=",
             "name=", "vnc_license="])
    except getopt.GetoptError:
        logging.error("Invalid arguments provided.")
        sys.exit(2)
    for opt, arg in opts:
        if opt in ("-t", "--service_type"):
            instance_data["atmosphere"]["service_type"] = arg
            service_type = arg
        elif opt in ("-T", "--token"):
            instance_data["atmosphere"]["instance_token"] = arg
            instance_token = arg
        elif opt in ("-N", "--name"):
            instance_data["atmosphere"]["name"] = arg
            instance_token = arg
        elif opt in ("-u", "--service_url"):
            instance_data["atmosphere"]["instance_service_url"] = arg
            instance_service_url = arg
        elif opt in ("-s", "--server"):
            instance_data["atmosphere"]["server"] = arg
            global ATMOSERVER
            ATMOSERVER = arg
            server = arg
        elif opt in ("-i", "--user_id"):
            instance_data["atmosphere"]["userid"] = arg
            user_id = arg
        elif opt in ("-v", "--vnc_license"):
            #instance_data["atmosphere"]["vnc_license"] = arg
            vnclicense = arg
        elif opt == '-d':
            global _debug
            _debug = 1
            logging.setLevel(logging.DEBUG)

    source = "".join(args)

    logging.debug("Atmosphere request object - %s" % instance_data)
    instance_metadata = get_metadata()
    logging.debug("Instance metadata - %s" % instance_metadata)

    linuxuser = instance_data['atmosphere']['userid']
    linuxpass = ""
    public_ip = get_public_ip(instance_metadata)
    hostname = get_hostname(instance_metadata)
<<<<<<< HEAD
    if not hostname:
        hostname = public_ip
=======
>>>>>>> 08dd06e6
    run_command(['/bin/hostname', hostname])  # use instance name
    instance_metadata['linuxusername'] = linuxuser
    instance_metadata["linuxuserpassword"] = linuxpass
    instance_metadata["linuxuservncpassword"] = linuxpass

    logging.debug("Atmoserver - %s" % ATMOSERVER)
    distro = get_distro()
    logging.debug("Distro - %s" % distro)
    #TODO: Test this is multi-call safe
    #Add linux user to etc-group
    #is_updated_test determines if this sensitive file needs
    update_sshkeys()
    update_sudoers()

    if not in_sudoers(linuxuser):
        add_sudoers(linuxuser)
    if not in_etc_group('/etc/group', linuxuser):
        add_etc_group(linuxuser)
    if not is_updated_test("/etc/ssh/sshd_config"):
        ssh_config(distro)

    if not is_rhel(distro):
        run_command(['/usr/bin/apt-get', 'update'])
    mount_storage()
    ldap_install()
    etc_skel_bashrc(linuxuser)
    run_command(['/bin/cp', '-rp', '/etc/skel/.', '/home/%s' % linuxuser])
    run_command(['/bin/chown', '-R',
                 '%s:iplant-everyone' % (linuxuser,), '/home/%s' % linuxuser])
    run_command(['/bin/chmod', 'a+rx', '/bin/fusermount'])
    run_command(['/bin/chmod', 'u+s', '/bin/fusermount'])
    vnc(linuxuser, distro, vnclicense)
    run_command(['/bin/chmod', 'a+rwxt', '/tmp'])
    iplant_files(distro)
    atmo_cl()
    nagios()
    distro_files(distro)
    update_timezone()
    shellinaboxd(distro)
    insert_modprobe()
    modify_rclocal(linuxuser, distro, hostname)
    notify_launched_instance(instance_data, instance_metadata)
    logging.info("Complete.")


if __name__ == "__main__":
    main(sys.argv[1:])<|MERGE_RESOLUTION|>--- conflicted
+++ resolved
@@ -103,21 +103,6 @@
     f.write(contents)
     f.close()
     return contents
-
-def get_hostname(instance_metadata):
-    #As set by atmosphere in the instance metadata
-    hostname = instance_metadata.get('meta',{}).get('public-hostname')
-    #As returned by metadata service
-    if not hostname:
-        hostname = instance_metadata.get('public-hostname')
-    if not hostname:
-        hostname = instance_metadata.get('local-hostname')
-    if not hostname:
-        hostname = instance_metadata.get('hostname')
-    #No hostname, look for public ip instead
-    if not hostname:
-        return get_public_ip(instance_metadata)
-    return hostname
 
 
 def get_hostname(instance_metadata):
@@ -804,11 +789,6 @@
     linuxpass = ""
     public_ip = get_public_ip(instance_metadata)
     hostname = get_hostname(instance_metadata)
-<<<<<<< HEAD
-    if not hostname:
-        hostname = public_ip
-=======
->>>>>>> 08dd06e6
     run_command(['/bin/hostname', hostname])  # use instance name
     instance_metadata['linuxusername'] = linuxuser
     instance_metadata["linuxuserpassword"] = linuxpass
