--- conflicted
+++ resolved
@@ -233,12 +233,6 @@
             #Eucalyptus Ubuntu format
             dev_1 = 'xvda1'
             dev_2 = 'xvda2'
-<<<<<<< HEAD
-=======
-        elif 'vda1' in out:
-            dev_1 = 'vda1'
-            dev_2 = 'vdb'
->>>>>>> a52f4ecb
         elif 'vda' in out:
             #Openstack format for Root/Ephem. Disk
             dev_1 = 'vda'
@@ -247,29 +241,17 @@
         for line in outLines:
             r = re.compile(', (.*?) bytes')
             match = r.search(line)
-<<<<<<< HEAD
             if dev_1 in line:
                 dev_1_size = match.group(1)
             elif dev_2 in line:
                 dev_2_size = match.group(1)
-=======
-            if match:
-                if dev_1 in line:
-                    dev_1_size = match.group(1)
-                elif dev_2 in line:
-                    dev_2_size = match.group(1)
->>>>>>> a52f4ecb
         if dev_2_size > dev_1_size:
             logging.warn(
                 "%s is larger than %s, Mounting %s to mnt"
                 % (dev_2, dev_1, dev_2))
             run_command(["/bin/mount", "-text3", "/dev/%s" % dev_2, "/mnt"])
     except Exception, e:
-<<<<<<< HEAD
         logging.exception("Could not mount storage. Error below:")
-=======
-        logging.exception("Problem with mount_storage")
->>>>>>> a52f4ecb
 
 
 def vnc(user, distro, license=None):
