#!/usr/bin/env python
import getopt
import logging
import os
import errno
import re
import time
import urllib2
import subprocess
import sys
try:
    from hashlib import sha1
except ImportError:
    #Support for python 2.4
    from sha import sha as sha1

ATMOSERVER = ""
SCRIPT_VERSION = 30


def mkdir_p(path):
    try:
        os.makedirs(path)
    except OSError, exc:
        # Python >2.5
        if exc.errno == errno.EEXIST and os.path.isdir(path):
            pass
        else:
            raise


def touch(fname, times=None):
    f = open(fname, 'a')
    f.close()
    os.utime(fname, times)


def init_logs(log_file):
    # NOTE: Can't use run_command until logs are initialized
    mkdir_p('/var/log/atmo/')
    touch('/var/log/atmo/atmo_init_full.log')
    format = "%(asctime)s %(name)s-%(levelname)s "\
             + "[%(pathname)s %(lineno)d] %(message)s"
    logging.basicConfig(
        level=logging.DEBUG,
        format=format,
        filename=log_file,
        filemode='a+')


def download_file(url, fileLoc, retry=False, match_hash=None):
    waitTime = 0
    attempts = 0
    contents = None
    logging.debug('Downloading file: %s' % url)
    while True:
        attempts += 1
        logging.debug('Attempt: %s, Wait %s seconds' % (attempts, waitTime))
        time.sleep(waitTime)
        #Exponential backoff * 10s = 20s,40s,80s,160s,320s...
        waitTime = 10 * 2**attempts
        try:
            resp = urllib2.urlopen(url)
        except Exception, e:
            logging.exception("Failed to download URL: %s" % url)
            resp = None

        #Download file on success
        if resp is not None and resp.code == 200:
            contents = resp.read()
        #EXIT condition #1: Non-empty file found
        if contents is not None and len(contents) != 0:
            logging.debug('Downloaded file')
            break
        #EXIT condition #2: Don't want to try again
        if not retry:
            break
        #Retry condition: Retry is true && file is empty
    #Save file if hash matches
    try:
        file_hash = sha1(contents).hexdigest()
    except Exception, e:
        file_hash = ""
        logging.exception("Failed to create sha1 hash for file")
    #Don't save file if hash exists and doesnt match..
    if match_hash and match_hash != file_hash:
        logging.warn(
            "Error, The downloaded file <%s - SHA1:%s> "
            "does not match expected SHA1:%s"
            % (url, file_hash, match_hash))
        return ""
    logging.debug('Saving url:%s to file: %s' % (url, fileLoc))
    f = open(fileLoc, "w")
    f.write(contents)
    f.close()
    return contents


def get_distro():
    if os.path.isfile('/etc/redhat-release'):
        return 'rhel'
    else:
        return 'ubuntu'


def run_command(commandList, shell=False, bash_wrap=False):
    out = None
    err = None
    if bash_wrap:
        #Wrap the entire command in '/bin/bash -c',
        #This can sometimes help pesky commands
        commandList = ['/bin/bash','-c', ' '.join(commandList)]
    logging.debug("RunCommand:%s" % ' '.join(commandList))
    try:
        proc = subprocess.Popen(commandList, stdout=subprocess.PIPE,
                                stderr=subprocess.PIPE, shell=shell)
        out, err = proc.communicate()
    except Exception, e:
        logging.exception("Failed to run command")
    if out:
        logging.debug(out)
    if err:
        logging.debug(err)
    return (out, err)


def add_etc_group(user):
    run_command(["/bin/sed -i 's/users:x:.*/&%s,/' /etc/group" % (user, )],
                bash_wrap=True)


def is_updated_test(filename):
    if '## Atmosphere System' in open(filename).read():
        return True
    return False


def etc_skel_bashrc(user):
    filename = "/etc/skel/.bashrc"
    if not is_updated_test(filename):
        append_to_file(filename, """
export IDS_HOME="/irods/data.iplantc.org/iplant/home/%s"
alias ids_home="cd $IDS_HOME"
""" % user)


def append_to_file(filename, block):
    try:
        f = open(filename, "a")
        f.write("## Atmosphere System\n")
        f.write(block)
        f.write("## End Atmosphere System\n")
        f.close()
    except Exception, e:
        logging.exception("Failed to append to %s" % filename)
        logging.exception("Failed to append block: %s" % block)


def add_sudoers(user):
    atmo_sudo_file = "/etc/sudoers"
    append_to_file(
        atmo_sudo_file,
        "%s ALL=(ALL)ALL" % user)
    os.chmod(atmo_sudo_file, 0440)


def restart_ssh(distro):
    if is_rhel(distro):
        run_command(["/etc/init.d/sshd", "restart"])
    else:
        run_command(["/etc/init.d/ssh", "restart"])


def ssh_config(distro):
    append_to_file(
        "/etc/ssh/sshd_config",
        "AllowGroups users core-services root")
    f.close()
    restart_ssh(distro)


def collect_metadata():
    METADATA_SERVER = 'http://128.196.172.136:8773/latest/meta-data/'
    metadata = {}
    meta_list = []
    try:
        resp = urllib2.urlopen(METADATA_SERVER)
        content = resp.read()
        meta_list = content.split('\n')
    except Exception, e:
        logging.exception("Could not retrieve meta-data for instance")
        return {}

    for meta in meta_list:
        print meta
        try:
            resp = urllib2.urlopen(
                'http://128.196.172.136:8773/latest/meta-data/' + meta)
            content = resp.read()
            if meta.endswith('/'):
                content_list = content.split('\n')
                for content in content_list:
                    print "new meta: %s%s" % (meta, content)
                    meta_list.append("%s%s" % (meta, content))
            else:
                metadata[meta] = content
        except Exception:
            metadata[meta] = None
    return metadata


def mount_storage():
    """
    In addition to the 'root disk' (Generally small)
    An instance usually has epehemeral disk storage
    This is TEMPORARY space you can use while working on your instance
    It is deleted when the instance is terminated.

    For Eucalyptus only.

    #TODO: Refactor.
    """
    try:
        logging.debug("Mount test")
        (out, err) = run_command(['/sbin/fdisk', '-l'])
        dev_1 = None
        dev_2 = None
        if 'sda1' in out:
            #Eucalyptus CentOS format
            dev_1 = 'sda1'
            dev_2 = 'sda2'
        elif 'xvda1' in out:
            #Eucalyptus Ubuntu format
            dev_1 = 'xvda1'
            dev_2 = 'xvda2'
        elif 'vda' in out:
            #Openstack format for Root/Ephem. Disk
            dev_1 = 'vda'
            dev_2 = 'vdb'
        outLines = out.split('\n')
        for line in outLines:
            r = re.compile(', (.*?) bytes')
            match = r.search(line)
            if dev_1 in line:
                dev_1_size = match.group(1)
            elif dev_2 in line:
                dev_2_size = match.group(1)
        if dev_2_size > dev_1_size:
            logging.warn(
                "%s is larger than %s, Mounting %s to mnt"
                % (dev_2, dev_1, dev_2))
            run_command(["/bin/mount", "-text3", "/dev/%s" % dev_2, "/mnt"])
    except Exception, e:
<<<<<<< HEAD
        logging.exception("An error occurred while mounting storage:")
=======
        logging.exception("Could not mount storage. Error below:")
>>>>>>> 427930e7


def vnc(user, distro, license=None):
    try:
        if not os.path.isfile('/usr/bin/vnclicense'):
            logging.debug("VNC not installed, license not found on machine")
            return
        #ASSERT: VNC server installed on this machine
        if is_rhel(distro):
            run_command(['/usr/bin/yum', '-qy', 'remove', 'vnc-E',
                         'realvnc-vnc-server'])
            download_file(
                '%s/init_files/%s/VNC-Server-5.0.4-Linux-x64.rpm'
                % (ATMOSERVER, SCRIPT_VERSION),
                "/opt/VNC-Server-5.0.4-Linux-x64.rpm",
                match_hash='0c59f2d84880a6848398870e5f0aa39f09e413bc')
            run_command(['/bin/rpm', '-Uvh',
                         '/opt/VNC-Server-5.0.4-Linux-x64.rpm'])
            run_command(['/bin/sed', '-i',
                         "'$a account    include      system-auth'",
                         '/etc/pam.d/vncserver.custom'], bash_wrap=True)
            run_command(['/bin/sed', '-i',
                         "'$a password   include      system-auth'",
                         '/etc/pam.d/vncserver.custom'], bash_wrap=True)

        else:
            download_file(
                '%s/init_files/%s/VNC-Server-5.0.4-Linux-x64.deb'
                % (ATMOSERVER, SCRIPT_VERSION),
                "/opt/VNC-Server-5.0.4-Linux-x64.deb",
                match_hash='c2b390157c82fd556e60fe392b6c5bc5c5efcb29')
            run_command(['/usr/bin/dpkg', '-i',
                         '/opt/VNC-Server-5.0.4-Linux-x64.deb'])
            new_file = open('/etc/pam.d/vncserver.custom', 'w')
            new_file.write("auth include  common-auth")
            new_file.close()
            new_file = open('/etc/vnc/config.d/common.custom', 'w')
            new_file.write("PamApplicationName=vncserver.custom")
            new_file.close()
        run_command(['/bin/hostname', 'localhost']) #Testfix
        time.sleep(1)
        run_command(['/usr/bin/vnclicense', '-add', license])
        download_file(
            '%s/init_files/%s/vnc-config.sh' % (ATMOSERVER, SCRIPT_VERSION),
            os.path.join(os.environ['HOME'], 'vnc-config.sh'),
            match_hash='37b64977dbf3650f307ca0d863fee18938038dce')
        run_command(['/bin/chmod', 'a+x',
                     os.path.join(os.environ['HOME'], 'vnc-config.sh')])
        run_command([os.path.join(os.environ['HOME'], 'vnc-config.sh')])
        run_command(['/bin/rm',
                     os.path.join(os.environ['HOME'], 'vnc-config.sh')])
        run_command(['/bin/su', '%s' % user, '-c', '/usr/bin/vncserver'])
    except Exception, e:
        logging.exception("Failed to install VNC")


def parrot_install(distro):
    try:
        cctools_file = "cctools-3.7.2-x86_64-redhat5.tar.gz"
        download_file(
        'http://www.iplantcollaborative.org/sites/default/files/atmosphere/'
        + 'cctools/%s' % (cctools_file),
        '/opt/%s' % (cctools_file),
        match_hash='04e0ef9e11e8ef7ac28ef694fd57e75b09455084')
        run_command(
            ['/bin/tar', 'zxf',
             '/opt/%s' % (cctools_file),
             '-C' , '/opt/'])
        if not is_rhel(distro):
            run_command(['/usr/bin/apt-get', '-qy', 'install',
                         'libssl-dev'])
            #Ubuntu needs linking
            run_command(
                ['/bin/ln', '-s',
                 '/lib/x86_64-linux-gnu/libssl.so.1.0.0',
                 '/lib/x86_64-linux-gnu/libssl.so.6'])
            run_command(
                ['/bin/ln', '-s',
                 '/lib/x86_64-linux-gnu/libcrypto.so.1.0.0',
                 '/lib/x86_64-linux-gnu/libcrypto.so.6'])
        #link all files
        
        for f in os.listdir("/opt/cctools/bin"):
            try:
                link_f = os.path.join("/usr/local/bin", f)
                logging.debug(link_f)
                if os.path.exists(link_f):
                    os.remove(link_f)
                logging.debug(os.path.join("/opt/cctools/bin", f))
                os.symlink(os.path.join("/opt/cctools/bin", f), link_f)
            except Exception:
                logging.debug(
                    "Problem linking /opt/cctools/bin to /usr/local/bin")
    except Exception, e:
        logging.exception("Failed to install parrot. Details below:")


def iplant_files(distro):
    parrot_install(distro)
    download_file(
        'http://www.iplantcollaborative.org/sites/default/files/atmosphere/'
        + 'fuse.conf', '/etc/fuse.conf',
        match_hash='21d4f3e735709827142d77dee60befcffd2bf5b1')

    download_file(
        "http://www.iplantcollaborative.org/sites/default/files/atmosphere/"
        + "atmoinfo", "/usr/local/bin/atmoinfo",
        match_hash="0f6426df41a5fe139515079060ab1758e844e20c")
    run_command(["/bin/chmod", "a+x", "/usr/local/bin/atmoinfo"])

    download_file(
        "http://www.iplantcollaborative.org/sites/default/files/atmosphere/"
        + "xprintidle", "/usr/local/bin/xprintidle",
        match_hash="5c8b63bdeab349cff6f2bf74277e9143c1a2254f")
    run_command(["/bin/chmod", "a+x", "/usr/local/bin/xprintidle"])

    download_file(
        "http://www.iplantcollaborative.org/sites/default/files/atmosphere/"
        + "atmo_check_idle.py",
        "/usr/local/bin/atmo_check_idle.py",
        match_hash="ab37a256e15ef5f529b4f4811f78174265eb7aa0")
    run_command(["/bin/chmod", "a+x", "/usr/local/bin/atmo_check_idle.py"])

    run_command(["/bin/mkdir", "-p", "/opt/irodsidrop"])
    download_file("http://www.iplantc.org/sites/default/files/irods/idrop.jar",
                  "/opt/irodsidrop/idrop-latest.jar",
                  match_hash="275cc7fb744b0f29caa7b276f689651a2159c23e")
    download_file(
        "http://www.iplantcollaborative.org/sites/default/files/"
        + "idroprun.sh.txt", "/opt/irodsidrop/idroprun.sh",
        match_hash="0e9cec8ce1d38476dda1646631a54f6b2ddceff5")
    run_command(['/bin/chmod', 'a+x', '/opt/irodsidrop/idroprun.sh'])


def line_in_file(needle, filename):
    found = False
    f = open(filename,'r')
    for line in f:
        if needle in line:
            found = True
            break
    f.close()
    return found


def modify_rclocal(username, distro):
    try:
        if is_rhel(distro):
            distro_rc_local = '/etc/rc.d/rc.local'
        else:
            distro_rc_local = '/etc/rc.local'

        #This temporary file will be re-written each time.
        atmo_rclocal_path = '/etc/rc.local.atmo'

        #First we must make sure its included in our original RC local
        if not line_in_file(atmo_rclocal_path,distro_rc_local):
            open_file = open(distro_rc_local,'a')
            open_file.write('if [ -x %s ]; then\n'
                            '\t%s\n'
                            'fi\n' % (atmo_rclocal_path, atmo_rclocal_path))
            open_file.close()
        #If there was an exit line, it must be removed
        if line_in_file('exit', distro_rc_local):
            run_command(['/bin/sed', '-i',
                         "'s/exit.*//'", '/etc/rc.local'])
        # Intentionally REPLACE the entire contents of file on each run
        atmo_rclocal = open(atmo_rclocal_path,'w')
        atmo_rclocal.write('#!/bin/sh -e'
                          'depmod -a\n'
                          'modprobe acpiphp\n'
                          'hostname localhost\n'
                          '/bin/su %s -c /usr/bin/vncserver\n'
                          '/usr/bin/nohup /usr/local/bin/shellinaboxd -b -t '
                          '-f beep.wav:/dev/null '
                          '> /var/log/atmo/shellinaboxd.log 2>&1 &\n'
                          #Add new rc.local commands here
                          #And they will be excecuted on startup
                          #Don't forget the newline char
                          % username)
        atmo_rclocal.close()
        os.chmod(atmo_rclocal_path, 0755)
    except Exception, e:
        logging.exception("Failed to write to rc.local")

def shellinaboxd(distro):
    if is_rhel(distro):
        run_command(['/usr/bin/yum', '-qy', 'install',
                     'gcc', 'make', 'patch'])
    else:
        run_command(['/usr/bin/apt-get', 'update'])
        run_command(['/usr/bin/apt-get', '-qy', 'install',
                     'gcc', 'make', 'patch'])
    shellinaboxd_file = os.path.join(os.environ['HOME'],
                                     'shellinaboxd-install.sh')
    download_file('%s/init_files/%s/shellinaboxd-install.sh'
                  % (ATMOSERVER, SCRIPT_VERSION),
                  shellinaboxd_file,
                  match_hash='a2930f7cfe32df3d3d2e991e01cb0013d1071f15')
    run_command(['/bin/chmod', 'a+x', shellinaboxd_file])
    run_command([shellinaboxd_file], shell=True)
    run_command(['rm -rf '
                 + os.path.join(os.environ['HOME'], 'shellinabox')
                 + '*'], shell=True)


def atmo_cl():
    download_file('%s/init_files/%s/atmocl'
                  % (ATMOSERVER, SCRIPT_VERSION),
                  '/usr/local/bin/atmocl',
                  match_hash='28cd2fd6e7fd78f1b58a6135afa283bd7ca6027a')
    download_file('%s/init_files/%s/AtmoCL.jar'
                  % (ATMOSERVER, SCRIPT_VERSION),
                  '/usr/local/bin/AtmoCL.jar',
                  match_hash='24c6acb7184c54ba666134120ac9073415a5b947')
    run_command(['/bin/chmod', 'a+x', '/usr/local/bin/atmocl'])


def nagios():
    download_file('%s/init_files/%s/nrpe-snmp-install.sh'
                  % (ATMOSERVER, SCRIPT_VERSION),
                  os.path.join(os.environ['HOME'], 'nrpe-snmp-install.sh'),
                  match_hash='12da9f6f57c79320ebebf99b5a8516cc83c894f9')
    run_command(['/bin/chmod', 'a+x',
                 os.path.join(os.environ['HOME'], 'nrpe-snmp-install.sh')])
    run_command([os.path.join(os.environ['HOME'], 'nrpe-snmp-install.sh')])
    run_command(['/bin/rm',
                 os.path.join(os.environ['HOME'], 'nrpe-snmp-install.sh')])


def deploy_atmo_boot():
    download_file('%s/init_files/%s/atmo_boot.py'
                  % (ATMOSERVER, SCRIPT_VERSION),
                  '/usr/sbin/atmo_boot',
                  match_hash='e6bef1f831f81939a325084123a3d064c4845b5f')
    run_command(['/bin/chmod', 'a+x', '/usr/sbin/atmo_boot'])
    run_command(['/bin/sed', '-i',
                 "'s/\/usr\/bin\/ruby \/usr\/sbin\/atmo_boot/"
                 + "\/usr\/sbin\/atmo_boot/'", '/etc/rc.local'])


def notify_launched_instance(atmoObj, metadata):
    try:
        import json
    except ImportError:
        #Support for python 2.4
        import simplejson as json
    from httplib2 import Http
    service_url = atmoObj['atmosphere']['instance_service_url']
    userid = atmoObj['atmosphere']['userid']
    instance_token = atmoObj['atmosphere']['instance_token']
    data = {
        'action': 'instance_launched',
        'userid': userid,
        'vminfo': metadata,
        'arg': atmoObj,
        'token': instance_token,
    }
    h = Http(disable_ssl_certificate_validation=True)
    headers = {'Content-type': 'application/json'}
    resp, content = h.request(service_url, "POST",
                              headers=headers, body=json.dumps(data))
    logging.debug(resp)
    logging.debug(content)


def distro_files(distro, metadata):
    install_irods(distro)
    install_icommands(distro)


def is_rhel(distro):
    if 'rhel' in distro:
        return True
    else:
        return False


def install_irods(distro):
    if is_rhel(distro):
        #Rhel path
        download_file('http://www.iplantcollaborative.org/sites/default/files/'
                      + 'atmosphere/motd',
                      '/etc/motd',
                      match_hash='b8ef30b1b7d25fcaf300ecbc4ee7061e986678c4')
        download_file('http://www.iplantcollaborative.org/sites/default/files/'
                      + 'irods/irodsFs_v32.rhel5.x86_64',
                      '/usr/local/bin/irodsFs.x86_64',
                      match_hash='b286ca61aaaa16fe7a0a2a3afc209ba7bbac5128')
        run_command(['/etc/init.d/iptables', 'stop'])
        run_command(['/usr/bin/yum', '-qy',
                     'install', 'emacs', 'mosh', 'patch'])
    else:
        #Ubuntu path
        download_file('http://www.iplantcollaborative.org/sites/default/files/'
                      + 'atmosphere/motd',
                      '/etc/motd.tail',
                      match_hash='b8ef30b1b7d25fcaf300ecbc4ee7061e986678c4')
        download_file('http://www.iplantcollaborative.org/sites/default/files/'
                      + 'irods/irodsFs_v32.ubuntu12.x86_64',
                      '/usr/local/bin/irodsFs.x86_64',
                      match_hash='59b55aa0dbc44ff5b73dfc912405ff817002284f')
        run_command(['/usr/bin/apt-get', 'update'])
        run_command(['/usr/bin/apt-get', '-qy',
                     'install', 'vim', 'mosh', 'patch'])
        #hostname = metadata['public-ipv4'] #kludge
        #run_command(['/bin/hostname', '%s' % hostname]) #kludge
    run_command(['/bin/chmod', 'a+x', '/usr/local/bin/irodsFs.x86_64'])


def install_icommands(distro):
    icommands_file = "icommands.x86_64.tar.bz2"
    if is_rhel(distro):
        download_file('http://www.iplantcollaborative.org/sites/default/files/'
                      + 'irods/icommands_v32.rhel5.x86_64.tar.bz2',
                      os.path.join('/opt', icommands_file),
                      match_hash='3dd3c7712ebe3548fe1e9e1f09167b5c7d925d45')
    else:
        download_file('http://www.iplantcollaborative.org/sites/default/files/'
                      + 'irods/icommands_v32.ubuntu12.x86_64.tar.bz2',
                      os.path.join('/opt', icommands_file),
                      match_hash='eb66547ed5ea159dc50f051cf399a55952b32625')

    run_command(["/bin/mkdir", "-p", "/opt/icommands/bin"])
    run_command(["/bin/tar", "--strip-components", "1", "-C",
                 "/opt/icommands/bin", "-xjf", "/opt/%s" % icommands_file])

    for f in os.listdir("/opt/icommands/bin"):
        try:
            link_f = os.path.join("/usr/local/bin", f)
            logging.debug(link_f)
            if os.path.exists(link_f):
                os.remove(link_f)
            logging.debug(os.path.join("/opt/icommands/bin", f))
            os.symlink(os.path.join("/opt/icommands/bin", f), link_f)
        except Exception:
            logging.debug(
                "Problem linking /opt/icommands/bin to /usr/local/bin")
    logging.debug("install_icommands complete.")


def update_timezone():
    run_command(['/bin/rm', '/etc/localtime'])
    run_command(
        ['/bin/ln', '-s', '/usr/share/zoneinfo/US/Arizona', '/etc/localtime'])


def run_update_sshkeys(sshdir, sshkeys):
    authorized_keys = os.path.join(sshdir, 'authorized_keys')
    f = open(authorized_keys, 'a')
    for key in sshkeys:
        f.write(key+'\n')
    f.close()


def update_sshkeys():
    sshkeys = [
        "ssh-rsa AAAAB3NzaC1yc2EAAAADAQABAAACAQDGjaoIl/h8IcgqK7U9i0EVYMPFad6NdgSV8gsrNLQF93+hkWEciqpX9TLn6TAcHOaL0xz7ilBetG3yaLSZBHaoKNmVCBaziHoCJ9wEwraR6Vw87iv3Lhfg/emaQiJIZF3YnPKcDDB1/He9Cnz//Y+cjQbYxLeJWdVi/irZKEWhkotb3xyfrf4o05FvLEzvaMbmf3XS1J0Rtu7BqPOvNl+U0ZqS57tNoqG2C6Cf10E340iqQGTgXzOrDmd+Rof2G1IkyKlW60okAa2N+Z8BCRB27hHY5bcS1vvnO6lo8VzWxbU3Z2MCbk1So9wHV8pAXyF1+MnVc6aJUs1xc/Lni1Xbp5USs6kOvyew3HaN3UDnoC1FSMDguAriwxho882NM/LRpGJFui2i/H3GYgQ1KQwBRqLTWEY9H8Qvy5RuOG36cy4jWJMxh6YoxOyDpZP6UlONiyuwwqrVCjUeHwIDHdBq1RGBJIEBsYhGFCYEP3UotGwEvGo7vGfb3eAebbPMsj8TAP3eR/XCd7aIeK6ES9zfNJfD2mjJqGHMUeFgbiDmTPfjGOxZ53bZssEjb0BbXNvFPezj8JetfbHZE4VUjDAUcOrLp6NT9yG6hbWFdGQxyqIbKSeMabDu8gxAcqFJvi2yFMV5j0F3qQiAPUwrigr98c4+aLvKqwsRvHxWUETBOw== idle time daemon",
        "ssh-rsa AAAAB3NzaC1yc2EAAAABIwAAAQEAvTEkREh5kmUAgx61pB0ikyH0swoXRId6yhGwIdm8KQgjErWSF8X4MED8t+7Pau98/mzxuvA23aiIn7MQWSQWQVQBFGZqj4losf+oEBS+ZQGJf2ocx3DP3NStgnixKgiDId6wjPTF1s9/YLntNb4ZNGvBSDg0bxzDJWoQ9ghOpHXmqFDWHxE9jr1qLHZzqQ0Pt1ATCW+OJ/b2staqVDPSa1SwMI89Cuw7iiSWfNHML1cf0wbYU3Bg+jT5GlwCojWP/yHqDCF1t3XL0xZQlWdKt7fM6bKUonv1CGcRZO22npZwX5Uv3U5OlskSFJnr8oZZV6V6kn99gwNzZnmiK32QQQ== edwins@iplant",
        "ssh-rsa AAAAB3NzaC1yc2EAAAABIwAAAQEAxB+KLO6pTeZ9ye/GuT2i74LBl4lvfJm7ESo4O9tNJtIf8fcAHqm9HMr2dQBixxdsLUYjVyZLZM8mZQdEtLLvdd4Fqlse74ci4RIPTgvlgwTz6dRJfABD9plTM5r5C2Rc6jLur8iVR40wbHmbgLgcilXoYnRny4bFoAhfAHt2vxiMY6wnhiL9ESSUA/i1LrcYcGj2QAvAPLf2yTJFtXSCwnlBIJBjMASQiPaIU2+xUyQisgSF99tBS3DZyu4NVGnSGYGmKl84CEFp+x57US4YAl9zuAnM9ckTp4mOjStEvIpyyPJA03tDbfObSi50Qh5zta9I1PIAGxOznT6dJbI1bw== aedmonds@iplant",
        "ssh-rsa AAAAB3NzaC1yc2EAAAADAQABAAABAQDgvgRtXgkvM/+eCSEqVuTiUpZMjRfA9AnXfz0YWS93uKImoodE5oJ7wUZqjpOmgXyX0xUDI4O4bCGiWVmSyiRiQpqZrRrF7Lzs4j0Nf6WvbKblPQMwcmhMJuaI9CwU5aEbEqkV5DhBHcUe4bFEb28rOXuUW6WMLzr4GrdGUMd3Fex64Bmn3FU7s6Av0orsgzVHKmoaCbqK2t3ioGAt1ISmeJwH6GasxmrSOsLLW+L5F65WrYFe0AhvxMsRLKQsuAbGDtFclOzrOmBudKEBLkvwkblW8PKg06hOv9axNX7C9xlalzEFnlqNWSJDu1DzIa2NuOr8paW5jgKeM78yuywt jmatt@leia",
        "ssh-rsa AAAAB3NzaC1yc2EAAAABIwAAAQEA2TtX9DohsBaOEoLlm8MN+W+gVp40jyv752NbMP/PV/LAz5MnScJcvbResAJx2AusL1F6sRNvo9poNZiab6wpfErQPZLfKGanPZGYSdonsNAhTu/XI+4ERPQXUA/maQ2qZtL1b+bmZxg9n/5MsZFpA1HrXP3M2LzYafF2IzZYWfsPuuZPsO3m/cUi0G8n7n0IKXZ4XghjGP5y/kmh5Udy9I5qreaTvvFlNJtBE9OL39EfWtjOxNGllwlGIAdsljfRxkeOzlahgtCJcaoW7X2A7GcV52itUwMKfTIboAXnZriwh5n0o1aLHCCdUAGDGHBYmP7fO7/2gIQKgpLfRkDEiQ== sangeeta@iplant",
        "ssh-rsa AAAAB3NzaC1yc2EAAAADAQABAAABAQC+SYMny6H2B5IjXe6gxofHRNza5LE3NqTCe6YgYnnzYjyXWtopSeb8mK2q1ODzlaQyqYoTvPqtn6rSyN+5oHGV4o6yU+Fl664t5rOdAwz/jGJK3WwG60Pc0eGQco0ldgjD7K6LWYVPIJZs+rGpZ70jF5JsTuHeplXOn5MX9oUvNxxgXRuySxvBNOGMn0RxydK8tBTbZMlJ5MkAi/bIOrEDHEfejCxKGWITpXGkdTS2s4THiY8WqFdHUPtQkEfQkXCsRpZ6HPw1gN+JYD5NI38dVVmrA+3MgFVJkwtLUbbAM0yxgKwaUaipNN1+DeYOxBuVRlRwrrAp3+fq+4QCJrXd root@dalloway",
        "ssh-rsa AAAAB3NzaC1yc2EAAAADAQABAAABAQDFE/lyzLdFYZF3mxYwzrTITgov1NqtLuS5IY0fgjpdiVpHjWBUdXspTafKORbbM+t0ERTOqcSt24Vj5B8XUXImpzw2OAsl//AiKvHGRUenk7qY6/9IEUcay5mGAoiRpjLzDIDdtiQUAAEMKvkzanUBQOBJWVyO4Gq2aFUr4zweVLfvjejOspf2cZll/ojcPYmI9cKMq7fOgKSmRH2zUg+ORFlP1rQYugoETcGkcQg0IBsSMLT8gnYt3UWTW8S8ugtb4aaWVrId14Nc3sk+yDzPBaRX7iM3CQ5uKXPwjeID59RLMjQUFlHjqDSdZBOjXCFRHZbrbZZjS42o4OJAoLvF sgregory@mickey",
		"ssh-rsa AAAAB3NzaC1yc2EAAAADAQABAAABAQDQNBua13LVIG61LNztP9b7k7T+Qg8t22Drhpy17WVwbBH1CPYdn5NR2rXUmfiOa3RhC5Pz6uXsYUJ4xexOUJaFKY3S8h9VaeaPxMyeA8oj9ssZC6tNLqNxqGzKJbHfSzQXofKwBH87e+du34mzqzm2apOMT2JVzxWmTwrl3JWnd2HG0odeVKMNsXLuQFN6jzCeJdLxHpu+dJOL6gJTW5t9AwoJ8jxmwO8xgUbk+7s38VATSuaV/RiIfXfGFv34CT7AY1gRxm1og9jjP6qkFMyZiO6M+lwrJIlHKTOKxw+xc15w/tIssUkeflzAcrkkNGzT8sBL39BoQOo9RTrMD2QL weather-balloon@wesley.iplantcollaborative.org"
    ]
    root_ssh_dir = '/root/.ssh'
    mkdir_p(root_ssh_dir)
    run_update_sshkeys(root_ssh_dir, sshkeys)
    if not os.environ.get('HOME'):
        os.environ['HOME'] = '/root'
    if os.environ['HOME'] != '/root':
        home_ssh_dir = os.path.join(os.environ['HOME'], '.ssh')
        mkdir_p(home_ssh_dir)
        run_update_sshkeys(home_ssh_dir, sshkeys)


def update_sudoers():
    run_command(['/bin/sed', '-i',
                 "s/^Defaults    requiretty/#Defaults    requiretty/",
                 '/etc/sudoers'])


def ldap_replace():
    run_command(['/bin/sed', '-i',
                 "s/128.196.124.23/ldap.iplantcollaborative.org/",
                 '/etc/ldap.conf'])

def ldap_install():
    # package install
    ldap_replace()

def insert_modprobe():
    run_command(['depmod','-a'])
    run_command(['modprobe','acpiphp'])


def main(argv):
    init_logs('/var/log/atmo/atmo_init_full.log')
    atmoObj = {'atmosphere': {}}
    service_type = None
    instance_service_url = None
    server = None
    user_id = None
    vnclicense = None
    try:
        opts, args = getopt.getopt(
            argv,
            "t:u:s:i:T:v:",
            ["service_type=", "service_url=", "server=", "user_id=", "token=",
             "vnc_license="])
    except getopt.GetoptError:
        logging.error("Invalid arguments provided.")
        sys.exit(2)
    for opt, arg in opts:
        if opt in ("-t", "--service_type"):
            atmoObj["atmosphere"]["service_type"] = arg
            service_type = arg
        elif opt in ("-T", "--token"):
            atmoObj["atmosphere"]["instance_token"] = arg
            instance_token = arg
        elif opt in ("-u", "--service_url"):
            atmoObj["atmosphere"]["instance_service_url"] = arg
            instance_service_url = arg
        elif opt in ("-s", "--server"):
            atmoObj["atmosphere"]["server"] = arg
            global ATMOSERVER
            ATMOSERVER = arg
            server = arg
        elif opt in ("-i", "--user_id"):
            atmoObj["atmosphere"]["userid"] = arg
            user_id = arg
        elif opt in ("-v", "--vnc_license"):
            #atmoObj["atmosphere"]["vnc_license"] = arg
            vnclicense = arg
        elif opt == '-d':
            global _debug
            _debug = 1
            logging.setLevel(logging.DEBUG)

    source = "".join(args)

    linuxuser = atmoObj['atmosphere']['userid']
    linuxpass = ""
    logging.debug("Atmoserver - %s" % ATMOSERVER)
    distro = get_distro()
    logging.debug("Distro - %s" % distro)
    #TODO: Test this is multi-call safe
    #Add linux user to etc-group
    #is_updated_test determines if this sensitive file needs
    update_sshkeys()
    update_sudoers()
    if not is_updated_test('/etc/sudoers'):
        add_etc_group(linuxuser)
        add_sudoers(linuxuser)
        ssh_config(distro)

    if not is_rhel(distro):
        run_command(['/usr/bin/apt-get', 'update'])
    instance_metadata = collect_metadata()
    instance_metadata['linuxusername'] = linuxuser
    instance_metadata["linuxuserpassword"] = linuxpass
    instance_metadata["linuxuservncpassword"] = linuxpass
    mount_storage()
    ldap_install()
    etc_skel_bashrc(linuxuser)
    run_command(['/bin/cp', '-rp', '/etc/skel/.', '/home/%s' % linuxuser])
    run_command(['/bin/chown', '-R',
                 '%s:iplant-everyone' % (linuxuser,), '/home/%s' % linuxuser])
    run_command(['/bin/chmod', 'a+rx', '/bin/fusermount'])
    run_command(['/bin/chmod', 'u+s', '/bin/fusermount'])
    vnc(linuxuser, distro, vnclicense)
    run_command(['/bin/chmod', 'a+rwxt', '/tmp'])
    iplant_files(distro)
    atmo_cl()
    nagios()
    distro_files(distro, instance_metadata)
    update_timezone()
    shellinaboxd(distro)
    insert_modprobe()
    modify_rclocal(linuxuser, distro)
    logging.info("Complete.")


if __name__ == "__main__":
    main(sys.argv[1:])<|MERGE_RESOLUTION|>--- conflicted
+++ resolved
@@ -251,11 +251,7 @@
                 % (dev_2, dev_1, dev_2))
             run_command(["/bin/mount", "-text3", "/dev/%s" % dev_2, "/mnt"])
     except Exception, e:
-<<<<<<< HEAD
-        logging.exception("An error occurred while mounting storage:")
-=======
         logging.exception("Could not mount storage. Error below:")
->>>>>>> 427930e7
 
 
 def vnc(user, distro, license=None):
