--- conflicted
+++ resolved
@@ -806,12 +806,7 @@
     root_ssh_dir = '/root/.ssh'
     mkdir_p(root_ssh_dir)
     run_update_sshkeys(root_ssh_dir, sshkeys)
-<<<<<<< HEAD
-    if not USER_HOME_DIR:
-        USER_HOME_DIR = '/root'
-=======
     global USER_HOME_DIR
->>>>>>> f56e203a
     if USER_HOME_DIR != '/root':
         home_ssh_dir = os.path.join(USER_HOME_DIR, '.ssh')
         mkdir_p(home_ssh_dir)
@@ -910,14 +905,7 @@
 
     #TODO: What is this line for?
     source = "".join(args)
-<<<<<<< HEAD
-    #NOTE: Sometimes we forget.. that home is where the ROOT is..
-    if not USER_HOME_DIR:
-        USER_HOME_DIR = '/root'
-    logging.debug("Atmosphere request object - %s" % instance_data)
-=======
     logging.debug("Atmosphere init parameters- %s" % instance_data)
->>>>>>> f56e203a
     instance_metadata = get_metadata()
     logging.debug("Instance metadata - %s" % instance_metadata)
 
