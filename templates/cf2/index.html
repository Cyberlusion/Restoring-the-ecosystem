<!DOCTYPE html>
<html>
<head>
	<meta charset="utf-8" />
	<meta name="viewport" content="width=device-width, initial-scale=1.0">
	<title>Atmosphere</title>
	<!--CSS-->
	<link rel="stylesheet" href="{{ site_root }}/resources/bootstrap/css/bootstrap.css"/>
	<link href="{{ site_root }}/resources/bootstrap/css/bootstrap-responsive.min.css" rel="stylesheet"/>
	<link rel="stylesheet" href="{{ site_root }}/resources/css/cloudfront.css" />
	<!--JS-->
	<!--[if IE]>
	  <script src="https://html5shiv.googlecode.com/svn/trunk/html5.js"></script>
	<![endif]-->
        <script type="text/javascript">
            var site_root = '{{ site_root }}';
            sessionStorage.clear(); // clear previous sessionStorage values
        </script>
        <!-- 3rd party dependencies -->
	<script src="https://www.google.com/jsapi"></script>
	<script type="text/javascript" src="//ajax.googleapis.com/ajax/libs/jquery/1.7.1/jquery.js"></script>
	<script type="text/javascript" src="//ajax.googleapis.com/ajax/libs/jqueryui/1.8.17/jquery-ui.js"></script>
	<script type="text/javascript" src="//cdnjs.cloudflare.com/ajax/libs/twitter-bootstrap/2.2.2/bootstrap.min.js"></script>
	<script type="text/javascript" src="//cdnjs.cloudflare.com/ajax/libs/datejs/1.0/date.min.js"></script>
	<!--script type="text/javascript" src="//cdnjs.cloudflare.com/ajax/libs/require.js/1.0.8/require.min.js"></script-->
	<script type="text/javascript" src="//cdnjs.cloudflare.com/ajax/libs/underscore.js/1.4.3/underscore-min.js"></script>
	<script type="text/javascript" src="//cdnjs.cloudflare.com/ajax/libs/backbone.js/0.9.9/backbone-min.js"></script>

        <!-- Application dependencies -->
        <!--script type="text/javascript" src="{{ site_root }}/partials/init_data.js"></script-->
	<script type="text/javascript" src="{{ site_root }}/resources/js/cloudfront2.js"></script>
        <script type="text/javascript" src="{{ site_root }}/resources/js/base.js"></script> 
	<script type="text/javascript" src="{{ site_root }}/partials/templates.js"></script>

        <script type="text/javascript" src="{{ site_root }}/resources/js/cf2/router.js"></script> 
        <script type="text/javascript" src="{{ site_root }}/resources/js/cf2/utils.js"></script> 

	<script type="text/javascript" src="{{ site_root }}/resources/js/cf2/models/base.js"></script>
        <script type="text/javascript" src="{{ site_root }}/resources/js/cf2/models/identity.js"></script>
        <script type="text/javascript" src="{{ site_root }}/resources/js/cf2/models/instance.js"></script>
        <script type="text/javascript" src="{{ site_root }}/resources/js/cf2/models/machine.js"></script>
        <script type="text/javascript" src="{{ site_root }}/resources/js/cf2/models/notification.js"></script>
        <script type="text/javascript" src="{{ site_root }}/resources/js/cf2/models/profile.js"></script>
        <script type="text/javascript" src="{{ site_root }}/resources/js/cf2/models/provider.js"></script>
        <script type="text/javascript" src="{{ site_root }}/resources/js/cf2/models/size.js"></script>
        <script type="text/javascript" src="{{ site_root }}/resources/js/cf2/models/volume.js"></script>

	<script type="text/javascript" src="{{ site_root }}/resources/js/cf2/collections/base.js"></script>
        <script type="text/javascript" src="{{ site_root }}/resources/js/cf2/collections/instances.js"></script>
        <script type="text/javascript" src="{{ site_root }}/resources/js/cf2/collections/machines.js"></script>
        <script type="text/javascript" src="{{ site_root }}/resources/js/cf2/collections/notifications.js"></script>
        <script type="text/javascript" src="{{ site_root }}/resources/js/cf2/collections/providers.js"></script>
        <script type="text/javascript" src="{{ site_root }}/resources/js/cf2/collections/sizes.js"></script>
        <script type="text/javascript" src="{{ site_root }}/resources/js/cf2/collections/volumes.js"></script>

        <script type="text/javascript" src="{{ site_root }}/resources/js/cf2/views/main.js"></script>
        <script type="text/javascript" src="{{ site_root }}/resources/js/cf2/views/alert_modal.js"></script>
        <script type="text/javascript" src="{{ site_root }}/resources/js/cf2/views/feedback_link.js"></script>
        <script type="text/javascript" src="{{ site_root }}/resources/js/cf2/views/notification_holder.js"></script>
        <script type="text/javascript" src="{{ site_root }}/resources/js/cf2/views/tagger.js"></script>

        <script type="text/javascript" src="{{ site_root }}/resources/js/cf2/views/instance_screen/instance_graph.js"></script>
        <script type="text/javascript" src="{{ site_root }}/resources/js/cf2/views/instance_screen/instance_tabs_holder.js"></script>
        <script type="text/javascript" src="{{ site_root }}/resources/js/cf2/views/instance_screen/instance_tab_volumes.js"></script>
        <script type="text/javascript" src="{{ site_root }}/resources/js/cf2/views/instance_screen/report_instance_form.js"></script>
        <script type="text/javascript" src="{{ site_root }}/resources/js/cf2/views/instance_screen/request_imaging_form.js"></script>
        <script type="text/javascript" src="{{ site_root }}/resources/js/cf2/views/instance_screen/resource_charts.js"></script>
        <script type="text/javascript" src="{{ site_root }}/resources/js/cf2/views/instance_screen/instance_screen.js"></script>

        <script type="text/javascript" src="{{ site_root }}/resources/js/cf2/views/new_instance_screen/image_list_item.js"></script>
        <script type="text/javascript" src="{{ site_root }}/resources/js/cf2/views/new_instance_screen/new_instance_screen.js"></script>

        <script type="text/javascript" src="{{ site_root }}/resources/js/cf2/views/settings_screen/identity_summary.js"></script>
        <script type="text/javascript" src="{{ site_root }}/resources/js/cf2/views/settings_screen/settings_screen.js"></script>

        <script type="text/javascript" src="{{ site_root }}/resources/js/cf2/views/sidebar/instance_list_item.js"></script>
        <script type="text/javascript" src="{{ site_root }}/resources/js/cf2/views/sidebar/instance_list.js"></script>
        <script type="text/javascript" src="{{ site_root }}/resources/js/cf2/views/sidebar/volume_list_item.js"></script>
        <script type="text/javascript" src="{{ site_root }}/resources/js/cf2/views/sidebar/volume_list.js"></script>
        <script type="text/javascript" src="{{ site_root }}/resources/js/cf2/views/sidebar/sidebar.js"></script>

        <script type="text/javascript" src="{{ site_root }}/resources/js/cf2/views/volume_screen/controls.js"></script>
        <script type="text/javascript" src="{{ site_root }}/resources/js/cf2/views/volume_screen/instance.js"></script>
        <script type="text/javascript" src="{{ site_root }}/resources/js/cf2/views/volume_screen/instance_list.js"></script>
        <script type="text/javascript" src="{{ site_root }}/resources/js/cf2/views/volume_screen/volume.js"></script>
        <script type="text/javascript" src="{{ site_root }}/resources/js/cf2/views/volume_screen/volume_list.js"></script>
        <script type="text/javascript" src="{{ site_root }}/resources/js/cf2/views/volume_screen/volume_screen.js"></script>

	<link rel="stylesheet" href="{{ site_root }}/resources/css/jqueryui_custom.css" />
        <link rel="shortcut icon" href="{{ site_root }}/resources/favicon.ico" />
        {% csrf_token %}
        <!-- Google Analtics -->
        <script src="{{ site_root }}/resources/js/analytics.js"></script>
</head>
<body>
<!--Header-->
<header class="row-fluid" id="header_container">
    <div id="header">
        <div class="span4" id="logo_container">
            <div>
                <a href="#"><img src="{{ site_root }}/resources/images/mini_logo.png" alt="iPlant Cloud Services" /></a>
                <em>Atmosphere: iPlant Cloud Services</em>
            </div>
        </div>


        <div class="span8">
			

            <div class="row-fluid" style="text-align: right; position: relative; top: 5px;">
                
				<div class="btn-group hidden-phone">
					<a class="btn btn-mini menu-dropdown dropdown-toggle" style="padding: 5px; padding-bottom: 0px;" data-toggle="dropdown" href="#">
						<i class="icon-cog" style="position: relative; top: -3px"></i>
						<span class="caret"></span>
					</a>
					<ul class="dropdown-menu drop-left">
						<li class="dropdown-submenu pull-left">
							<a href="" href="#">Providers</a>
								<ul class="dropdown-menu" id="providers_menu">
								</ul>
							</a>
						</li>
						<li><a href="#settings">Settings</a></li>
						<li class="divider"></li>
						<li><a href="https://pods.iplantcollaborative.org/wiki/x/Iaxm" target="_blank">User Manual</a></li>
						<li><a href="http://ask.iplantcollaborative.org" target="_blank">User Help Forums</a></li>
						<li><a href="https://pods.iplantcollaborative.org/wiki/x/UKxm" target="_blank">Get VNC Viewer</a></li>
						<li><a href="#" id="contact_support">Support</a></li>
						<li class="divider"></li>
						<li><a href="{{ site_root }}/logout">Logout <div id="username"></div></a></li>
					</ul>
				</div>

				<div class="visible-phone" id="mobile_menu">
					<a href="#settings">Settings</a>
					<a target="_blank" href="https://pods.iplantcollaborative.org/wiki/x/Iaxm">User Manual</a>
					<a target="_blank" href="http://ask.iplantcollaborative.org">User Help Forums</a>
					<a target="_blank" href="https://pods.iplantcollaborative.org/wiki/x/UKxm">Get VNC Viewer</a>
					<a target="_blank" href="#" id="contact_support">Support</a>
					<a href="{{ site_root }}/logout">Logout <div id="username"></div></a>
				</div>
            </div>
        </div>
    </div>
</header> <!-- End nested-->

<div id="wrap">
    <div id="content" class="row-fluid">
        

        <!--<div class="span10" id="new_body">-->
            <!-- Left Menu -->
            <div id="sidebar" class="span3">
                <a id="new_instance_link"  class="btn btn-primary createInstanceButton" href="#new_instance"><i class="icon-newinstance"></i> Launch New Instance</a>

                <ul id="menu_wrapper">
                    <li id="instance_link"><a class="link_list_title" href="#instances">My Instances</a>
                        <a title="Refresh Instance List" id="refresh_instances_button"><img src="{{ site_root }}/resources/images/icon_mini_refresh.png" /></a>
                    </li>
                    <li id="volume_link"><a class="link_list_title" href="#volumes">My Volumes</a></li>
                </ul>
				
<<<<<<< HEAD
				<div id="money_saved">
					So far your instances have cumulatively run for <strong>0 minutes</strong>.
=======
				<div id="total_cpu_time">
					You've
					used <strong>0</strong> CPU
					hours on Atmosphere! <!-- <a href="#">Learn More</a>-->
>>>>>>> e46f0051
				</div>

            </div>
            <!-- /Left Menu -->

            <!-- Main -->
            <div id="main" class="span9">
                <div class="row-fluid" id="alert_holder_container">
                    <div id="alert_holder"></div>
                </div>
            </div>
        <!-- /Main -->
        <!--</div>-->
    </div>
    <!-- /content -->
</div>
<!-- /wrap -->

<footer class="row-fluid" id="footer">
<div class="span3">
        <div id="weather_report"></div>
</div>

<div class="span6" style="padding-top: 7px"><a href="http://user.iplantcollaborative.org" target="_blank">&copy;{{ year }} iPlant Collaborative</a></div>

<div class="span3"><a id="feedback_link" class="btn btn-primary" rel="popover"><i class="icon-comment icon-white"></i> Feedback &amp; Support</a></div>

</footer>
</body>
</html><|MERGE_RESOLUTION|>--- conflicted
+++ resolved
@@ -161,15 +161,10 @@
                     <li id="volume_link"><a class="link_list_title" href="#volumes">My Volumes</a></li>
                 </ul>
 				
-<<<<<<< HEAD
-				<div id="money_saved">
-					So far your instances have cumulatively run for <strong>0 minutes</strong>.
-=======
 				<div id="total_cpu_time">
 					You've
 					used <strong>0</strong> CPU
 					hours on Atmosphere! <!-- <a href="#">Learn More</a>-->
->>>>>>> e46f0051
 				</div>
 
             </div>
