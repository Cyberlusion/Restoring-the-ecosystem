--- conflicted
+++ resolved
@@ -10,9 +10,6 @@
 from authentication import get_or_create_user
 from authentication.models import Token as AuthToken
 from core.models.user import AtmosphereUser
-
-
-
 
 
 # Requests auth class for access tokens
@@ -29,199 +26,6 @@
     def __call__(self, r):
         r.headers['Authorization'] = "Token %s" % self.access_token
         return r
-
-
-<<<<<<< HEAD
-############################
-# METHODS SPECIFIC TO GROUPY!
-############################
-def create_user(username):
-    oauth_attrs = lookupUser(username)
-    attributes = oauth_formatAttrs(oauth_attrs)
-    # FIXME: valid user should actually be set
-    valid_user = None
-    user = get_or_create_user(valid_user, attributes)
-    return user
-
-
-def get_token_for_user(username):
-    access_token, _ = generate_access_token(
-        open(secrets.OAUTH_PRIVATE_KEY).read(),
-        iss=secrets.OAUTH_ISSUE_USER,
-        sub=username,
-        scope=secrets.OAUTH_SCOPE)
-    # TODO: TokenAuth here
-    response = requests.get(
-        '%s/o/oauth2/tokeninfo?access_token=%s'
-        % (secrets.GROUPY_SERVER, access_token),
-        headers={'Authorization': 'Token %s' % access_token})
-    json_obj = response.json()
-    if 'on_behalf' in json_obj:
-        username = json_obj['on_behalf']
-        expires = datetime.now() + timedelta(seconds=json_obj['expires_in'])
-        return username, expires
-    return None, None
-
-
-def get_user_for_token(test_token):
-    access_token, _ = generate_access_token(
-        open(secrets.OAUTH_PRIVATE_KEY).read(),
-        iss=secrets.OAUTH_ISSUE_USER,
-        scope=secrets.OAUTH_SCOPE)
-    # TODO: TokenAuth here
-    response = requests.get(
-        '%s/o/oauth2/tokeninfo?access_token=%s'
-        % (secrets.GROUPY_SERVER, test_token),
-        headers={'Authorization': 'Token %s' % access_token})
-    json_obj = response.json()
-    logger.debug(json_obj)
-    if 'on_behalf' in json_obj:
-        username = json_obj['on_behalf']
-        expires = datetime.now() + timedelta(seconds=json_obj['expires_in'])
-        return username, expires
-    return None, None
-
-
-def get_atmo_users():
-    access_token, _ = generate_access_token(
-        open(secrets.OAUTH_PRIVATE_KEY).read(),
-        iss=secrets.OAUTH_ISSUE_USER,
-        scope=secrets.OAUTH_SCOPE)
-    response = requests.get(
-        '%s/api/groups/atmo-user/members'
-        % secrets.GROUPY_SERVER,
-        headers={'Authorization': 'Token %s' % access_token})
-    return response
-
-
-def lookupUser(username):
-    access_token, _ = generate_access_token(
-        open(secrets.OAUTH_PRIVATE_KEY).read(),
-        iss=secrets.OAUTH_ISSUE_USER,
-        scope=secrets.OAUTH_SCOPE)
-    response = requests.get('%s/api/users/%s'
-                            % (secrets.GROUPY_SERVER,
-                                username))
-    user_data = response.json()
-    return user_data
-
-
-def oauth_formatAttrs(oauth_attrs):
-    """
-    Formats attrs into a unified dict to ease in user creation
-    """
-    try:
-        return {
-            'email': oauth_attrs['mail'],
-            'firstName': oauth_attrs['givenname'],
-            'lastName': oauth_attrs['sn'],
-        }
-    except KeyError as nokey:
-        logger.exception(nokey)
-        return None
-
-
-def get_staff_users():
-    access_token, _ = generate_access_token(
-        open(secrets.OAUTH_PRIVATE_KEY).read(),
-        iss=secrets.OAUTH_ISSUE_USER,
-        scope=secrets.OAUTH_SCOPE)
-    response = requests.get('%s/api/groups/staff/members'
-                            % secrets.GROUPY_SERVER)
-    staff_users = [user['name'] for user in response.json()['data']]
-    return staff_users
-
-
-def get_core_services():
-    access_token, _ = generate_access_token(
-        open(secrets.OAUTH_PRIVATE_KEY).read(),
-        iss=secrets.OAUTH_ISSUE_USER,
-        scope=secrets.OAUTH_SCOPE)
-    response = requests.get('%s/api/groups/core-services/members'
-                            % secrets.GROUPY_SERVER)
-    cs_users = [user['name'] for user in response.json()['data']]
-    return cs_users
-
-
-def is_atmo_user(username):
-    access_token, _ = generate_access_token(
-        open(secrets.OAUTH_PRIVATE_KEY).read(),
-        iss=secrets.OAUTH_ISSUE_USER,
-        scope=secrets.OAUTH_SCOPE)
-    response = requests.get('%s/api/groups/atmo-user/members'
-                            % secrets.GROUPY_SERVER)
-    atmo_users = [user['name'] for user in response.json()['data']]
-    return username in atmo_users
-
-
-def generate_access_token(pem_id_key, iss='atmosphere',
-                          scope='groups search', sub=None):
-    if not pem_id_key:
-        raise Exception("Private key missing. "
-                        "Key is required for JWT signature")
-    # 1. Create and encode JWT (using our pem key)
-    kwargs = {'iss': iss,
-              'scope': scope}
-    if sub:
-        kwargs['sub'] = sub
-    jwt_object = jwt.create(**kwargs)
-    encoded_sig = jwt.encode(jwt_object, pem_id_key)
-
-    # 2. Pass JWT to gables and return access_token
-    # If theres a 'redirect_uri' then redirect the user
-    response = requests\
-        .post("%s/o/oauth2/token" % secrets.GROUPY_SERVER,
-              data={
-                  'assertion': encoded_sig,
-                  'grant_type': 'urn:ietf:params:oauth:grant-type:jwt-bearer'
-              })
-    if response.status_code != 200:
-        raise Exception("Failed to generate auth token. Response:%s"
-                        % response.__dict__)
-    json_obj = response.json()
-    access_token, expires_in = json_obj['access_token'], json_obj['expires_in']
-    expires = datetime.utcnow() + timedelta(seconds=expires_in)
-    return access_token, expires
-
-
-def read_access_token(access_token):
-    payload = {'access_token': access_token}
-    response = requests.get("%s/o/oauth2/tokeninfo" % secrets.GROUPY_SERVER,
-                            params=payload)
-    if response.status_code != 200:
-        raise Exception("Failed to read auth token. Response:%s" % response)
-    return response.text
-
-
-def generate_keys():
-    """
-    Note: This doesnt work.
-    """
-    response = requests.post("%s/apps/groupy/keys" % secrets.GROUPY_SERVER)
-    if response.status_code != 200:
-        raise Exception("Failed to generate auth token. Response:%s"
-                        % response)
-    json_obj = response.json()
-    pem_id_key = json_obj['private']
-    return pem_id_key
-=======
-def obtainOAuthToken(username, token_key, token_expire=None):
-    """
-    returns a new token for username
-    """
-    try:
-        user = AtmosphereUser.objects.get(username=username)
-    except AtmosphereUser.DoesNotExist:
-        logger.warn("User %s doesn't exist on the DB. "
-                    "OAuth token _NOT_ created" % username)
-        return None
-    auth_user_token, _ = AuthToken.objects.get_or_create(
-        key=token_key, user=user, api_server_url=settings.API_SERVER_URL)
-    if token_expire:
-        auth_user_token.update_expiration(token_expire)
-    auth_user_token.save()
-    return auth_user_token
->>>>>>> ad7a44cc
 
 
 ###########################
