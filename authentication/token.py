from datetime import timedelta

from django.utils import timezone

from rest_framework.authentication import BaseAuthentication

from threepio import auth_logger as logger

from authentication.exceptions import Unauthorized
from authentication.models import Token as AuthToken
from authentication.protocol.cas import cas_validateUser
from authentication.protocol.oauth import cas_profile_for_token,\
    obtainOAuthToken
from core.models.user import AtmosphereUser


class TokenAuthentication(BaseAuthentication):
    """
    Atmosphere 'AuthToken' based authentication.
    To authenticate, pass the token key in the "Authorization"
    HTTP header, prepended with the string "Token ". For example:
        Authorization: Token 098f6bcd4621d373cade4e832627b4f6
    """
    model = AuthToken

    def authenticate(self, request):
        token_key = None
        auth = request.META.get('HTTP_AUTHORIZATION', '').split()
        if len(auth) == 2 and auth[0].lower() == "token":
            token_key = auth[1]

        if not token_key and 'token' in request.session:
            token_key = request.session['token']
        if validate_token(token_key):
            token = self.model.objects.get(key=token_key)
            logger.info("AuthToken Obtained for %s:%s" %
                        (token.user.username, token_key))
            if token.user.is_active:
                return (token.user, token)
        return None


class OAuthTokenAuthentication(TokenAuthentication):
    """
    OAuthTokenAuthentication:
    To authenticate, pass the token key in the "Authorization" HTTP header,
    prepend with the string "Token ". For example:
        Authorization: Token 098f6bcd4621d373cade4e832627b4f6
    """
    def authenticate(self, request):
        auth = request.META.get('HTTP_AUTHORIZATION', '').split()
        if len(auth) == 2 and auth[0].lower() == "token":
            oauth_token = auth[1]
            if validate_oauth_token(oauth_token):
                try:
                    token = self.model.objects.get(key=oauth_token)
                except self.model.DoesNotExist:
                    return None
                if token.user.is_active:
                    return (token.user, token)
        return None


def validate_oauth_token(token, request=None):
    """
    Validates the token attached to the request (SessionStorage, GET/POST)
    On every request, ask OAuth to authorize the token
    """
    # Authorization test
    user_profile = cas_profile_for_token(token)
    if not user_profile:
        return False
    username = user_profile.get("id")
    attrs = user_profile.get("attributes")
    if not username or not attrs:
        logger.info("Invalid Profile:%s does not have username/attributes"
                    % user_profile)
        return False
<<<<<<< HEAD
    # TEST 1 : Must be in the group 'atmo-user'
    # NOTE: Test 1 will be IGNORED until we can verify it returns 'entitlement'
    #  EVERY TIME!
    # if not cas_profile_contains(attrs, 'atmo-user'):
=======

    # NOTE: REMOVE this when it is no longer true!
    # Force any username lookup to be in lowercase
    if not username:
        return None
    username = username.lower()

    #TEST 1 : Must be in the group 'atmo-user'
    #NOTE: Test 1 will be IGNORED until we can verify it returns 'entitlement'
    # EVERY TIME!
    #if not cas_profile_contains(attrs, 'atmo-user'):
>>>>>>> e3ef50cc
    #    raise Unauthorized("User %s is not a member of group 'atmo-user'"
    #                       % username)
    # TODO: TEST 2 : Must have an identity (?)
    if not AtmosphereUser.objects.filter(username=username):
        raise Unauthorized("User %s does not exist as an AtmosphereUser"
                           % username)
    auth_token = obtainOAuthToken(username, token)
    # logger.info("OAuthToken Obtained for %s:%s" % (username, auth_token))
    if not auth_token:
        return False
    return True


def validate_token(token, request=None):
    """
    Validates the token attached to the request (SessionStorage, GET/POST)
    If token has expired,
    CAS will attempt to reauthenticate the user and refresh token.
    Expired Tokens can be used for GET requests ONLY!
    """

    # Existence test
    try:
        auth_token = AuthToken.objects.get(key=token)
        user = auth_token.user
    except AuthToken.DoesNotExist:
        logger.info("AuthToken Retrieved:%s Does not exist." % (token,))
        return False
    if auth_token.is_expired():
        if request and request.META['REQUEST_METHOD'] != 'GET':
            # See if the user (Or the user who is emulating a user) can be
            # re-authed.
            user_to_auth = request.session.get('emulated_by', user)
            if cas_validateUser(user_to_auth):
                # logger.debug("Reauthenticated user -- Token updated")
                auth_token.update_expiration()
                auth_token.save()
                return True
            else:
                logger.info("Token %s expired, User %s "
                            "could not be reauthenticated in CAS"
                            % (token, user))
                return False
        else:
            logger.debug("Token %s EXPIRED, but allowing User %s to GET data.."
                         % (token, user))
            return True
    else:
        return True


# VERSION 1 TOKEN VALIDATION

def validate_token1_0(request):
    """
    validates the token attached to the request
    (Opts: in HEADERS || SessionStorage || GET/POST)

    Validate token against the database.
    Check token's time-out to determine authenticity.
    If token has timed out,
    CAS will attempt to reauthenticate the user to renew the token
    Timed out tokens can be used for GET requests ONLY!
    """
    from web import getRequestVars
    request_vars = getRequestVars(request)

    user = request_vars.get('username', None)
    token = request_vars.get('token', None)
    api_server = request_vars.get('api_server', None)
    emulate = request_vars.get('emulate', None)

    if not user or not token:
        # logger.debug("Request Variables missing")
        return False
    try:
        token = AuthToken.objects.get(token=token)
    except AuthToken.DoesNotExist:
        # logger.debug("AuthToken does not exist")
        return False

    tokenExpireTime = timedelta(days=1)
    # Invalid Token
    if token.user != user\
            or token.logout is not None\
            or token.api_server_url != api_server:
        # logger.debug("%s - Token Invalid." % user)
        # logger.debug("%s != %s" % (token.user, user))
        # logger.debug("%s != %s" % (token.api_server_url, api_server))
        # logger.debug("%s is not None" % (token.logout))
        return False

    # Expired Token
    if token.issuedTime + tokenExpireTime < timezone.now():
        if request.META["REQUEST_METHOD"] == "GET":
            # logger.debug("Token Expired - %s requesting GET data OK" % user)
            return True
        # Expired and POSTing data, need to re-authenticate the token
        if emulate:
            user = emulate
        if not cas_validateUser(user):
            # logger.debug("Token Expired - %s was not logged into CAS.")
            return False
        # CAS Reauthentication Success
        # logger.debug("%s reauthenticated with CAS" % user)

    # Valid Token
    token.issuedTime = timezone.now()
    token.save()
    return True<|MERGE_RESOLUTION|>--- conflicted
+++ resolved
@@ -76,12 +76,6 @@
         logger.info("Invalid Profile:%s does not have username/attributes"
                     % user_profile)
         return False
-<<<<<<< HEAD
-    # TEST 1 : Must be in the group 'atmo-user'
-    # NOTE: Test 1 will be IGNORED until we can verify it returns 'entitlement'
-    #  EVERY TIME!
-    # if not cas_profile_contains(attrs, 'atmo-user'):
-=======
 
     # NOTE: REMOVE this when it is no longer true!
     # Force any username lookup to be in lowercase
@@ -93,7 +87,6 @@
     #NOTE: Test 1 will be IGNORED until we can verify it returns 'entitlement'
     # EVERY TIME!
     #if not cas_profile_contains(attrs, 'atmo-user'):
->>>>>>> e3ef50cc
     #    raise Unauthorized("User %s is not a member of group 'atmo-user'"
     #                       % username)
     # TODO: TEST 2 : Must have an identity (?)
