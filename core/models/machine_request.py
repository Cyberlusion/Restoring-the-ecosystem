--- conflicted
+++ resolved
@@ -8,18 +8,24 @@
 
 from django.db import models
 from django.db.models import Q
+from django.core.exceptions import ValidationError
 from django.utils import timezone
 from core.models.user import AtmosphereUser as User
 
 
-from core.models.application import update_application, create_application, ApplicationMembership
+from core.models.application import (
+        update_application, create_application,
+        ApplicationThreshold, ApplicationMembership)
 from core.models.license import License
 from core.models.boot_script import BootScript
-from core.models.machine import create_provider_machine, ProviderMachine, update_provider_machine, provider_machine_write_hook
+from core.models.machine import (
+        create_provider_machine, ProviderMachine,
+        update_provider_machine, provider_machine_write_hook)
 from core.models.node import NodeController
 from core.models.provider import Provider, AccountProvider
 from core.models.identity import Identity
-from core.models.application_version import ApplicationVersion, create_app_version
+from core.models.application_version import (
+        ApplicationVersion, create_app_version)
 
 from atmosphere.settings import secrets
 from threepio import logger
@@ -69,7 +75,8 @@
         default='',
         blank=True,
         null=True)
-    new_version_tags = models.TextField(default='', blank=True, null=True) # Re-rename to new_application_tags
+    new_version_tags = models.TextField(
+        default='', blank=True, null=True)  # Re-rename to new_application_tags
     new_version_memory_min = models.IntegerField(default=0)
     new_version_storage_min = models.IntegerField(default=0)
     new_version_allow_imaging = models.BooleanField(default=True)
@@ -100,14 +107,16 @@
         Clean up machine requests before saving initial objects to allow
         users the chance to correct their mistakes.
         """
-        #'Created application' specific logic that should fail:
+        # 'Created application' specific logic that should fail:
         if self.new_version_forked:
             pass
-        #'Updated Version' specific logic that should fail:
+        # 'Updated Version' specific logic that should fail:
         else:
             if self.new_application_name:
                 raise ValidationError(
-                    "Application name cannot be set unless a new application is being created. Remove the Application name to update -OR- fork the existing application")
+                    "Application name cannot be set unless a new application "
+                    "is being created. Remove the Application name to update "
+                    "-OR- fork the existing application")
 
         # General Validation && AutoCompletion
 
@@ -136,8 +145,8 @@
         else:
             threshold = ApplicationThreshold(application=application)
 
-        threshold.memory_min = machine_request.new_version_memory_min
-        threshold.storage_min = machine_request.new_version_storage_min
+        threshold.memory_min = self.new_version_memory_min
+        threshold.storage_min = self.new_version_storage_min
         threshold.save()
         return threshold
 
@@ -175,7 +184,9 @@
         previous_ramdisk = old_mach.properties.get('ramdisk_id')
         if not previous_kernel or previous_ramdisk:
             raise Exception(
-                "Kernel/Ramdisk information MISSING from previous machine. Fix NOT required")
+                "Kernel/Ramdisk information MISSING "
+                "from previous machine. "
+                "Fix NOT required")
         properties.update(
             {'kernel_id': previous_kernel, 'ramdisk_id': previous_ramdisk})
         im.update_image(new_mach, properties=properties)
@@ -184,7 +195,10 @@
         return self.instance.source.provider
 
     def new_machine_id(self):
-        return 'zzz%s' % self.new_machine.identifier if self.new_machine else None
+        if self.new_machine:
+            return self.new_machine.identifier
+        else:
+            return None
 
     def instance_alias(self):
         return self.instance.provider_alias
@@ -251,8 +265,10 @@
         This allows the manager and required credentials to be passed to celery
         without causing serialization errors
         """
-        from chromogenic.drivers.openstack import ImageManager as OSImageManager
-        from chromogenic.drivers.eucalyptus import ImageManager as EucaImageManager
+        from chromogenic.drivers.openstack import \
+            ImageManager as OSImageManager
+        from chromogenic.drivers.eucalyptus import \
+            ImageManager as EucaImageManager
 
         orig_provider = self.parent_machine.provider
         dest_provider = self.new_machine_provider
@@ -299,10 +315,11 @@
         """
         Prepares the entire machine request for serialization to celery
 
-        TODO: Add things like description and tags to export and migration drivers
-        """
-        from chromogenic.drivers.openstack import ImageManager as OSImageManager
-        from chromogenic.drivers.eucalyptus import ImageManager as EucaImageManager
+        """
+        from chromogenic.drivers.openstack import \
+            ImageManager as OSImageManager
+        from chromogenic.drivers.eucalyptus import \
+            ImageManager as EucaImageManager
 
         (orig_managerCls, orig_creds,
          dest_managerCls, dest_creds) = self.prepare_manager()
@@ -313,12 +330,12 @@
             "instance_id": self.instance.provider_alias,
             "image_name": self.new_application_name,
             "timestamp": self.start_date,
-            "download_dir" : download_dir}
+            "download_dir": download_dir}
         if issubclass(orig_managerCls, OSImageManager):
             download_location = self._extract_file_location(download_dir)
             imaging_args['download_location'] = download_location
         elif issubclass(orig_managerCls, EucaImageManager):
-            euca_args = _prepare_euca_args()
+            euca_args = self._prepare_euca_args()
             imaging_args.update(euca_args)
 
         orig_provider = self.parent_machine.provider
@@ -333,13 +350,15 @@
                 imaging_args['xen_to_kvm'] = True
         return imaging_args
 
-    def _prepare_euca_args():
+    def _prepare_euca_args(self):
         meta_name = self._get_meta_name()
         public_image = self.is_public()
         # Splits the string by ", " OR " " OR "\n" to create the list
         private_users = self.parse_access_list()
         exclude = self.get_exclude_files()
         # Create image on image manager
+        (orig_managerCls, orig_creds,
+         dest_managerCls, dest_creds) = self.prepare_manager()
         node_scp_info = self.get_euca_node_info(orig_managerCls, orig_creds)
         euca_args = {
             "public": public_image,
@@ -390,7 +409,8 @@
     from core.models.group import Group
     if not access_list:
         return membership.all()
-    # If using access list, parse the list into queries and evaluate the filter ONCE.
+    # If using access list, parse the list
+    # into queries and evaluate the filter ONCE.
     names_wanted = access_list.split(',')
     query_list = map(lambda name: Q(name__iexact=name), names_wanted)
     query_list = reduce(lambda qry1, qry2: qry1 | qry2, query_list)
@@ -478,8 +498,10 @@
     new_owner = machine_request.new_machine_owner
     owner_identity = _get_owner(new_provider, new_owner)
     tags = _match_tags_to_names(machine_request.new_version_tags)
-    #TODO: Use it or remove it
-    #membership = _match_membership_to_access(machine_request.access_list, machine_request.new_version_membership)
+    # TODO: Use it or remove it
+    # membership = _match_membership_to_access(
+    #     machine_request.access_list,
+    #     machine_request.new_version_membership)
     if machine_request.new_version_forked:
         application = create_application(
             new_image_id,
@@ -491,20 +513,17 @@
             tags=tags)
     else:
         application = update_application(
-	    parent_version,
+            parent_version,
             machine_request.new_application_name,
             machine_request.new_application_description,
             tags)
-    app_version = create_app_version(application, machine_request.new_version_name,
-            new_owner, owner_identity, machine_request.new_version_change_log,
-            machine_request.new_version_allow_imaging)
-<<<<<<< HEAD
+    app_version = create_app_version(
+        application, machine_request.new_version_name,
+        new_owner, owner_identity, machine_request.new_version_change_log,
+        machine_request.new_version_allow_imaging)
 
     # 2. Create the new InstanceSource and appropriate Object, relations,
     # Memberships..
-=======
-    #2. Create the new InstanceSource and appropriate Object, relations, Memberships..
->>>>>>> ec0b499e
     if ProviderMachine.test_existence(new_provider, new_image_id):
         pm = ProviderMachine.objects.get(
             instance_source__identifier=new_image_id,
@@ -515,7 +534,6 @@
             new_created_by=machine_request.new_machine_owner,
             new_application_version=app_version)
     else:
-        #TODO: Create APP version first! Then provider machine & Instance Source using the information.
         pm = create_provider_machine(new_image_id, new_provider.uuid, application, owner_identity, app_version)
         provider_machine_write_hook(pm)
 
@@ -532,7 +550,8 @@
     if not machine_request.is_public():
         upload_privacy_data(machine_request, pm)
 
-    # 4b. If new boot scripts have been associated, add them to the new version.
+    # 4b. If new boot scripts have been associated,
+    # add them to the new version.
     if machine_request.new_version_scripts.count():
         for script in machine_request.new_version_scripts.all():
             app_version.boot_scripts.add(script)
@@ -550,7 +569,7 @@
 
 
 def upload_privacy_data(machine_request, new_machine):
-    from service.driver import get_admin_driver, get_account_driver
+    from service.driver import get_account_driver
     prov = new_machine.provider
     accounts = get_account_driver(prov)
     if not accounts:
@@ -558,7 +577,7 @@
             "for Provider %s" % prov
         return
     accounts.clear_cache()
-    admin_driver = accounts.admin_driver # cache has been cleared
+    admin_driver = accounts.admin_driver  # cache has been cleared
     if not admin_driver:
         print "Aborting import: Could not retrieve admin_driver "\
             "for Provider %s" % prov
@@ -608,6 +627,7 @@
     # TODO: Optionally, Lookup username and get the Projectname
     private_userlist.append(str(username))
     return private_userlist
+
 
 def sync_cloud_access(accounts, img, names=None):
     projects = []
@@ -637,7 +657,7 @@
     if image.is_public:
         print "Marking image %s private" % image.id
         image_manager.update_image(image, is_public=False)
-    if provider_machine.application.private == False:
+    if provider_machine.application.private is False:
         print "Marking application %s private" % provider_machine.application
         provider_machine.application.private = True
         provider_machine.application.save()
