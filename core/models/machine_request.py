"""
  Machine models for atmosphere.
"""
import json
import re
import operator
import os

from django.db import models
from django.utils import timezone
from core.models.user import AtmosphereUser as User


from core.models.application import update_application, create_application, ApplicationMembership
from core.models.license import License
from core.models.machine import create_provider_machine, ProviderMachine, update_provider_machine, provider_machine_write_hook
from core.models.node import NodeController
from core.models.provider import Provider, AccountProvider
from core.models.identity import Identity

from atmosphere.settings import secrets
from threepio import logger


class MachineRequest(models.Model):
    """
    Storage container for the MachineRequestThread to start/restart the Queue
    Provides a Parent-Child relationship between the new image and ancestor(s)
    """
    # The instance to image.
    instance = models.ForeignKey("Instance")

    # Machine imaging Metadata
    status = models.TextField(default='', blank=True)
    parent_machine = models.ForeignKey(ProviderMachine,
                                       related_name="ancestor_machine")

    # Specifics for machine imaging.
    iplant_sys_files = models.TextField(default='', blank=True)
    installed_software = models.TextField(default='', blank=True)
    exclude_files = models.TextField(default='', blank=True)
    access_list = models.TextField(default='', blank=True)

    # Data for the new machine.
    new_machine_provider = models.ForeignKey(Provider)
    new_machine_name = models.CharField(max_length=256)
    new_machine_owner = models.ForeignKey(User)
    new_machine_visibility = models.CharField(max_length=256)
    new_machine_description = models.TextField(default='', blank=True)
    new_machine_tags = models.TextField(default='', blank=True)
    new_machine_version = models.CharField(max_length=128, default='1.0.0')
    new_machine_forked = models.BooleanField(default=True)
    new_machine_memory_min = models.IntegerField(default=0)
    new_machine_storage_min = models.IntegerField(default=0)
    new_machine_licenses = models.ManyToManyField(License,
            blank=True)
    new_machine_allow_imaging = models.BooleanField(default=True)
    #Date time stamps
    start_date = models.DateTimeField(default=timezone.now)
    end_date = models.DateTimeField(null=True, blank=True)

    # Filled in when completed.
    new_machine = models.ForeignKey(ProviderMachine,
                                    null=True, blank=True,
                                    related_name="created_machine")

    def new_machine_threshold(self):
        return {'memory': self.new_machine_memory_min,
                'disk': self.new_machine_storage_min }
    def get_app(self):
        if self.new_machine:
            return self.new_machine.application
        #Return the parent application if the new machine has not been created.
        return self.parent_machine.application

    def update_threshold(self):
        application = self.get_app()
        existing_threshold = ApplicationThreshold.objects.filter(
                application=application)

        if existing_threshold:
            threshold = existing_threshold[0]
        else:
            threshold = ApplicationThreshold(application=application)

        threshold.memory_min=machine_request.new_machine_memory_min
        threshold.storage_min=machine_request.new_machine_storage_min
        threshold.save()
        return threshold

    def has_threshold(self):
        return self.new_machine_memory_min > 0\
                or self.new_machine_storage_min > 0

    def _get_meta_name(self):
        """
        admin_<username>_<name_under_scored>_<mmddyyyy_hhmmss>
        """
        meta_name = '%s_%s_%s_%s' %\
            ('admin', self.new_machine_owner.username,
            self.new_machine_name.replace(' ','_').replace('/','-'),
            self.start_date.strftime('%m%d%Y_%H%M%S'))
        return meta_name

    def fix_metadata(self, im):
        if not self.new_machine:
            raise Exception("New machine missing from machine request. Cannot Fix.")
        (orig_managerCls, orig_creds,
         dest_managerCls, dest_creds) = self.prepare_manager()
        im = dest_managerCls(**dest_creds)
        old_mach_id = self.instance.source.identifier
        new_mach_id = self.new_machine.identifier
        old_mach = im.get_image(old_mach_id)
        if not old_mach:
            raise Exception("Could not find old machine.. Cannot Fix.")
        new_mach = im.get_image(new_mach_id)
        if not old_mach:
            raise Exception("Could not find new machine.. Cannot Fix.")
        properties = new_mach.properties
        previous_kernel = old_mach.properties.get('kernel_id')
        previous_ramdisk = old_mach.properties.get('ramdisk_id')
        if not previous_kernel or previous_ramdisk:
            raise Exception("Kernel/Ramdisk information MISSING from previous machine. Fix NOT required")
        properties.update({'kernel_id': previous_kernel, 'ramdisk_id': previous_ramdisk})
        im.update_image(new_mach, properties=properties)

    def old_provider(self):
        return self.instance.source.provider

    def new_machine_id(self):
        return 'zzz%s' % self.new_machine.identifier if self.new_machine else None

    def instance_alias(self):
        return self.instance.provider_alias

    def is_public(self):
        return "public" in self.new_machine_visibility.lower()

    def get_access_list(self):
        if '[' not in self.access_list:
            #Format = "test1, test2, test3"
            json_loads_list = str(self.access_list.split(", "))
            #New Format = "[u'test1', u'test2', u'test3']"
        else:
            #Format = "[u'test1', u'test2', u'test3']"
            json_loads_list = self.access_list
        json_loads_list = json_loads_list.replace("'",'"').replace('u"', '"')
        user_list = json.loads(json_loads_list)
        return user_list

    def parse_access_list(self):
        user_list=re.split(', | |\n', self.access_list)
        return user_list

    def get_exclude_files(self):
        exclude=re.split(", | |\n", self.exclude_files)
        return exclude

    def old_admin_identity(self):
        old_provider = self.parent_machine.provider
        old_admin = old_provider.get_admin_identity()
        return old_admin

    def new_admin_identity(self):
        new_provider = self.new_machine_provider
        new_admin = new_provider.get_admin_identity()
        return new_admin

    def new_admin_driver(self):
        from service.driver import get_admin_driver
        return get_admin_driver(self.new_machine_provider)

    def active_provider(self):
        active_provider = self.new_machine_provider
        if not active_provider:
            active_provider = self.parent_machine.provider
        return active_provider


    def get_credentials(self):
        old_provider = self.parent_machine.provider
        old_creds = old_provider.get_credentials()
        old_admin = old_provider.get_admin_identity().get_credentials()
        old_creds.update(old_admin)

        new_provider = self.new_machine_provider
        if old_provider.id == new_provider.id:
            new_creds = old_creds.copy()
        else:
            new_creds = new_provider.get_credentials()
            new_admin = new_provider.get_admin_identity().get_credentials()
            new_creds.update(new_admin)
        return (old_creds, new_creds)

    def prepare_manager(self):
        """
        Prepares, but does not initialize, manager(s)
        This allows the manager and required credentials to be passed to celery
        without causing serialization errors
        """
        from chromogenic.drivers.openstack import ImageManager as OSImageManager
        from chromogenic.drivers.eucalyptus import ImageManager as EucaImageManager

        orig_provider = self.parent_machine.provider
        dest_provider = self.new_machine_provider
        orig_type = orig_provider.get_type_name().lower()
        dest_type = dest_provider.get_type_name().lower()

        origCls = destCls = None
        if orig_type == 'eucalyptus':
            origCls = EucaImageManager
        elif orig_type == 'openstack':
            origCls = OSImageManager

        if dest_type == orig_type:
            destCls = origCls
        elif dest_type == 'eucalyptus':
            destCls = EucaImageManager
        elif dest_type == 'openstack':
            destCls = OSImageManager

        orig_creds, dest_creds = self.get_credentials()
        orig_creds = origCls._build_image_creds(orig_creds)
        dest_creds = destCls._build_image_creds(dest_creds)

        return (origCls, orig_creds, destCls, dest_creds)

    def _extract_file_location(self, download_dir):
        id_owner = self.instance.created_by_identity
        tenant_cred = id_owner.credential_set.filter(
                key='ex_tenant_name')
        if not tenant_cred:
            tenant_cred = id_owner.credential_set.filter(
                    key='ex_project_name')
        if not tenant_cred:
            raise Exception("You should not be here! Update the key "
                    "used for openstack tenant names!")
        tenant_cred = tenant_cred[0]
        download_location = os.path.join(
                download_dir, tenant_cred.value)
        download_location = os.path.join(
                download_location, '%s.qcow2' % self.new_machine_name)
        return download_location
    def get_imaging_args(self):
        """
        Prepares the entire machine request for serialization to celery

        TODO: Add things like description and tags to export and migration drivers
        """
        from chromogenic.drivers.openstack import ImageManager as OSImageManager
        from chromogenic.drivers.eucalyptus import ImageManager as EucaImageManager

        (orig_managerCls, orig_creds,
         dest_managerCls, dest_creds) = self.prepare_manager()

        download_dir = secrets.LOCAL_STORAGE

        imaging_args = {
            "instance_id": self.instance.provider_alias,
            "image_name": self.new_machine_name,
            "download_dir" : download_dir}
        if issubclass(orig_managerCls, OSImageManager):
            download_location = self._extract_file_location(download_dir)
            imaging_args['download_location'] = download_location
        elif issubclass(orig_managerCls, EucaImageManager):
            euca_args = _prepare_euca_args()
            imaging_args.update(euca_args)

        orig_provider = self.parent_machine.provider
        dest_provider = self.new_machine_provider
        orig_platform = orig_provider.get_platform_name().lower()
        dest_platform = dest_provider.get_platform_name().lower()

        if orig_platform != dest_platform:
            if orig_platform == 'kvm' and dest_platform == 'xen':
                imaging_args['kvm_to_xen'] = True
            elif orig_platform == 'xen' and dest_platform == 'kvm':
                imaging_args['xen_to_kvm'] = True
        return imaging_args

    def _prepare_euca_args():
        meta_name = self._get_meta_name()
        public_image = self.is_public()
        #Splits the string by ", " OR " " OR "\n" to create the list
        private_users = self.parse_access_list()
        exclude = self.get_exclude_files()
        #Create image on image manager
        node_scp_info = self.get_euca_node_info(orig_managerCls, orig_creds)
        euca_args = {
            "public" : public_image,
            "private_user_list" : private_users,
            "exclude" : exclude,
            "meta_name" : meta_name,
            "node_scp_info" : node_scp_info,
        }

    def get_euca_node_info(self, euca_managerCls, euca_creds):
        node_dict = {
                'hostname':'',
                'port':'',
                'private_key':''
        }
        instance_id = self.instance.provider_alias
        #Prepare and use the manager
        euca_manager = euca_managerCls(**euca_creds)
        node_ip = euca_manager.get_instance_node(instance_id)

        #Find the matching node
        try:
            core_node = NodeController.objects.get(alias=node_ip)
            node_dict['hostname'] = core_node.hostname
            node_dict['port'] = core_node.port
            node_dict['private_key'] = core_node.private_ssh_key
        except NodeController.DoesNotExist:
            logger.error("Must create a nodecontroller for IP: %s" % node_ip)
        #Return a dict containing information on how to SCP to the node
        return node_dict

    def __unicode__(self):
        return '%s Instance: %s Name: %s Status: %s'\
                % (self.new_machine_owner, self.instance.provider_alias,
                   self.new_machine_name, self.status)

    class Meta:
        db_table = "machine_request"
        app_label = "core"


def _match_tags_to_names(tag_names):
    """
    INPUT: tag1,tag2,tag3
    OUTPUT: <Tag: tag1>, ..., <Tag: tag3>
    NOTE: Tags NOT created BEFORE being added to new_machine_tags are ignored.
    """
    from core.models.tag import Tag
    matches = [models.Q(name__iexact=name) for name in tag_names.split(',')]
    filters = reduce(operator.or_,  matches, models.Q())
    return Tag.objects.filter(filters)

def _get_owner(new_provider, user):
    try:
        return Identity.objects.get(provider=new_provider, created_by=user)
    except Identity.DoesNotExist:
        return new_provider.admin

def _create_new_application(machine_request, new_image_id, tags=[]):
    from core.models import Identity
    new_provider = machine_request.new_machine_provider
    user = machine_request.new_machine_owner
    owner_ident = Identity.objects.get(created_by=user, provider=new_provider)
    # This is a brand new app and a brand new providermachine
    new_app = create_application(
            new_image_id,
            new_provider.id,
            machine_request.new_machine_name,
            owner_ident,
            #new_app.Private = False when machine_request.is_public = True
            not machine_request.is_public(),
            machine_request.new_machine_version,
            machine_request.new_machine_description,
            tags)
    return new_app

def _update_parent_application(machine_request, new_image_id, tags=[]):
    parent_app = machine_request.instance.source.providermachine.application
    return _update_application(parent_app, machine_request, tags=tags)

def _update_application(application, machine_request, tags=[]):
    if application.name is not machine_request.new_machine_name:
        application.name = machine_request.new_machine_name
    if machine_request.new_machine_description:
        application.description = machine_request.new_machine_description
    application.private = not machine_request.is_public()
    application.tags = tags
    application.save()
    return application

def _update_existing_machine(machine_request, application, provider_machine):
    from core.models import Identity
    new_provider = machine_request.new_machine_provider
    user = machine_request.new_machine_owner
    owner_ident = Identity.objects.get(created_by=user, provider=new_provider)

    provider_machine.application = application
    provider_machine.version = machine_request.new_machine_version
    provider_machine.created_by = user
    provider_machine.created_by_identity = owner_ident
    provider_machine.save()

<<<<<<< HEAD
=======
def _create_new_provider_machine(machine_request, application, new_image_id):
    #Set application data to an existing/new providermachine
    from core.models import ProviderMachine
    try:
        #In this case, we have 'found' the ProviderMachine via other methods
        #PRIOR to processing machine request
        new_provider = machine_request.new_machine_provider
        new_machine = ProviderMachine.objects.get(instance_source__identifier=new_image_id, instance_source__provider=new_provider)
        _update_existing_machine(machine_request, application, new_machine)
    except ProviderMachine.DoesNotExist:
        new_machine = create_provider_machine(
            machine_request.new_machine_name, new_image_id,
            machine_request.new_machine_provider.uuid, application, {
                'owner':machine_request.new_machine_owner, 
                'version' : machine_request.new_machine_version})
    return new_machine

>>>>>>> 1b704cee
def process_machine_request(machine_request, new_image_id, update_cloud=True):
    """
    NOTE: Current process accepts instance with source of 'Image' ONLY!
          VOLUMES CANNOT BE IMAGED until this function is updated!
    """
    parent_mach = machine_request.instance.provider_machine
    parent_app = machine_request.instance.provider_machine.application
<<<<<<< HEAD
    new_provider = machine_request.new_machine_provider
    new_owner = machine_request.new_machine_owner
    owner_identity = _get_owner(new_provider, new_owner)
    tags = _match_tags_to_names(machine_request.new_machine_tags)
=======
    if machine_request.new_machine_tags:
        ts = [t for t in machine_request.new_machine_tags.split(',') if t]
        matches = [models.Q(name__iexact=name) for name in ts]
        filters = reduce(operator.or_,  matches, models.Q())
        tags = Tag.objects.filter(filters)
    else:
        tags = []
>>>>>>> 1b704cee

    if machine_request.new_machine_forked:
        app = create_application(
            new_image_id,
            new_provider.uuid,
            machine_request.new_machine_name,
            created_by_identity=owner_identity,
            description=machine_request.new_machine_description,
            private=not machine_request.is_public(),
            tags=tags)
    else:
        parent_app = machine_request.instance.source.providermachine.application
        app = update_application(parent_app, machine_request.new_machine_name, machine_request.new_machine_description, tags)

    #2. Create the new InstanceSource and appropriate Object, relations, Memberships..
    if ProviderMachine.test_existence(new_provider, new_image_id):
        pm = ProviderMachine.objects.get(identifier=new_image_id, provider=new_provider)
        pm = update_provider_machine(pm, new_created_by_identity=owner_identity, new_created_by=machine_request.new_machine_owner, new_application=app, new_version=machine_request.new_machine_version, allow_imaging=machine_request.new_machine_allow_imaging)
    else:
        pm = create_provider_machine(new_image_id, new_provider.uuid, app, owner_identity, machine_request.new_machine_version, machine_request.new_machine_allow_imaging)
        provider_machine_write_hook(pm)

    #Must be set in order to ask for threshold information
    machine_request.new_machine = pm

    #3. Associate additional attributes to new application
    if machine_request.has_threshold():
        machine_request.update_threshold()

    #3. Add new *Memberships For new ProviderMachine//Application
    if not machine_request.is_public():
        upload_privacy_data(machine_request, pm)

    #5. Advance the state of machine request
    machine_request.end_date = timezone.now()
    #After processing, validate the image.
    machine_request.status = 'validating'
    machine_request.save()
    return machine_request

def upload_privacy_data(machine_request, new_machine):
    from service.driver import get_admin_driver, get_account_driver
    prov = new_machine.provider
    accounts = get_account_driver(prov)
    if not accounts:
        print "Aborting import: Could not retrieve Account Driver "\
                "for Provider %s" % prov
        return
    admin_driver = get_admin_driver(prov)
    if not admin_driver:
        print "Aborting import: Could not retrieve admin_driver "\
                "for Provider %s" % prov
        return
    img = accounts.get_image(new_machine.identifier)
    tenant_list = machine_request.get_access_list()
    #All in the list will be added as 'sharing' the OStack img
    #All tenants already sharing the OStack img will be added to this list
    return sync_membership(accounts, img, new_machine, tenant_list)

def sync_membership(accounts, glance_image, new_machine, tenant_list):
    tenant_list = sync_image_access_list(accounts, glance_image, names=tenant_list)
    #Make private on the DB level
    make_private(accounts.image_manager, glance_image, new_machine, tenant_list)



def share_with_admins(private_userlist, provider_uuid):
    """
    NOTE: This will always work, but the userlist could get long some day.
    Another option would be to create an 'admin' tenant that all of core
    services and the admin are members of, and add only that tenant to the
    list.
    """
    if type(private_userlist) != list:
        raise Exception("Expected private_userlist to be list, got %s: %s"
                        % (type(private_userlist), private_userlist))

    from authentication.protocol.ldap import get_core_services
    core_services = get_core_services()
    admin_users = [ap.identity.created_by.username for ap in
                   AccountProvider.objects.filter(provider__uuid=provider_uuid)]
    private_userlist.extend(core_services)
    private_userlist.extend(admin_users)
    return private_userlist

def share_with_self(private_userlist, username):
    if type(private_userlist) != list:
        raise Exception("Expected type(private_userlist) to be list, got %s: %s"
                        % (type(private_userlist), private_userlist))

    #TODO: Optionally, Lookup username and get the Projectname
    private_userlist.append(str(username))
    return private_userlist

def sync_image_access_list(accounts, img, names=None):
    projects = []
    shared_with = accounts.image_manager.shared_images_for(
            image_id=img.id)
    #if not shared_with:
    #    return tenant_names
    #Find tenants who are marked as 'sharing' on openstack but not on DB
    #Or just in One-line..
    projects = [accounts.get_project_by_id(member.member_id) for member in shared_with]
    #Any names who aren't already on the image should be added
    #Find names who are marekd as 'sharing' on DB but not on OpenStack
    for name in names:
        project = accounts.get_project(name)
        if project and project not in projects:
            print "Sharing image %s with project named %s" \
                    % (img.id, name)
            accounts.image_manager.share_image(img, name)
            projects.append(project)
    return projects

def make_private(image_manager, image, provider_machine, tenant_list=[]):
    #Circ.Dep. DO NOT MOVE UP!!
    from core.models import Group, ProviderMachineMembership

    if image.is_public == True:
        print "Marking image %s private" % image.id
        image_manager.update_image(image, is_public=False)
    if provider_machine.application.private == False:
        print "Marking application %s private" % provider_machine.application
        provider_machine.application.private = True
        provider_machine.application.save()
    #Add all these people by default..
    owner = provider_machine.application.created_by
    group_list = owner.group_set.all()
    if tenant_list:
        #ASSERT: Groupnames == Usernames
        tenant_list.extend([group.name for group in group_list])
    else:
        tenant_list = [group.name for group in group_list]
    for tenant in tenant_list:
        name = tenant.name
        group = Group.objects.get(name=name)
        obj, created = ApplicationMembership.objects.get_or_create(
                group=group,
                application=provider_machine.application)
        if created:
            print "Created new ApplicationMembership: %s" \
                % (obj,)
        obj, created = ProviderMachineMembership.objects.get_or_create(
                group=group,
                provider_machine=provider_machine)
        if created:
            print "Created new ProviderMachineMembership: %s" \
                % (obj,)<|MERGE_RESOLUTION|>--- conflicted
+++ resolved
@@ -387,26 +387,6 @@
     provider_machine.created_by_identity = owner_ident
     provider_machine.save()
 
-<<<<<<< HEAD
-=======
-def _create_new_provider_machine(machine_request, application, new_image_id):
-    #Set application data to an existing/new providermachine
-    from core.models import ProviderMachine
-    try:
-        #In this case, we have 'found' the ProviderMachine via other methods
-        #PRIOR to processing machine request
-        new_provider = machine_request.new_machine_provider
-        new_machine = ProviderMachine.objects.get(instance_source__identifier=new_image_id, instance_source__provider=new_provider)
-        _update_existing_machine(machine_request, application, new_machine)
-    except ProviderMachine.DoesNotExist:
-        new_machine = create_provider_machine(
-            machine_request.new_machine_name, new_image_id,
-            machine_request.new_machine_provider.uuid, application, {
-                'owner':machine_request.new_machine_owner, 
-                'version' : machine_request.new_machine_version})
-    return new_machine
-
->>>>>>> 1b704cee
 def process_machine_request(machine_request, new_image_id, update_cloud=True):
     """
     NOTE: Current process accepts instance with source of 'Image' ONLY!
@@ -414,20 +394,10 @@
     """
     parent_mach = machine_request.instance.provider_machine
     parent_app = machine_request.instance.provider_machine.application
-<<<<<<< HEAD
     new_provider = machine_request.new_machine_provider
     new_owner = machine_request.new_machine_owner
     owner_identity = _get_owner(new_provider, new_owner)
     tags = _match_tags_to_names(machine_request.new_machine_tags)
-=======
-    if machine_request.new_machine_tags:
-        ts = [t for t in machine_request.new_machine_tags.split(',') if t]
-        matches = [models.Q(name__iexact=name) for name in ts]
-        filters = reduce(operator.or_,  matches, models.Q())
-        tags = Tag.objects.filter(filters)
-    else:
-        tags = []
->>>>>>> 1b704cee
 
     if machine_request.new_machine_forked:
         app = create_application(
