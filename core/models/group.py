--- conflicted
+++ resolved
@@ -134,14 +134,9 @@
     IdentityMembership allows group 'API access' to use a specific provider
     The identity is given a quota on how many resources can be allocated
     """
-<<<<<<< HEAD
+    uuid = models.UUIDField(default=uuid.uuid4, unique=True, editable=False)
     identity = models.ForeignKey(Identity, related_name='identity_memberships')
     member = models.ForeignKey(Group, related_name='identity_memberships')
-=======
-    uuid = models.UUIDField(default=uuid.uuid4, unique=True, editable=False)
-    identity = models.ForeignKey(Identity)
-    member = models.ForeignKey(Group)
->>>>>>> bed825fb
     quota = models.ForeignKey(Quota)
     allocation = models.ForeignKey(Allocation, null=True, blank=True)
     end_date = models.DateTimeField(null=True, blank=True)
@@ -153,13 +148,8 @@
         except Group.DoesNotExist:
             logger.warn("Group %s does not exist" % groupname)
         try:
-<<<<<<< HEAD
             return group.current_identity_memberships.first()
-        except IdentityMembershipDoesNotExist:
-=======
-            return group.identitymembership_set.first()
         except IdentityMembership.DoesNotExist:
->>>>>>> bed825fb
             logger.warn("%s is not a member of any identities" % groupname)
 
     def is_active(self):
