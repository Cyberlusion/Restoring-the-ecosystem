--- conflicted
+++ resolved
@@ -182,11 +182,7 @@
             from service.tasks.admin import set_provider_quota,\
                 set_resource_request_failed, close_resource_request
             set_provider_quota.apply_async(
-<<<<<<< HEAD
                 args=[str(self.identity.uuid)],
-=======
-                args=[self.identity.uuid],
->>>>>>> d3a5896c
                 link=close_resource_request.s(request_id),
                 link_error=set_resource_request_failed.s(request_id))
         except Exception as ex:
