from django.conf import settings
from django.db import models
from django.utils import timezone
from threepio import logger
from pprint import pprint
from uuid import uuid4
<<<<<<< HEAD

class AllocationSource(models.Model):
    uuid = models.UUIDField(default=uuid4, unique=True, editable=False)
    name = models.CharField(max_length=255, unique=True, editable=False)
=======
#if 'jetstream' in settings.INSTALLED_APPS:
#    from jetstream.models import JetstreamAllocationSource
from django.db.models.query import QuerySet

class AllocationSource(models.Model):
    uuid = models.UUIDField(default=uuid4, unique=True, editable=False)
    name = models.CharField(max_length=255)
>>>>>>> 77f3eca3
    compute_allowed = models.IntegerField()
    start_date = models.DateTimeField(default=timezone.now)
    end_date = models.DateTimeField(null=True, blank=True)
    renewal_strategy = models.CharField(max_length=255, default="default")

    @classmethod
    def for_user(cls, user):
        source_ids = UserAllocationSource.objects.filter(user=user).values_list('allocation_source', flat=True)
        return AllocationSource.objects.filter(id__in=source_ids)

    @property
    def compute_used_updated(self):
        """
        Using the AllocationSourceSnapshot table, return updated
        """
        if not self.snapshot:
            return -1
        return self.snapshot.updated

    @property
    def compute_used(self):
        """
        Using the AllocationSourceSnapshot table, return compute_used
        """
        if not self.snapshot:
            return -1
        return self.snapshot.compute_used

    @property
    def all_users(self):
        """
        Using the UserAllocationSource join-table, return a list of all (known) users.
        """
        from core.models import AtmosphereUser
        user_ids = self.users.values_list('user', flat=True)
        user_qry = AtmosphereUser.objects.filter(id__in=user_ids)
        return user_qry

    def __unicode__(self):
        return "%s (ID:%s, Compute Allowed:%s)" %\
            (self.name, self.uuid,
             self.compute_allowed)


    class Meta:
        db_table = 'allocation_source'
        app_label = 'core'

class UserAllocationSource(models.Model):
    """
    This table keeps track of whih allocation sources belong to an AtmosphereUser.

    NOTE: This table is basically a cache so that we do not have to query out to the
    "Allocation Source X" API endpoint each call.
          It is presumed that this table will be *MAINTAINED* regularly via periodic task.
    """

    user = models.ForeignKey("AtmosphereUser")
    allocation_source = models.ForeignKey(AllocationSource, related_name="users")

    def __unicode__(self):
        return "%s (User:%s, AllocationSource:%s)" %\
            (self.id, self.user,
             self.allocation_source)

    class Meta:
        db_table = 'user_allocation_source'
        app_label = 'core'


class UserAllocationSnapshot(models.Model):
    """
    Fixme: Potential optimization -- user_allocation_source could just store burn_rate and updated?
    """
    user = models.ForeignKey("AtmosphereUser", related_name="user_allocation_snapshots")
    allocation_source = models.ForeignKey(AllocationSource, related_name="user_allocation_snapshots")
    # all fields are stored in DecimalField to allow for partial hour calculation
    compute_used = models.DecimalField(max_digits=19, decimal_places=3)
    burn_rate = models.DecimalField(max_digits=19, decimal_places=3)
    updated = models.DateTimeField(auto_now=True)

    def __unicode__(self):
        return "User %s + AllocationSource %s: Total AU Usage:%s Burn Rate:%s hours/hour Updated:%s" %\
            (self.user, self.allocation_source, self.compute_used, self.burn_rate, self.updated)

    class Meta:
        db_table = 'user_allocation_snapshot'
        app_label = 'core'
        unique_together = ('user','allocation_source')


class InstanceAllocationSourceSnapshot(models.Model):
    instance = models.OneToOneField("Instance")
    allocation_source = models.ForeignKey(AllocationSource)
    updated = models.DateTimeField(auto_now=True)

    def __unicode__(self):
        return "%s is using allocation %s" %\
            (self.instance, self.allocation_source)
    class Meta:
        db_table = 'instance_allocation_source_snapshot'
        app_label = 'core'


class AllocationSourceSnapshot(models.Model):
    allocation_source = models.OneToOneField(AllocationSource, related_name="snapshot")
    updated = models.DateTimeField(auto_now=True)
    last_renewed = models.DateTimeField(default=timezone.now)
    # all fields are stored in DecimalField to allow for partial hour calculation
    global_burn_rate = models.DecimalField(max_digits=19, decimal_places=3)
    compute_used = models.DecimalField(max_digits=19, decimal_places=3)
    compute_allowed = models.DecimalField(max_digits=19, decimal_places=3, default=0)

    def __unicode__(self):
        return "%s (Used:%s, Burn Rate:%s Updated on:%s)" %\
            (self.allocation_source, self.compute_used,
             self.global_burn_rate, self.updated)
    class Meta:
        db_table = 'allocation_source_snapshot'
        app_label = 'core'

def total_usage(username, start_date, allocation_source_name=None,end_date=None, burn_rate=False, email=None):
    """ 
        This function outputs the total allocation usage in hours
    """
    from service.allocation_logic import create_report
    if not end_date:
        end_date = timezone.now()
    user_allocation = create_report(start_date,end_date,user_id=username,allocation_source_name=allocation_source_name)
    if email:
        return user_allocation
    total_allocation = 0.0
    for data in user_allocation:
        #print data['instance_id'], data['allocation_source'], data['instance_status_start_date'], data['instance_status_end_date'], data['applicable_duration']
        if not data['allocation_source']=='N/A':
            total_allocation += data['applicable_duration']
    compute_used_total = round(total_allocation/3600.0,2)
    if compute_used_total > 0:
        logger.info("Total usage for User %s with AllocationSource %s from %s-%s = %s"
                    % (username, allocation_source_name, start_date, end_date, compute_used_total))
    if burn_rate:
        burn_rate_total = 0 if len(user_allocation)<1 else user_allocation[-1]['burn_rate']
        if burn_rate_total != 0:
            logger.info("User %s with AllocationSource %s Burn Rate: %s"
                        % (username, allocation_source_name, burn_rate_total))
        return [compute_used_total, burn_rate_total]
    return compute_used_total


def get_allocation_source_object(source_id):
    if not source_id:
        raise Exception('No source_id provided in _get_allocation_source_object method')

    #if 'jetstream' in settings.INSTALLED_APPS:
    #    return JetstreamAllocationSource.objects.filter(
    #        source_id=source_id).last().parent_allocation_source

    return AllocationSource.objects.filter(uuid=source_id).last()<|MERGE_RESOLUTION|>--- conflicted
+++ resolved
@@ -4,20 +4,10 @@
 from threepio import logger
 from pprint import pprint
 from uuid import uuid4
-<<<<<<< HEAD
 
 class AllocationSource(models.Model):
     uuid = models.UUIDField(default=uuid4, unique=True, editable=False)
     name = models.CharField(max_length=255, unique=True, editable=False)
-=======
-#if 'jetstream' in settings.INSTALLED_APPS:
-#    from jetstream.models import JetstreamAllocationSource
-from django.db.models.query import QuerySet
-
-class AllocationSource(models.Model):
-    uuid = models.UUIDField(default=uuid4, unique=True, editable=False)
-    name = models.CharField(max_length=255)
->>>>>>> 77f3eca3
     compute_allowed = models.IntegerField()
     start_date = models.DateTimeField(default=timezone.now)
     end_date = models.DateTimeField(null=True, blank=True)
@@ -171,8 +161,4 @@
     if not source_id:
         raise Exception('No source_id provided in _get_allocation_source_object method')
 
-    #if 'jetstream' in settings.INSTALLED_APPS:
-    #    return JetstreamAllocationSource.objects.filter(
-    #        source_id=source_id).last().parent_allocation_source
-
     return AllocationSource.objects.filter(uuid=source_id).last()