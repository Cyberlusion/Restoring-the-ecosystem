--- conflicted
+++ resolved
@@ -142,15 +142,6 @@
             cred_map[cred.key] = cred.value
         return cred_map
 
-<<<<<<< HEAD
-    def list_admins(self):
-        #TODO: Can probably pull this using a smarter Django Query
-        return [adm.identity for adm in self.accountprovider_set.all()]
-
-    def list_admin_names(self):
-        #TODO: Can probably pull this using a smarter Django Query
-        return [adm.identity.created_by.username for adm in self.accountprovider_set.all()]
-=======
     def list_users(self):
         """
         Get a list of users from the list of identities found in a provider.
@@ -160,9 +151,7 @@
         return AtmosphereUser.objects.filter(username__in=users_on_provider)
 
     def list_admin_names(self):
-        from core.models.identity import Identity
         return self.accountprovider_set.values_list('identity__created_by__username',flat=True)
->>>>>>> c7391954
 
     @property
     def admin(self):
