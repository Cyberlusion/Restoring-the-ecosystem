--- conflicted
+++ resolved
@@ -153,17 +153,19 @@
     def list_admin_names(self):
         return self.accountprovider_set.values_list('identity__created_by__username',flat=True)
 
-<<<<<<< HEAD
     @property
     def admin(self):
-=======
+        all_admins = self.list_admins()
+        if all_admins.count():
+            return all_admins[0]
+        return None
+
     def list_admins(self):
         from core.models.identity import Identity
         identity_ids = self.accountprovider_set.values_list('identity', flat=True)
         return Identity.objects.filter(id__in=identity_ids)
 
     def get_admin_identity(self):
->>>>>>> 488f45b2
         provider_admins = self.list_admins()
         if provider_admins:
           return provider_admins[0]
