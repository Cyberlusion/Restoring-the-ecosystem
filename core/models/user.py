import uuid
import inspect

from django.contrib.auth.models import AbstractUser
from django.conf import settings
from django.db import models
from django.db.models import Q
from django.db.models.signals import post_save
from django.utils import timezone
from core.plugins import load_validation_plugins
from core.exceptions import InvalidUser
from threepio import logger


class AtmosphereUser(AbstractUser):
    uuid = models.UUIDField(default=uuid.uuid4, unique=True, editable=False)
    selected_identity = models.ForeignKey('Identity', blank=True, null=True)
    end_date = models.DateTimeField(null=True, blank=True)

    def group_ids(self):
        return self.group_set.values_list('id', flat=True)

    def provider_ids(self):
        return self.identity_set.values_list('provider', flat=True)

    def user_quota(self):
        identity = self.select_identity()
        identity_member = identity.identity_memberships.all()[0]
        return identity_member.quota

    def is_valid(self):
        """
<<<<<<< HEAD
=======
        FIXME: Don't keep this. Find the *REAL* is_valid.

        """
        return True

    def _jetstream_valid(self):
        """
        True/False if user is valid based on Jetstream rules
        """
        from jetstream.plugins.auth.validation import validate_account
        return validate_account(self.username)

    def _iplant_valid(self):
        """
        True/False if user is valid based on iPlant rules
>>>>>>> f69225ea
        """
        _is_valid = False
        #FIXME: Improvement for later: This pattern is probably better served in a Manager, to be called by this function..
        for ValidationPlugin in load_validation_plugins():
            plugin = ValidationPlugin()
            try:
                inspect.getcallargs(
                    getattr(plugin,'validate_user'),
                    user=self)
            except AttributeError:
                logger.info("Validation plugin %s does not have a 'validate_user' method"
                            % ValidationPlugin)
            except TypeError:
                logger.info("Validation plugin %s does not accept (self, user)"
                            % ValidationPlugin)
            _is_valid = plugin.validate_user(user=self)
            if _is_valid:
                return True
        return False

    @property
    def is_enabled(self):
        """
        User is enabled if:
        1. They do not have an end_date
        _OR_ They have an end_date that is not past the current time
        2. The 'is_active' flag is True
        """
        now_time = timezone.now()
        return self.is_active and \
            (not self.end_date or self.end_date > now_time)

    @property
    def current_providers(self):
        from core.models import Provider
        all_providers = Provider.objects.none()
        for group in self.group_set.all():
            all_providers |= Provider.objects.filter(id__in=group.current_identities.values_list('provider', flat=True))
        return all_providers

    @property
    def current_identities(self):
        from core.models import Identity
        all_identities = Identity.objects.none()
        for group in self.group_set.all():
            all_identities |= group.current_identities.all()
        return all_identities

    @classmethod
    def for_allocation_source(cls, allocation_source_id):
        from core.models import UserAllocationSource
        user_ids = UserAllocationSource.objects.filter(allocation_source__source_id=allocation_source_id).values_list('user',flat=True)
        return AtmosphereUser.objects.filter(id__in=user_ids)

    def can_use_identity(self, identity_id):
        return self.current_identities.filter(id=identity_id).count() > 0

    def select_identity(self):
        """
        Set, save and return an active selected_identity for the user.
        """
        # Return previously selected identity
        if settings.AUTO_CREATE_NEW_ACCOUNTS:
            new_identities = create_new_accounts(self.username)
        if self.selected_identity and self.selected_identity.is_active(user=self):
            return self.selected_identity
        else:
            self.selected_identity = get_default_identity(self.username)
            if self.selected_identity:
                self.save()
                return self.selected_identity

        from core.models import IdentityMembership

        for group in self.group_set.all():
            membership = IdentityMembership.get_membership_for(group.name)
            if not membership:
                continue
            self.selected_identity = membership.identity
            if self.selected_identity and self.selected_identity.is_active():
                logger.debug("Selected Identity:%s" % self.selected_identity)
                self.save()
                return self.selected_identity

    def volume_set(self):
        from core.models import Volume
        volume_db_ids = [source.volume.id for source in
                         self.source_set.filter(volume__isnull=False)]
        return Volume.objects.filter(id__in=volume_db_ids)

    def email_hash(self):
        m = md5()
        m.update(self.user.email)
        return m.hexdigest()

    class Meta:
        db_table = 'atmosphere_user'
        app_label = 'core'

# Save Hooks Here:


def get_or_create_user_profile(sender, instance, created, **kwargs):
    from core.models.profile import UserProfile
    prof = UserProfile.objects.get_or_create(user=instance)
    if prof[1] is True:
        logger.debug("Creating User Profile for %s" % instance)

# Instantiate the hooks:
post_save.connect(get_or_create_user_profile, sender=AtmosphereUser)

# USER METHODS HERE


def get_default_provider(username):
    """
    Return default provider given
    """
    try:
        from core.models.group import get_user_group
        from core.models.provider import Provider
        group = get_user_group(username)
        provider_ids = group.current_identities.values_list(
            'provider',
            flat=True)
        provider = Provider.objects.filter(
            id__in=provider_ids,
            type__name="OpenStack")
        if provider:
            logger.debug("get_default_provider selected a new "
                         "Provider for %s: %s" % (username, provider))
            provider = provider[0]
        else:
            logger.error("get_default_provider could not find a new "
                         "Provider for %s" % (username,))
            return None
        return provider
    except Exception as e:
        logger.exception("get_default_provider encountered an error "
                         "for %s" % (username,))
        return None


def get_default_identity(username, provider=None):
    """
    Return the default identity given to the user-group for provider.
    """
    try:
        from core.models.group import get_user_group
        group = get_user_group(username)
        if not group or not group.current_identities.all().count():
            if settings.AUTO_CREATE_NEW_ACCOUNTS:
                new_identities = create_new_accounts(username, provider=provider)
                if not new_identities:
                    logger.error("%s has no identities. Functionality will be severely limited." % username)
                    return None
                return new_identities[0]
            else:
                return None
        identities = group.current_identities.all()
        if provider:
            if provider.is_active():
                identities = identities.filter(provider=provider)
                return identities[0]
            else:
                logger.error("Provider provided for "
                             "get_default_identity is inactive.")
                raise "Inactive Provider provided for get_default_identity "
        else:
            default_provider = get_default_provider(username)
            default_identity = group.current_identities.filter(
                provider=default_provider)
            if not default_identity:
                logger.error("User %s has no identities on Provider %s" % (username, default_provider))
                raise Exception("No Identities on Provider %s for %s" % (default_provider, username))
            #Passing
            default_identity = default_identity[0]
            logger.debug(
                "default_identity set to %s " %
                default_identity)
            return default_identity
    except Exception as e:
        logger.exception(e)
        return None

def create_new_accounts(username, selected_provider=None):
    user = AtmosphereUser.objects.get(username=username)
    if not user.is_valid():
        raise InvalidUser("The account %s is not yet valid." % username)

    providers = get_available_providers()
    identities = []
    if not providers:
        logger.error("No currently active providers")
        return identities
    if selected_provider and selected_provider not in providers:
        logger.error("The provider %s is NOT in the list of currently active providers. Account will not be created" % selected_provider)
        return identities
    for provider in providers:
        new_identity = create_new_account_for(provider, user)
        if new_identity:
            identities.append(new_identity)
    return identities

def create_new_account_for(provider, user):
    from service.driver import get_account_driver
    existing_user_list = provider.identity_set.values_list('created_by__username', flat=True)
    if user.username in existing_user_list:
        logger.info("Accounts already exists on %s for %s" % (provider.location, user.username))
        return None
    try:
        accounts = get_account_driver(provider)
        logger.info("Create NEW account for %s" % user.username)
        new_identity = accounts.create_account(user.username)
        return new_identity
    except:
        logger.exception("Could *NOT* Create NEW account for %s" % user.username)
        return None

def get_available_providers():
    from core.models.provider import Provider
    from core.query import only_current
    available_providers = Provider.objects.filter(only_current(), public=True, active=True).order_by('id')
    return available_providers<|MERGE_RESOLUTION|>--- conflicted
+++ resolved
@@ -30,24 +30,7 @@
 
     def is_valid(self):
         """
-<<<<<<< HEAD
-=======
-        FIXME: Don't keep this. Find the *REAL* is_valid.
-
-        """
-        return True
-
-    def _jetstream_valid(self):
-        """
-        True/False if user is valid based on Jetstream rules
-        """
-        from jetstream.plugins.auth.validation import validate_account
-        return validate_account(self.username)
-
-    def _iplant_valid(self):
-        """
-        True/False if user is valid based on iPlant rules
->>>>>>> f69225ea
+        Call validation plugin to determine user validity
         """
         _is_valid = False
         #FIXME: Improvement for later: This pattern is probably better served in a Manager, to be called by this function..
