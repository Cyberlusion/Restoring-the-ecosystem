--- conflicted
+++ resolved
@@ -8,10 +8,7 @@
 
 from django.db import models
 from django.db.models import Q
-<<<<<<< HEAD
-
-=======
->>>>>>> d16c2ff2
+
 #from django.contrib.auth.models import User
 #from core.models import AtmosphereUser as User
 from django.utils import timezone
@@ -168,10 +165,6 @@
         last_hist.save()
         new_hist = self.new_history(size, status_name, now_time)
         new_hist.save()
-<<<<<<< HEAD
-    def get_active_time_d(self, delta):
-        total_time = self._calculate_active_time_d(delta)
-=======
         logger.info("Status Update - User:%s Instance:%s Old:%s New:%s Time:%s"
                     % (self.created_by, self.provider_alias,
                        last_hist.status.name, new_hist.status.name,
@@ -186,7 +179,6 @@
 
     def get_active_time(self):
         total_time = self._calculate_active_time()
->>>>>>> d16c2ff2
         return total_time
 
     def _calculate_active_time_d(self, delta):
