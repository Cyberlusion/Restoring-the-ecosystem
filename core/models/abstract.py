"""
  Abstract models for atmosphere.
  NOTE: These models should NEVER be created directly.
  See the respective sub-classes for complete implementation details.
"""
import uuid
from uuid import uuid4

from django.db import models
from django.db.models import Q
from django.utils import timezone

from core.exceptions import InvalidMembership, ProviderLimitExceeded
from core.query import only_current
from core.models.identity import Identity
from core.models.instance_source import InstanceSource
from core.models.provider import Provider
from core.models.status_type import StatusType, get_status_type_id
from core.models.user import AtmosphereUser as User

UNRESOLVED_STATES = ["pending", "failed"]


class BaseRequest(models.Model):

    """
    Base model which represents a request object
    """
    uuid = models.UUIDField(default=uuid4, unique=True, editable=False)
    status = models.ForeignKey(StatusType)

    # Associated creator and identity
    created_by = models.ForeignKey(User)
    membership = models.ForeignKey("IdentityMembership")

    admin_message = models.CharField(max_length=1024, default="", blank=True)

    # Request Timeline
    start_date = models.DateTimeField(default=timezone.now)
    end_date = models.DateTimeField(null=True, blank=True)

    class Meta:
        abstract = True

    def save(self, *args, **kwargs):
        """
        Only allow one active request per provider
        """
<<<<<<< HEAD
        if not self.pk and self.is_active(self.membership) and self.has_current_requests(self.membership):
            # temporary workaround to exclude ResourceRequests from the ProviderLimitExceeded check
            if "ResourceRequest" in str(type(self)): # THIS IS A HACK REMOVE THIS
                super(BaseRequest, self).save(*args, **kwargs)
                return
=======
        if not self.pk and self.is_active(self.membership)\
                and self.has_current_requests(self.membership):
>>>>>>> 4f8fbdc0
            raise ProviderLimitExceeded(
                "The number of open requests has been exceeded.")

        if not self.membership.is_member(self.created_by):
            raise InvalidMembership(
                "This membership does not belong to the user")

        super(BaseRequest, self).save(*args, **kwargs)

    @classmethod
    def has_current_requests(cls, identity_membership):
        """
        Return if the object currently has non end-dated objects
        """
        return cls.objects.filter(only_current()).count() > 0

    @classmethod
    def is_active(cls, identity_membership):
        """
        Return if a request is active for the identity_membership
        """
        return cls.objects.filter(
            membership=identity_membership,
            status__name__in=UNRESOLVED_STATES).count() > 0

    @classmethod
    def get_unresolved(cls):
        """
        Returns all requests that are currently in an unresolved state
        """
        return cls.objects.filter(status__name__in=UNRESOLVED_STATES)

    def is_closed(self):
        return self.status.name not in UNRESOLVED_STATES

    def is_approved(self):
        return self.status.name == "approved"

    def is_denied(self):
        return self.status.name == "denied"

    def can_modify(self, user):
        """
        Returns whether the user can modify the request
        """
        # Only pending requests can be modified by the owner
        if self.created_by.username == user.username:
            return self.status.name == "pending"

        return user.is_staff or user.is_superuser


class BaseSource(models.Model):

    """
    Source object which can be booted
    """
    instance_source = models.OneToOneField(InstanceSource)

    class Meta:
        abstract = True

    def save(self, *args, **kwargs):
        """
        Save the instance_source then the model
        """
        self.instance_source.save()
        super(BaseSource, self).save(*args, **kwargs)

    @property
    def start_date(self):
        return self.instance_source.start_date

    @property
    def end_date(self):
        return self.instance_source.end_date

    @end_date.setter
    def end_date(self, value):
        self.instance_source.end_date = value

    @property
    def provider(self):
        return self.instance_source.provider

    @property
    def identifier(self):
        return self.instance_source.identifier

    def to_dict(self):
        return {
            "start_date": self.start_date,
            "end_date": self.end_date,
            "identifier": self.identifier,
            "provider_uuid": self.provider.uuid
        }


class BaseHistory(models.Model):

    """
    Base model which is used to track changes in another model
    """
    CREATE = "CREATE"
    UPDATE = "UPDATE"
    DELETE = "DELETED"

    OPERATIONS = (
        (CREATE, "The field has been created."),
        (UPDATE, "The field has been updated."),
        (DELETE, "The field has been deleted."),
    )

    field_name = models.CharField(max_length=255)
    operation = models.CharField(max_length=255,
                                 choices=OPERATIONS, default=UPDATE)
    current_value = models.TextField()
    previous_value = models.TextField()
    timestamp = models.DateTimeField(default=timezone.now)

    class Meta:
        abstract = True<|MERGE_RESOLUTION|>--- conflicted
+++ resolved
@@ -46,16 +46,8 @@
         """
         Only allow one active request per provider
         """
-<<<<<<< HEAD
-        if not self.pk and self.is_active(self.membership) and self.has_current_requests(self.membership):
-            # temporary workaround to exclude ResourceRequests from the ProviderLimitExceeded check
-            if "ResourceRequest" in str(type(self)): # THIS IS A HACK REMOVE THIS
-                super(BaseRequest, self).save(*args, **kwargs)
-                return
-=======
         if not self.pk and self.is_active(self.membership)\
                 and self.has_current_requests(self.membership):
->>>>>>> 4f8fbdc0
             raise ProviderLimitExceeded(
                 "The number of open requests has been exceeded.")
 
