--- conflicted
+++ resolved
@@ -231,13 +231,8 @@
 
     Returns a boolean.
     """
-<<<<<<< HEAD
     format_string = '%b, %d %Y %H:%M:%S'
     username, user_email, user_name = user_email_info(user)
-=======
-    _, user_email, user_name = user_email_info(username)
-
->>>>>>> 1b704cee
     launched_at = launched_at.replace(tzinfo=None)
     utc_date = django_timezone.make_aware(launched_at,
                                           timezone=pytz_timezone('UTC'))
