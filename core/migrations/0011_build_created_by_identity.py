# -*- coding: utf-8 -*-
import datetime
from south.db import db
from south.v2 import DataMigration
from django.db import models

class Migration(DataMigration):

    def forwards(self, orm):
        "Write your forwards methods here."
        # Note: Remember to use orm['appname.ModelName'] rather than "from appname.models..."
        print ' > core - data: Updating Instance'
        self.update_instance(orm)
        print ' > core - data: Updating Volume'
        self.update_volume(orm)
        print ' > core - data: Updating Machine'
        self.update_machine(orm)

    def update_machine(self, orm):
        for prov in orm.Provider.objects.all():
            admin_id = self.get_admin_identity(orm, prov)
            if not admin_id:
                continue
            core_machines = orm.ProviderMachine.objects.filter(provider=prov)
            for pm in core_machines:
                pm.created_by = admin_id.created_by
                pm.created_by_identity = admin_id
                pm.save()
                mach = pm.machine
                mach.created_by = admin_id.created_by
                mach.created_by_identity = admin_id
                mach.save()
        #Now replace with all the machine requests
        machine_requests = orm.MachineRequest.objects.all()
        for request in machine_requests:
            if not request.new_machine:
                continue
            pm = request.new_machine
            mach = pm.machine
            new_owner  =\
            orm.Identity.objects.get(created_by__username=request.new_machine_owner,\
                    provider=pm.new_machine_provider)
            pm.created_by = request.new_machine_owner
            pm.created_by_identity = new_owner
            pm.save()
            mach.created_by = request.new_machine_owner
            mach.created_by_identity = new_owner
            mach.save()
        try:
            self.retrieve_euca_owners(orm)
        except:
            #Will fail on an empty database
            pass

    def retrieve_euca_owners(self, orm):
        provider = Provider.objects.get(location='EUCALYPTUS')
        admin_id = self.get_admin_identity(orm, prov)
        driver = self.getEshDriver(admin_id)
        for machine in driver.list_machines():
            try:
                location = machine._image.extra['location']
                owner = self.parse_location(location)
                owner_id = orm.Identity.objects.get(\
                        created_by__username=request.new_machine_owner,\
                        provider=pm.new_machine_provider)
                pm.created_by = owner_id.created_by
                pm.created_by_identity = owner_id
                pm.save()
                mach.created_by = owner_id.created_by
                mach.created_by_identity = owner_id
                mach.save()
            except:
                print 'Failed to parse location for %s' % machine


    def parse_location(self, location):
        import re
        bucket, image = location.split('/')
        bucket_regex = re.compile("(?P<admin_tag>[^_]+)_(?P<owner_name>[^_]+).*$")
        image_regex = re.compile("(?P<admin_or_owner>[^_]+)_(?P<owner_name>[^_]+).*$")
        r = bucket_regex.search(bucket)
        search_results = r.groupdict()
        owner_name = search_results['owner_name']
        if owner_name not in ['admin', 'mi']: # username found on bucket
            user_found = owner_name
        else:
            #Check the image name
            r = image_regex.search(image)
            search_results = r.groupdict()
            owner_name = search_results['owner_name']
            if owner_name not in ['admin', 'mi']: # username found on bucket
                user_found = owner_name
            else:
                user_found = search_results['admin_or_owner']
        return user_found


    def get_admin_identity(self, orm, provider):
        #NOTE: Do not move import up.
        try:
        if provider.location.lower() == 'openstack':
            admin =\
            orm.UserProfile.objects.get(user__username=settings.OPENSTACK_ADMIN_KEY).user
        if provider.location.lower() == 'eucalyptus':
            admin =\
            orm.UserProfile.objects.get(user__username=settings.EUCA_ADMIN_KEY).user
            return orm.Identity.objects.get(provider=provider, created_by=admin)
        except:
            #On first initialization, you may not have an admin identity
            return None


    def convertEshVolume(self, orm, eshVolume, provider_id):
        alias = eshVolume.id
<<<<<<< HEAD
        try:
            volume = orm.Volume.objects.get(alias=alias, provider__id=provider_id)
            return volume
        except:
            return None
=======
        name = eshVolume.name
        size = eshVolume.size
        created_on = eshVolume.extra.get('createTime')
        try:
            volume = orm.Volume.objects.get(alias=alias, provider__id=provider_id)
        except:
            #Volume isn't in our DB, Move along instead of creating it
            return None
        volume.esh = eshVolume
        return volume
>>>>>>> 29607639

    def getEshDriver(self, core_identity):
        from api import getEshMap
        cred_dict = {}
        credentials = core_identity.credential_set.all()
        for cred in credentials:
            cred_dict[cred.key] = cred.value
        user = core_identity.created_by
        eshMap = getEshMap(core_identity.provider)
        provider = eshMap['provider']()
        identity = eshMap['identity'](provider, user=user, **cred_dict)
        driver = eshMap['driver'](provider, identity)
        return driver

    def update_volume(self, orm):
        from libcloud.common.types import InvalidCredsError
        for identity in orm.Identity.objects.all():
            if 'admin' in identity.created_by.username:
                continue
            driver = self.getEshDriver(identity)
            try:
                esh_volumes = driver.list_volumes()
            except InvalidCredsError, ice:
                print 'Failed to list volumes for %s' % identity.created_by.username
<<<<<<< HEAD
		continue
            core_volumes = [self.convertEshVolume(orm, vol, identity.provider.id) for vol in esh_volumes]
=======
                continue
            core_volumes = [self.convertEshVolume(orm, vol, identity.provider.id, identity.id, identity.created_by) for vol in esh_volumes]
>>>>>>> 29607639
            for vol in core_volumes:
                #Skip the volumes that aren't in your DB
                if not vol:
                    continue
                print 'Updating Volume %s - created by %s' % (vol.alias,\
                        identity.created_by.username)
                vol.created_by = identity.created_by
                vol.created_by_identity = identity
                vol.save()

    def update_instance(self, orm):
        for instance in orm.Instance.objects.all():
            instance.created_by_identity = orm.Identity.objects.get(created_by__username=instance.created_by.username, provider=instance.provider_machine.provider.id)
            instance.save()

    def backwards(self, orm):
        "Backward method is complete because column will be removed next"


    models = {
        u'auth.group': {
            'Meta': {'object_name': 'Group'},
            u'id': ('django.db.models.fields.AutoField', [], {'primary_key': 'True'}),
            'name': ('django.db.models.fields.CharField', [], {'unique': 'True', 'max_length': '80'}),
            'permissions': ('django.db.models.fields.related.ManyToManyField', [], {'to': u"orm['auth.Permission']", 'symmetrical': 'False', 'blank': 'True'})
        },
        u'auth.permission': {
            'Meta': {'ordering': "(u'content_type__app_label', u'content_type__model', u'codename')", 'unique_together': "((u'content_type', u'codename'),)", 'object_name': 'Permission'},
            'codename': ('django.db.models.fields.CharField', [], {'max_length': '100'}),
            'content_type': ('django.db.models.fields.related.ForeignKey', [], {'to': u"orm['contenttypes.ContentType']"}),
            u'id': ('django.db.models.fields.AutoField', [], {'primary_key': 'True'}),
            'name': ('django.db.models.fields.CharField', [], {'max_length': '50'})
        },
        u'auth.user': {
            'Meta': {'object_name': 'User'},
            'date_joined': ('django.db.models.fields.DateTimeField', [], {'default': 'datetime.datetime.now'}),
            'email': ('django.db.models.fields.EmailField', [], {'max_length': '75', 'blank': 'True'}),
            'first_name': ('django.db.models.fields.CharField', [], {'max_length': '30', 'blank': 'True'}),
            'groups': ('django.db.models.fields.related.ManyToManyField', [], {'to': u"orm['auth.Group']", 'symmetrical': 'False', 'blank': 'True'}),
            u'id': ('django.db.models.fields.AutoField', [], {'primary_key': 'True'}),
            'is_active': ('django.db.models.fields.BooleanField', [], {'default': 'True'}),
            'is_staff': ('django.db.models.fields.BooleanField', [], {'default': 'False'}),
            'is_superuser': ('django.db.models.fields.BooleanField', [], {'default': 'False'}),
            'last_login': ('django.db.models.fields.DateTimeField', [], {'default': 'datetime.datetime.now'}),
            'last_name': ('django.db.models.fields.CharField', [], {'max_length': '30', 'blank': 'True'}),
            'password': ('django.db.models.fields.CharField', [], {'max_length': '128'}),
            'user_permissions': ('django.db.models.fields.related.ManyToManyField', [], {'to': u"orm['auth.Permission']", 'symmetrical': 'False', 'blank': 'True'}),
            'username': ('django.db.models.fields.CharField', [], {'unique': 'True', 'max_length': '30'})
        },
        u'contenttypes.contenttype': {
            'Meta': {'ordering': "('name',)", 'unique_together': "(('app_label', 'model'),)", 'object_name': 'ContentType', 'db_table': "'django_content_type'"},
            'app_label': ('django.db.models.fields.CharField', [], {'max_length': '100'}),
            u'id': ('django.db.models.fields.AutoField', [], {'primary_key': 'True'}),
            'model': ('django.db.models.fields.CharField', [], {'max_length': '100'}),
            'name': ('django.db.models.fields.CharField', [], {'max_length': '100'})
        },
        'core.allocation': {
            'Meta': {'object_name': 'Allocation', 'db_table': "'allocation'"},
            'delta': ('django.db.models.fields.IntegerField', [], {'default': '20160', 'null': 'True', 'blank': 'True'}),
            u'id': ('django.db.models.fields.AutoField', [], {'primary_key': 'True'}),
            'threshold': ('django.db.models.fields.IntegerField', [], {'default': '10080', 'null': 'True', 'blank': 'True'})
        },
        'core.credential': {
            'Meta': {'object_name': 'Credential', 'db_table': "'credential'"},
            u'id': ('django.db.models.fields.AutoField', [], {'primary_key': 'True'}),
            'identity': ('django.db.models.fields.related.ForeignKey', [], {'to': "orm['core.Identity']"}),
            'key': ('django.db.models.fields.CharField', [], {'max_length': '256'}),
            'value': ('django.db.models.fields.CharField', [], {'max_length': '256'})
        },
        'core.group': {
            'Meta': {'object_name': 'Group', 'db_table': "'group'", '_ormbases': [u'auth.Group']},
            u'group_ptr': ('django.db.models.fields.related.OneToOneField', [], {'to': u"orm['auth.Group']", 'unique': 'True', 'primary_key': 'True'}),
            'identities': ('django.db.models.fields.related.ManyToManyField', [], {'to': "orm['core.Identity']", 'symmetrical': 'False', 'through': "orm['core.IdentityMembership']", 'blank': 'True'}),
            'instances': ('django.db.models.fields.related.ManyToManyField', [], {'to': "orm['core.Instance']", 'symmetrical': 'False', 'through': "orm['core.InstanceMembership']", 'blank': 'True'}),
            'leaders': ('django.db.models.fields.related.ManyToManyField', [], {'to': u"orm['auth.User']", 'symmetrical': 'False'}),
            'machines': ('django.db.models.fields.related.ManyToManyField', [], {'to': "orm['core.Machine']", 'symmetrical': 'False', 'through': "orm['core.MachineMembership']", 'blank': 'True'}),
            'providers': ('django.db.models.fields.related.ManyToManyField', [], {'to': "orm['core.Provider']", 'symmetrical': 'False', 'through': "orm['core.ProviderMembership']", 'blank': 'True'})
        },
        'core.identity': {
            'Meta': {'object_name': 'Identity', 'db_table': "'identity'"},
            'created_by': ('django.db.models.fields.related.ForeignKey', [], {'to': u"orm['auth.User']"}),
            u'id': ('django.db.models.fields.AutoField', [], {'primary_key': 'True'}),
            'provider': ('django.db.models.fields.related.ForeignKey', [], {'to': "orm['core.Provider']"})
        },
        'core.identitymembership': {
            'Meta': {'object_name': 'IdentityMembership', 'db_table': "'identity_membership'"},
            'allocation': ('django.db.models.fields.related.ForeignKey', [], {'to': "orm['core.Allocation']", 'null': 'True', 'blank': 'True'}),
            u'id': ('django.db.models.fields.AutoField', [], {'primary_key': 'True'}),
            'identity': ('django.db.models.fields.related.ForeignKey', [], {'to': "orm['core.Identity']"}),
            'member': ('django.db.models.fields.related.ForeignKey', [], {'to': "orm['core.Group']"}),
            'quota': ('django.db.models.fields.related.ForeignKey', [], {'to': "orm['core.Quota']"})
        },
        'core.instance': {
            'Meta': {'object_name': 'Instance', 'db_table': "'instance'"},
            'created_by': ('django.db.models.fields.related.ForeignKey', [], {'to': u"orm['auth.User']"}),
            'created_by_identity': ('django.db.models.fields.related.ForeignKey', [], {'to': "orm['core.Identity']", 'null': 'True'}),
            'end_date': ('django.db.models.fields.DateTimeField', [], {'null': 'True'}),
            u'id': ('django.db.models.fields.AutoField', [], {'primary_key': 'True'}),
            'ip_address': ('django.db.models.fields.GenericIPAddressField', [], {'max_length': '39', 'null': 'True'}),
            'name': ('django.db.models.fields.CharField', [], {'max_length': '256'}),
            'provider_alias': ('django.db.models.fields.CharField', [], {'unique': 'True', 'max_length': '256'}),
            'provider_machine': ('django.db.models.fields.related.ForeignKey', [], {'to': "orm['core.ProviderMachine']"}),
            'shell': ('django.db.models.fields.BooleanField', [], {'default': 'False'}),
            'start_date': ('django.db.models.fields.DateTimeField', [], {}),
            'tags': ('django.db.models.fields.related.ManyToManyField', [], {'to': "orm['core.Tag']", 'symmetrical': 'False', 'blank': 'True'}),
            'token': ('django.db.models.fields.CharField', [], {'max_length': '36', 'null': 'True', 'blank': 'True'}),
            'vnc': ('django.db.models.fields.BooleanField', [], {'default': 'False'})
        },
        'core.instancemembership': {
            'Meta': {'object_name': 'InstanceMembership', 'db_table': "'instance_membership'"},
            u'id': ('django.db.models.fields.AutoField', [], {'primary_key': 'True'}),
            'instance': ('django.db.models.fields.related.ForeignKey', [], {'to': "orm['core.Instance']"}),
            'owner': ('django.db.models.fields.related.ForeignKey', [], {'to': "orm['core.Group']"})
        },
        'core.instancestatus': {
            'Meta': {'object_name': 'InstanceStatus', 'db_table': "'instance_status'"},
            u'id': ('django.db.models.fields.AutoField', [], {'primary_key': 'True'}),
            'name': ('django.db.models.fields.CharField', [], {'max_length': '128'})
        },
        'core.instancestatushistory': {
            'Meta': {'object_name': 'InstanceStatusHistory', 'db_table': "'instance_status_history'"},
            'end_date': ('django.db.models.fields.DateTimeField', [], {'null': 'True', 'blank': 'True'}),
            u'id': ('django.db.models.fields.AutoField', [], {'primary_key': 'True'}),
            'instance': ('django.db.models.fields.related.ForeignKey', [], {'to': "orm['core.Instance']"}),
            'start_date': ('django.db.models.fields.DateTimeField', [], {'default': 'datetime.datetime(2013, 8, 14, 0, 0)'}),
            'status': ('django.db.models.fields.related.ForeignKey', [], {'to': "orm['core.InstanceStatus']"})
        },
        'core.machine': {
            'Meta': {'object_name': 'Machine', 'db_table': "'machine'"},
            'created_by': ('django.db.models.fields.related.ForeignKey', [], {'to': u"orm['auth.User']"}),
            'created_by_identity': ('django.db.models.fields.related.ForeignKey', [], {'to': "orm['core.Identity']", 'null': 'True'}),
            'description': ('django.db.models.fields.TextField', [], {'null': 'True', 'blank': 'True'}),
            'end_date': ('django.db.models.fields.DateTimeField', [], {'null': 'True', 'blank': 'True'}),
            'featured': ('django.db.models.fields.BooleanField', [], {'default': 'False'}),
            'icon': ('django.db.models.fields.files.ImageField', [], {'max_length': '100', 'null': 'True', 'blank': 'True'}),
            u'id': ('django.db.models.fields.AutoField', [], {'primary_key': 'True'}),
            'init_package': ('django.db.models.fields.related.ForeignKey', [], {'to': "orm['core.Package']", 'null': 'True', 'blank': 'True'}),
            'name': ('django.db.models.fields.CharField', [], {'max_length': '256'}),
            'private': ('django.db.models.fields.BooleanField', [], {'default': 'False'}),
            'providers': ('django.db.models.fields.related.ManyToManyField', [], {'to': "orm['core.Provider']", 'symmetrical': 'False', 'through': "orm['core.ProviderMachine']", 'blank': 'True'}),
            'start_date': ('django.db.models.fields.DateTimeField', [], {'default': 'datetime.datetime(2013, 8, 14, 0, 0)'}),
            'tags': ('django.db.models.fields.related.ManyToManyField', [], {'to': "orm['core.Tag']", 'symmetrical': 'False', 'blank': 'True'})
        },
        'core.machineexport': {
            'Meta': {'object_name': 'MachineExport', 'db_table': "'machine_export'"},
            'end_date': ('django.db.models.fields.DateTimeField', [], {'null': 'True', 'blank': 'True'}),
            'export_file': ('django.db.models.fields.CharField', [], {'max_length': '256', 'null': 'True', 'blank': 'True'}),
            'export_format': ('django.db.models.fields.CharField', [], {'max_length': '256'}),
            'export_name': ('django.db.models.fields.CharField', [], {'max_length': '256'}),
            'export_owner': ('django.db.models.fields.related.ForeignKey', [], {'to': u"orm['auth.User']"}),
            u'id': ('django.db.models.fields.AutoField', [], {'primary_key': 'True'}),
            'instance': ('django.db.models.fields.related.ForeignKey', [], {'to': "orm['core.Instance']"}),
            'start_date': ('django.db.models.fields.DateTimeField', [], {'default': 'datetime.datetime(2013, 8, 14, 0, 0)'}),
            'status': ('django.db.models.fields.CharField', [], {'max_length': '256'})
        },
        'core.machinemembership': {
            'Meta': {'object_name': 'MachineMembership', 'db_table': "'machine_membership'"},
            u'id': ('django.db.models.fields.AutoField', [], {'primary_key': 'True'}),
            'machine': ('django.db.models.fields.related.ForeignKey', [], {'to': "orm['core.Machine']"}),
            'owner': ('django.db.models.fields.related.ForeignKey', [], {'to': "orm['core.Group']"})
        },
        'core.machinerequest': {
            'Meta': {'object_name': 'MachineRequest', 'db_table': "'machine_request'"},
            'access_list': ('django.db.models.fields.TextField', [], {'default': "''", 'blank': 'True'}),
            'end_date': ('django.db.models.fields.DateTimeField', [], {'null': 'True', 'blank': 'True'}),
            'exclude_files': ('django.db.models.fields.TextField', [], {'default': "''", 'blank': 'True'}),
            u'id': ('django.db.models.fields.AutoField', [], {'primary_key': 'True'}),
            'installed_software': ('django.db.models.fields.TextField', [], {'default': "''", 'blank': 'True'}),
            'instance': ('django.db.models.fields.related.ForeignKey', [], {'to': "orm['core.Instance']"}),
            'iplant_sys_files': ('django.db.models.fields.TextField', [], {'default': "''", 'blank': 'True'}),
            'new_machine': ('django.db.models.fields.related.ForeignKey', [], {'blank': 'True', 'related_name': "'created_machine'", 'null': 'True', 'to': "orm['core.ProviderMachine']"}),
            'new_machine_description': ('django.db.models.fields.TextField', [], {'default': "''", 'blank': 'True'}),
            'new_machine_name': ('django.db.models.fields.CharField', [], {'max_length': '256'}),
            'new_machine_owner': ('django.db.models.fields.related.ForeignKey', [], {'to': u"orm['auth.User']"}),
            'new_machine_provider': ('django.db.models.fields.related.ForeignKey', [], {'to': "orm['core.Provider']"}),
            'new_machine_tags': ('django.db.models.fields.TextField', [], {'default': "''", 'blank': 'True'}),
            'new_machine_visibility': ('django.db.models.fields.CharField', [], {'max_length': '256'}),
            'parent_machine': ('django.db.models.fields.related.ForeignKey', [], {'related_name': "'ancestor_machine'", 'to': "orm['core.ProviderMachine']"}),
            'start_date': ('django.db.models.fields.DateTimeField', [], {'default': 'datetime.datetime(2013, 8, 14, 0, 0)'}),
            'status': ('django.db.models.fields.CharField', [], {'max_length': '256'})
        },
        'core.maintenancerecord': {
            'Meta': {'object_name': 'MaintenanceRecord', 'db_table': "'maintenance_record'"},
            'disable_login': ('django.db.models.fields.BooleanField', [], {'default': 'True'}),
            'end_date': ('django.db.models.fields.DateTimeField', [], {'null': 'True', 'blank': 'True'}),
            u'id': ('django.db.models.fields.AutoField', [], {'primary_key': 'True'}),
            'message': ('django.db.models.fields.TextField', [], {}),
            'start_date': ('django.db.models.fields.DateTimeField', [], {}),
            'title': ('django.db.models.fields.CharField', [], {'max_length': '256'})
        },
        'core.nodecontroller': {
            'Meta': {'object_name': 'NodeController', 'db_table': "'node_controller'"},
            'alias': ('django.db.models.fields.CharField', [], {'max_length': '256'}),
            'end_date': ('django.db.models.fields.DateTimeField', [], {'null': 'True', 'blank': 'True'}),
            'hostname': ('django.db.models.fields.CharField', [], {'max_length': '256'}),
            u'id': ('django.db.models.fields.AutoField', [], {'primary_key': 'True'}),
            'private_ssh_key': ('django.db.models.fields.TextField', [], {}),
            'provider': ('django.db.models.fields.related.ForeignKey', [], {'to': "orm['core.Provider']"}),
            'start_date': ('django.db.models.fields.DateTimeField', [], {'default': 'datetime.datetime(2013, 8, 14, 0, 0)'})
        },
        'core.package': {
            'Meta': {'object_name': 'Package', 'db_table': "'package'"},
            u'id': ('django.db.models.fields.AutoField', [], {'primary_key': 'True'}),
            'location': ('django.db.models.fields.files.FileField', [], {'max_length': '100'}),
            'name': ('django.db.models.fields.CharField', [], {'max_length': '256'}),
            'scripts': ('django.db.models.fields.related.ManyToManyField', [], {'to': "orm['core.Script']", 'symmetrical': 'False'}),
            'sha1sum': ('django.db.models.fields.CharField', [], {'max_length': '50'})
        },
        'core.provider': {
            'Meta': {'object_name': 'Provider', 'db_table': "'provider'"},
            'active': ('django.db.models.fields.BooleanField', [], {'default': 'True'}),
            'end_date': ('django.db.models.fields.DateTimeField', [], {'null': 'True', 'blank': 'True'}),
            u'id': ('django.db.models.fields.AutoField', [], {'primary_key': 'True'}),
            'location': ('django.db.models.fields.CharField', [], {'max_length': '256'}),
            'public': ('django.db.models.fields.BooleanField', [], {'default': 'False'}),
            'start_date': ('django.db.models.fields.DateTimeField', [], {'auto_now_add': 'True', 'blank': 'True'}),
            'type': ('django.db.models.fields.related.ForeignKey', [], {'to': "orm['core.ProviderType']"})
        },
        'core.providermachine': {
            'Meta': {'object_name': 'ProviderMachine', 'db_table': "'provider_machine'"},
            'created_by': ('django.db.models.fields.related.ForeignKey', [], {'to': u"orm['auth.User']", 'null': 'True'}),
            'created_by_identity': ('django.db.models.fields.related.ForeignKey', [], {'to': "orm['core.Identity']", 'null': 'True'}),
            'end_date': ('django.db.models.fields.DateTimeField', [], {'null': 'True', 'blank': 'True'}),
            u'id': ('django.db.models.fields.AutoField', [], {'primary_key': 'True'}),
            'identifier': ('django.db.models.fields.CharField', [], {'unique': 'True', 'max_length': '256'}),
            'machine': ('django.db.models.fields.related.ForeignKey', [], {'to': "orm['core.Machine']"}),
            'provider': ('django.db.models.fields.related.ForeignKey', [], {'to': "orm['core.Provider']"}),
            'start_date': ('django.db.models.fields.DateTimeField', [], {'default': 'datetime.datetime(2013, 8, 14, 0, 0)'})
        },
        'core.providermembership': {
            'Meta': {'object_name': 'ProviderMembership', 'db_table': "'provider_membership'"},
            u'id': ('django.db.models.fields.AutoField', [], {'primary_key': 'True'}),
            'member': ('django.db.models.fields.related.ForeignKey', [], {'to': "orm['core.Group']"}),
            'provider': ('django.db.models.fields.related.ForeignKey', [], {'to': "orm['core.Provider']"})
        },
        'core.providersize': {
            'Meta': {'object_name': 'ProviderSize', 'db_table': "'provider_size'"},
            'alias': ('django.db.models.fields.CharField', [], {'max_length': '256'}),
            'cpu': ('django.db.models.fields.IntegerField', [], {'null': 'True', 'blank': 'True'}),
            'disk': ('django.db.models.fields.IntegerField', [], {'null': 'True', 'blank': 'True'}),
            'end_date': ('django.db.models.fields.DateTimeField', [], {'null': 'True', 'blank': 'True'}),
            u'id': ('django.db.models.fields.AutoField', [], {'primary_key': 'True'}),
            'name': ('django.db.models.fields.CharField', [], {'max_length': '256'}),
            'ram': ('django.db.models.fields.IntegerField', [], {'null': 'True', 'blank': 'True'}),
            'start_date': ('django.db.models.fields.DateTimeField', [], {'auto_now_add': 'True', 'blank': 'True'})
        },
        'core.providertype': {
            'Meta': {'object_name': 'ProviderType', 'db_table': "'provider_type'"},
            'end_date': ('django.db.models.fields.DateTimeField', [], {'null': 'True', 'blank': 'True'}),
            u'id': ('django.db.models.fields.AutoField', [], {'primary_key': 'True'}),
            'name': ('django.db.models.fields.CharField', [], {'max_length': '256'}),
            'start_date': ('django.db.models.fields.DateTimeField', [], {'default': 'datetime.datetime(2013, 8, 14, 0, 0)'})
        },
        'core.quota': {
            'Meta': {'object_name': 'Quota', 'db_table': "'quota'"},
            'cpu': ('django.db.models.fields.IntegerField', [], {'default': '2', 'null': 'True', 'blank': 'True'}),
            u'id': ('django.db.models.fields.AutoField', [], {'primary_key': 'True'}),
            'memory': ('django.db.models.fields.IntegerField', [], {'default': '4', 'null': 'True', 'blank': 'True'}),
            'storage': ('django.db.models.fields.IntegerField', [], {'default': '50', 'null': 'True', 'blank': 'True'}),
            'storage_count': ('django.db.models.fields.IntegerField', [], {'default': '1', 'null': 'True', 'blank': 'True'})
        },
        'core.script': {
            'Meta': {'object_name': 'Script', 'db_table': "'script'"},
            'description': ('django.db.models.fields.TextField', [], {}),
            u'id': ('django.db.models.fields.AutoField', [], {'primary_key': 'True'}),
            'location': ('django.db.models.fields.files.FileField', [], {'max_length': '100'}),
            'name': ('django.db.models.fields.CharField', [], {'max_length': '256'}),
            'version': ('django.db.models.fields.IntegerField', [], {})
        },
        'core.size': {
            'Meta': {'object_name': 'Size', 'db_table': "'size'"},
            'alias': ('django.db.models.fields.CharField', [], {'max_length': '256'}),
            'cpu': ('django.db.models.fields.IntegerField', [], {}),
            'disk': ('django.db.models.fields.IntegerField', [], {}),
            'end_date': ('django.db.models.fields.DateTimeField', [], {'null': 'True', 'blank': 'True'}),
            u'id': ('django.db.models.fields.AutoField', [], {'primary_key': 'True'}),
            'mem': ('django.db.models.fields.IntegerField', [], {}),
            'name': ('django.db.models.fields.CharField', [], {'max_length': '256'}),
            'provider': ('django.db.models.fields.related.ForeignKey', [], {'to': "orm['core.Provider']"}),
            'start_date': ('django.db.models.fields.DateTimeField', [], {'default': 'datetime.datetime(2013, 8, 14, 0, 0)'})
        },
        'core.tag': {
            'Meta': {'object_name': 'Tag', 'db_table': "'tag'"},
            'description': ('django.db.models.fields.CharField', [], {'max_length': '1024'}),
            u'id': ('django.db.models.fields.AutoField', [], {'primary_key': 'True'}),
            'name': ('django.db.models.fields.SlugField', [], {'max_length': '128'}),
            'user': ('django.db.models.fields.related.ForeignKey', [], {'to': u"orm['auth.User']", 'null': 'True', 'blank': 'True'})
        },
        'core.userprofile': {
            'Meta': {'object_name': 'UserProfile', 'db_table': "'user_profile'"},
            'background': ('django.db.models.fields.CharField', [], {'default': "'default'", 'max_length': '255'}),
            'default_size': ('django.db.models.fields.CharField', [], {'default': "'m1.small'", 'max_length': '255'}),
            'icon_set': ('django.db.models.fields.CharField', [], {'default': "'default'", 'max_length': '255'}),
            'quick_launch': ('django.db.models.fields.BooleanField', [], {'default': 'True'}),
            'selected_identity': ('django.db.models.fields.related.ForeignKey', [], {'to': "orm['core.Identity']", 'null': 'True', 'blank': 'True'}),
            'send_emails': ('django.db.models.fields.BooleanField', [], {'default': 'True'}),
            'user': ('django.db.models.fields.related.OneToOneField', [], {'to': u"orm['auth.User']", 'unique': 'True', 'primary_key': 'True'}),
            'vnc_resolution': ('django.db.models.fields.CharField', [], {'default': "'800x600'", 'max_length': '255'})
        },
        'core.volume': {
            'Meta': {'object_name': 'Volume', 'db_table': "'volume'"},
            'alias': ('django.db.models.fields.CharField', [], {'max_length': '256'}),
            'created_by': ('django.db.models.fields.related.ForeignKey', [], {'to': u"orm['auth.User']", 'null': 'True'}),
            'created_by_identity': ('django.db.models.fields.related.ForeignKey', [], {'to': "orm['core.Identity']", 'null': 'True'}),
            'description': ('django.db.models.fields.TextField', [], {'null': 'True', 'blank': 'True'}),
            'end_date': ('django.db.models.fields.DateTimeField', [], {'null': 'True', 'blank': 'True'}),
            u'id': ('django.db.models.fields.AutoField', [], {'primary_key': 'True'}),
            'name': ('django.db.models.fields.CharField', [], {'max_length': '256'}),
            'provider': ('django.db.models.fields.related.ForeignKey', [], {'to': "orm['core.Provider']"}),
            'size': ('django.db.models.fields.IntegerField', [], {}),
            'start_date': ('django.db.models.fields.DateTimeField', [], {'default': 'datetime.datetime(2013, 8, 14, 0, 0)'})
        }
    }

    complete_apps = ['core']
    symmetrical = True<|MERGE_RESOLUTION|>--- conflicted
+++ resolved
@@ -111,25 +111,11 @@
 
 
     def convertEshVolume(self, orm, eshVolume, provider_id):
-        alias = eshVolume.id
-<<<<<<< HEAD
         try:
-            volume = orm.Volume.objects.get(alias=alias, provider__id=provider_id)
+            volume = orm.Volume.objects.get(alias=eshVolume.id, provider__id=provider_id)
             return volume
         except:
             return None
-=======
-        name = eshVolume.name
-        size = eshVolume.size
-        created_on = eshVolume.extra.get('createTime')
-        try:
-            volume = orm.Volume.objects.get(alias=alias, provider__id=provider_id)
-        except:
-            #Volume isn't in our DB, Move along instead of creating it
-            return None
-        volume.esh = eshVolume
-        return volume
->>>>>>> 29607639
 
     def getEshDriver(self, core_identity):
         from api import getEshMap
@@ -154,13 +140,8 @@
                 esh_volumes = driver.list_volumes()
             except InvalidCredsError, ice:
                 print 'Failed to list volumes for %s' % identity.created_by.username
-<<<<<<< HEAD
-		continue
+		        continue
             core_volumes = [self.convertEshVolume(orm, vol, identity.provider.id) for vol in esh_volumes]
-=======
-                continue
-            core_volumes = [self.convertEshVolume(orm, vol, identity.provider.id, identity.id, identity.created_by) for vol in esh_volumes]
->>>>>>> 29607639
             for vol in core_volumes:
                 #Skip the volumes that aren't in your DB
                 if not vol:
