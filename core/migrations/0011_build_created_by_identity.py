--- conflicted
+++ resolved
@@ -141,11 +141,7 @@
             return None
 
 
-<<<<<<< HEAD
-    def convert_esh_volume(self, orm, eshVolume, provider_id):
-=======
     def convert_esh_volume(self, orm, esh_volume, provider_id):
->>>>>>> b2f526a8
         try:
             volume = orm.Volume.objects.get(alias=esh_volume.id, provider__id=provider_id)
             return volume
