#!/usr/bin/env python
import time
import requests

import libcloud.security

from threepio import logger

from core.models import AtmosphereUser as User
from core.models import Provider

from service.accounts.eucalyptus import AccountDriver as EucaAccountDriver
from service.accounts.openstack import AccountDriver as OSAccountDriver

libcloud.security.VERIFY_SSL_CERT = False
libcloud.security.VERIFY_SSL_CERT_STRICT = False


def main():
    """
    TODO: Add argparse, --delete : Deletes existing users in openstack
          (Never use in PROD)
    """
    euca_driver = EucaAccountDriver(
        Provider.objects.get(location='EUCALYPTUS'))
<<<<<<< HEAD
    os_driver = OSAccountDriver(Provider.objects.get(location='iPlant Cloud - Tucson'))
=======
    os_driver = OSAccountDriver(Provider.objects.get(location='OpenStack-Tucson (BETA)'))
>>>>>>> 83709208
    found = 0
    create = 0
    core_services = ['estevetest03', ]  # get_core_services()
    for user in core_services:
        euca_driver.create_account(user, max_quota=True)
        # Then add the Openstack Identity
        os_driver.create_account(user, max_quota=True)
        make_admin(user)
    print "Total core-service/admins added:%s" % len(core_services)


def get_core_services():
    """
    Calls groupy to return list of core-services users, adds users to list
    """
    core_services = members_query_groupy('core-services')
    atmo_users = members_query_groupy('atmo-user')
    users = [user for user in core_services if user in atmo_users]
    return users


def members_query_groupy(groupname):
    r = requests.get(
        'http://gables.iplantcollaborative.org/groups/%s/members'
        % groupname)
    json_obj = r.json()
    usernames = []
    for user in json_obj['data']:
        usernames.append(user['name'].replace('esteve', 'sgregory'))
    return usernames


def make_admin(user):
    u = User.objects.get(username=user)
    u.is_superuser = True
    u.is_staff = True
    u.save()


if __name__ == "__main__":
    main()<|MERGE_RESOLUTION|>--- conflicted
+++ resolved
@@ -23,11 +23,7 @@
     """
     euca_driver = EucaAccountDriver(
         Provider.objects.get(location='EUCALYPTUS'))
-<<<<<<< HEAD
     os_driver = OSAccountDriver(Provider.objects.get(location='iPlant Cloud - Tucson'))
-=======
-    os_driver = OSAccountDriver(Provider.objects.get(location='OpenStack-Tucson (BETA)'))
->>>>>>> 83709208
     found = 0
     create = 0
     core_services = ['estevetest03', ]  # get_core_services()
