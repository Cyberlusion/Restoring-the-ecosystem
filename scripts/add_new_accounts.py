#!/usr/bin/env python

# DEPRECATION WARNING -- Will be removed in favor of periodic task (To facilitate auto-generation of `atmo-user` accounts)
# and the use of the /v2/accounts API.
# FIXME: Add 'account_user, group_name, is_leader' args to this script
import argparse
import libcloud.security

import django

django.setup()

import core.models
from core.models import AtmosphereUser as User
from core.models import Provider, Identity
from core.query import contains_credential
from core.plugins import ValidationPluginManager, ExpirationPluginManager, AccountCreationPluginManager

from django_cyverse_auth.protocol.ldap import get_members
from service.driver import get_account_driver
from threepio import logger

libcloud.security.VERIFY_SSL_CERT = False


def get_usernames(provider):
    """
    """
    return Identity.objects.filter(provider=provider).values_list('created_by__username', flat=True)

def main():
    parser = argparse.ArgumentParser()
    parser.add_argument("--provider", type=int,
                        help="Atmosphere provider ID"
                        " to use when importing users.")
    parser.add_argument("--provider-id", type=int,
                        help="Atmosphere provider ID"
                        " to use when importing users."
                        " DEPRECATION WARNING -- THIS WILL BE REMOVED SOON!")
    parser.add_argument("--provider-list",
                        action="store_true",
                        help="List of provider names and IDs")
    parser.add_argument("--rebuild", action="store_true",
                        help="Rebuild all accounts that are in the provider")
    parser.add_argument("--group",
                        help="LDAP group of usernames to import.")
    parser.add_argument("--users",
                        help="usernames to add to Atmosphere. (comma separated list with no spaces)")
    parser.add_argument("--admin", action="store_true",
                        help="Users addded as admin and staff users.")
    args = parser.parse_args()

    if args.provider_list:
        print "ID\tName"
        for p in Provider.objects.all().order_by('id'):
            print "%d\t%s" % (p.id, p.location)
        return

    usernames = []
    if args.provider_id and not args.provider:
        print "WARNING: --provider-id has been *DEPRECATED*! Use --provider instead!"
        args.provider = args.provider_id
    if args.provider:
        provider = Provider.objects.get(id=args.provider)
    else:
        raise Exception("Missing required argument: --provider <id>. use --provider-list to get a list of provider ID+names")
    print "Using Provider: %s" % provider
    try:
        acct_driver = get_account_driver(provider, raise_exception=True)
    except:
        account_provider = provider.accountprovider_set.first()
        print "Could not create the account Driver for this Provider."\
              " Check the configuration of this identity:%s" % account_provider
        raise
    if args.group:
        print "Retrieving all '%s' members in LDAP." % args.group
        usernames = get_members(args.group)
    elif args.users:
        usernames = args.users.split(",")
    else: # if not args.users
        if not args.rebuild:
            print "Retrieving all 'atmo-user' members in LDAP."
            usernames = get_members('atmo-user')
        else:
            print "Rebuilding all existing users."
            usernames = get_usernames(provider)
    else:
        usernames = args.users.split(",")
    return run_create_accounts(acct_driver, provider, usernames,
                               args.rebuild, args.admin)


<<<<<<< HEAD
def run_create_accounts(acct_driver, provider, usernames, rebuild=False, admin=False):
    user_total = 0
    identity_total = 0
    for username in usernames:
        new_identities = AccountCreationPluginManager.create_accounts(provider, username, force=rebuild)
        if new_identities:
            count = len(new_identities)
            print "%s new identities identity_total for %s." % (count, username)
            identity_total += count
            user_total += 1
        if admin:
            make_admin(username)
    print "%s Total identities identity_total for %s users" % (identity_total, user_total)


def make_admin(username):
    u = User.objects.get(username=username)
=======
def create_accounts(acct_driver, provider, usernames, rebuild=False, admin=False):
    added = 0
    for username in sorted(usernames):
        # Then add the Openstack Identity
        try:
            id_exists = Identity.objects.filter(
                created_by__username__iexact=username,
                provider=provider)
            if id_exists:
                if not rebuild:
                    continue
                print "%s Exists -- Attempting an account rebuild" % username
            user, group = core.models.Group.create_usergroup(username=username, group_name=username)
            logger.debug('user: %s, group: %s', user, group)

            new_identity = acct_driver.create_account(username, max_quota=admin)
            # After identity is created, be sure to select one of the
            # `public_routers` in provider to be given
            # to the identity as a `router_name`
            selected_router = provider.select_router()
            Identity.update_credential(
                new_identity, 'router_name', selected_router,
                replace=True)
            added += 1
            if admin:
                make_admin(username)
                print "%s added as admin." % (username)
            else:
                print "%s added." % (username)
        except Exception as e:
            logger.exception("Problem creating account")
            print "Problem adding %s." % (username)
            logger.exception(e)
            print e.message
    print "Total users added:%s" % (added)


def make_admin(user):
    u = User.objects.get(username=user)
>>>>>>> 91270d8e
    u.is_superuser = True
    u.is_staff = True
    u.save()


if __name__ == "__main__":
    main()<|MERGE_RESOLUTION|>--- conflicted
+++ resolved
@@ -90,11 +90,10 @@
                                args.rebuild, args.admin)
 
 
-<<<<<<< HEAD
 def run_create_accounts(acct_driver, provider, usernames, rebuild=False, admin=False):
     user_total = 0
     identity_total = 0
-    for username in usernames:
+    for username in sorted(usernames):
         new_identities = AccountCreationPluginManager.create_accounts(provider, username, force=rebuild)
         if new_identities:
             count = len(new_identities)
@@ -108,47 +107,6 @@
 
 def make_admin(username):
     u = User.objects.get(username=username)
-=======
-def create_accounts(acct_driver, provider, usernames, rebuild=False, admin=False):
-    added = 0
-    for username in sorted(usernames):
-        # Then add the Openstack Identity
-        try:
-            id_exists = Identity.objects.filter(
-                created_by__username__iexact=username,
-                provider=provider)
-            if id_exists:
-                if not rebuild:
-                    continue
-                print "%s Exists -- Attempting an account rebuild" % username
-            user, group = core.models.Group.create_usergroup(username=username, group_name=username)
-            logger.debug('user: %s, group: %s', user, group)
-
-            new_identity = acct_driver.create_account(username, max_quota=admin)
-            # After identity is created, be sure to select one of the
-            # `public_routers` in provider to be given
-            # to the identity as a `router_name`
-            selected_router = provider.select_router()
-            Identity.update_credential(
-                new_identity, 'router_name', selected_router,
-                replace=True)
-            added += 1
-            if admin:
-                make_admin(username)
-                print "%s added as admin." % (username)
-            else:
-                print "%s added." % (username)
-        except Exception as e:
-            logger.exception("Problem creating account")
-            print "Problem adding %s." % (username)
-            logger.exception(e)
-            print e.message
-    print "Total users added:%s" % (added)
-
-
-def make_admin(user):
-    u = User.objects.get(username=user)
->>>>>>> 91270d8e
     u.is_superuser = True
     u.is_staff = True
     u.save()
