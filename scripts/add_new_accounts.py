#!/usr/bin/env python
import argparse
import requests
import time
import libcloud.security

import django
django.setup()
from django.conf import settings

from core.models import AtmosphereUser as User
from core.models import Provider, Identity

from service.driver import get_account_driver
from threepio import logger

libcloud.security.VERIFY_SSL_CERT = False


def get_usernames(provider):
    """
    """
    return Identity.objects.filter(provider=provider).values_list('created_by__username', flat=True)

def get_members(groupname):
    """
    """
    from atmosphere.settings import secrets
    import ldap as ldap_driver
    try:
        ldap_server = secrets.LDAP_SERVER
        ldap_group_dn = secrets.LDAP_SERVER_DN.replace(
            "ou=people", "ou=Groups")
        ldap_conn = ldap_driver.initialize(ldap_server)
        group_users = ldap_conn.search_s(ldap_group_dn,
                                         ldap_driver.SCOPE_SUBTREE,
                                         '(cn=%s)' % groupname)
        all_users = group_users[0][1]['memberUid']
        return sorted(all_users)
    except Exception as e:
        print "Error finding members for group %s" % groupname
        print e
        return []

# DEPRECATION WARNING: DO NOT USE THIS SCRIPT!
# There is an updated script here:
# <atmosphere_dir>/scripts/import_users_from_ldap.py


def main():
    parser = argparse.ArgumentParser()
    parser.add_argument("--provider", type=int,
                        help="Atmosphere provider ID"
                        " to use when importing users.")
<<<<<<< HEAD
    parser.add_argument("--provider-id", type=int,
                        help="Atmosphere provider ID"
                        " to use when importing users."
                        " DEPRECATION WARNING -- THIS WILL BE REMOVED SOON!")
    parser.add_argument("--provider-list",
                        action="store_true",
                        help="List of provider names and IDs")
=======
>>>>>>> 482b32dc
    parser.add_argument("--rebuild", action="store_true",
                        help="Rebuild all accounts that are in the provider")
    parser.add_argument("--users",
                        help="LDAP usernames to import. (comma separated)")
    parser.add_argument("--admin", action="store_true",
                        help="Users addded as admin and staff users.")
    args = parser.parse_args()

    if args.provider_list:
        print "ID\tName"
        for p in Provider.objects.all().order_by('id'):
            print "%d\t%s" % (p.id, p.location)
        return

    users = None
    added = 0
    if args.provider_id and not args.provider:
        print "WARNING: --provider-id has been *DEPRECATED*! Use --provider instead!"
        args.provider = args.provider_id
    if args.provider:
        provider = Provider.objects.get(id=args.provider)
    else:
<<<<<<< HEAD
        raise Exception("Missing required argument: --provider <id>. use --provider-list to get a list of provider ID+names")
=======
        provider = Provider.objects.get(location='Jetstream - Indiana University')
>>>>>>> 482b32dc
    print "Using Provider: %s" % provider
    type_name = provider.type.name.lower()
    if type_name == 'openstack':
        acct_driver = OSAccountDriver(provider)
    elif type_name == 'eucalyptus':
        acct_driver = EucaAccountDriver(provider)
    else:
        raise Exception("Could not find an account driver for Provider with"
                        " type:%s" % type_name)
    if not args.users:
        if not args.rebuild:
            print "Retrieving all 'atmo-user' members in LDAP."
            users = get_members('atmo-user')
        else:
            print "Rebuilding all existing users."
            users = get_usernames(provider)
    else:
        users = args.users.split(",")
    for user in users:
        # Then add the Openstack Identity
        try:
            id_exists = Identity.objects.filter(
                created_by__username__iexact=user,
                provider=provider)
            if id_exists and not args.rebuild:
                print "%s Exists -- Skipping because rebuild flag is disabled" % user
                continue
            acct_driver.create_account(user, role_name='user', max_quota=args.admin)
            added += 1
            if args.admin:
                make_admin(user)
                print "%s added as admin." % (user)
            else:
                print "%s added." % (user)
        except Exception as e:
            logger.exception("Problem creating account")
            print "Problem adding %s." % (user)
            logger.exception(e)
            print e.message
    print "Total users added:%s" % (added)


def make_admin(user):
    u = User.objects.get(username=user)
    u.is_superuser = True
    u.is_staff = True
    u.save()


if __name__ == "__main__":
    main()<|MERGE_RESOLUTION|>--- conflicted
+++ resolved
@@ -1,12 +1,8 @@
 #!/usr/bin/env python
 import argparse
-import requests
-import time
 import libcloud.security
 
-import django
-django.setup()
-from django.conf import settings
+import django; django.setup()
 
 from core.models import AtmosphereUser as User
 from core.models import Provider, Identity
@@ -21,6 +17,7 @@
     """
     """
     return Identity.objects.filter(provider=provider).values_list('created_by__username', flat=True)
+
 
 def get_members(groupname):
     """
@@ -52,7 +49,6 @@
     parser.add_argument("--provider", type=int,
                         help="Atmosphere provider ID"
                         " to use when importing users.")
-<<<<<<< HEAD
     parser.add_argument("--provider-id", type=int,
                         help="Atmosphere provider ID"
                         " to use when importing users."
@@ -60,8 +56,6 @@
     parser.add_argument("--provider-list",
                         action="store_true",
                         help="List of provider names and IDs")
-=======
->>>>>>> 482b32dc
     parser.add_argument("--rebuild", action="store_true",
                         help="Rebuild all accounts that are in the provider")
     parser.add_argument("--users",
@@ -77,25 +71,17 @@
         return
 
     users = None
-    added = 0
     if args.provider_id and not args.provider:
         print "WARNING: --provider-id has been *DEPRECATED*! Use --provider instead!"
         args.provider = args.provider_id
     if args.provider:
         provider = Provider.objects.get(id=args.provider)
     else:
-<<<<<<< HEAD
         raise Exception("Missing required argument: --provider <id>. use --provider-list to get a list of provider ID+names")
-=======
-        provider = Provider.objects.get(location='Jetstream - Indiana University')
->>>>>>> 482b32dc
     print "Using Provider: %s" % provider
     type_name = provider.type.name.lower()
-    if type_name == 'openstack':
-        acct_driver = OSAccountDriver(provider)
-    elif type_name == 'eucalyptus':
-        acct_driver = EucaAccountDriver(provider)
-    else:
+    acct_driver = get_account_driver(provider)
+    if not acct_driver:
         raise Exception("Could not find an account driver for Provider with"
                         " type:%s" % type_name)
     if not args.users:
@@ -107,18 +93,24 @@
             users = get_usernames(provider)
     else:
         users = args.users.split(",")
+    return create_accounts(acct_driver, provider, users,
+                           args.rebuild, args.admin)
+
+
+def create_accounts(acct_driver, provider, users, rebuild=False, admin=False):
+    added = 0
     for user in users:
         # Then add the Openstack Identity
         try:
             id_exists = Identity.objects.filter(
                 created_by__username__iexact=user,
                 provider=provider)
-            if id_exists and not args.rebuild:
+            if id_exists and not rebuild:
                 print "%s Exists -- Skipping because rebuild flag is disabled" % user
                 continue
-            acct_driver.create_account(user, role_name='user', max_quota=args.admin)
+            acct_driver.create_account(user, role_name='user', max_quota=admin)
             added += 1
-            if args.admin:
+            if admin:
                 make_admin(user)
                 print "%s added as admin." % (user)
             else:
