#!/usr/bin/env python
import argparse
import subprocess
import logging

try:
    from iptools.ipv4 import ip2long, long2ip
except ImportError:
    raise Exception("For this script, we need iptools. pip install iptools")

from core.models import Provider, Identity

from service.accounts.openstack import AccountDriver as OSAccountDriver
from service.driver import get_esh_driver
from service.instance import network_init


def main():
    parser = argparse.ArgumentParser()
    parser.add_argument("--fixed-ip",
                        help="Fixed IP address to use "
                        " (This overrides any attempt to 'guess' "
                        "the next IP address to use.")
    parser.add_argument("--port-id",
                        help="Atmosphere port ID (Override)"
                        " to use.")
    parser.add_argument("--provider", type=int,
                        help="Atmosphere provider ID"
                        " to use.")
    parser.add_argument("instance",
                        help="Instance to repair")
    parser.add_argument("--admin", action="store_true",
                        help="Users addded as admin and staff users.")
    parser.add_argument("--suspend-loop", action="store_true",
                        help="Repair an instance that is in suspended loop")
    parser.add_argument("--suspend-release", action="store_true",
                        help="Release the bridge-port for this instance")
    args = parser.parse_args()
    users = None
    added = 0
    provider_id = args.provider
    instance_id = args.instance
    new_fixed_ip = args.fixed_ip
    if not provider_id:
        provider_id = 4
    if not instance_id:
        raise Exception("Instance ID is required")
    provider = Provider.objects.get(id=provider_id)

    accounts = OSAccountDriver(Provider.objects.get(id=provider_id))
    admin = accounts.admin_driver
    instance = admin.get_instance(instance_id)
    if not instance:
        raise Exception("Instance %s does not exist on provider %s" %
                instance_id, provider_id)
    if args.suspend_release:
        suspended_release_instance(accounts, admin, instance, provider,
                args.port_id)
    elif args.suspend_loop:
        suspended_repair_instance(accounts, admin, instance, provider)
        print 'Resuming instance: %s' % instance.id
        admin.resume_instance(instance)
        print 'Waiting 5 minutes to allow instance to resume (Ctrl+C to cancel): %s' % instance.id
        time.sleep(5*60)
        print 'Rebuilding instance network and adding port: %s' % instance.id
        repair_instance(accounts, admin, instance, provider, new_fixed_ip)
    else:
        repair_instance(accounts, admin, instance, provider, new_fixed_ip)

<<<<<<< HEAD
def get_next_ip(ports):
    max_ip = -1
    for port in ports:
         fixed_ip = port['fixed_ips']
         if not fixed_ip:
             continue
         fixed_ip = fixed_ip[0]['ip_address']
         max_ip = max(max_ip, ip2long(fixed_ip))
    if max_ip <= 0:
        raise Exception("Next IP address could not be determined"
                        " (You have no existing Fixed IPs!)")
    new_fixed_ip = long2ip(max_ip + 1)
    return new_fixed_ip

def repair_instance(accounts, admin, instance, provider, new_fixed_ip=None):
=======

def repair_instance(accounts, admin, instance, provider):
>>>>>>> e04ae434
    tenant_id = instance.extra['tenantId']
    tenant = accounts.user_manager.get_project_by_id(tenant_id)
    tenant_name = tenant.name
    identity = Identity.objects.get(
            created_by__username=tenant_name,
            provider__id=provider.id)
    network_init(identity)
    network_resources = accounts.network_manager.find_tenant_resources(tenant_id)
    network = network_resources['networks']
    if not network:
        network, subnet = accounts.create_network(identity)
    else:
        network = network[0]
        subnet = network_resources['subnets'][0]

    #Ensure the network,subnet exist
    if not new_fixed_ip:
        new_fixed_ip = get_next_ip(network_resources['ports'])

    user_driver = get_esh_driver(identity)
    port = accounts.network_manager.create_port(instance.id, network['id'],
            subnet['id'], new_fixed_ip, tenant_id)
    print "Created new port: %s" % port
    attached_intf = user_driver._connection.ex_attach_interface(instance.id, port['id'])
    print "Attached port to driver: %s" % attached_intf


def suspended_repair_instance(accounts, admin, instance, provider):
    try:
        old_port = instance.extra['metadata']['port-id0']
        port_id = "qbr%s" % old_port[:11]
    except (KeyError, IndexError) as exc:
        raise Exception("Instance is missing port-id0 in metadata!")
    try:
        compute_node = instance.extra['object']['OS-EXT-SRV-ATTR:host']
    except (KeyError, IndexError) as exc:
        raise Exception("Instance is missing OS-EXT-SRV-ATTR:host attribute!")

    print 'Attaching iface-bridge. Instance:%s Node:%s Port:%s'\
            % (instance.id, compute_node, port_id)
    out, err = run_command(["virsh","-c",
        "qemu+tcp://%s/system" % (compute_node,), "iface-bridge", "eth3", port_id])
    print 'Out: %s' % out
    print 'Err: %s' % err
    #Hard reboot instance


def suspended_release_instance(accounts, admin, instance, provider, port_id):
    #virsh iface-unbridge
    compute_node = instance.extra['object']['OS-EXT-SRV-ATTR:host']
    if not port_id:
        old_port = instance.extra['metadata']['port-id0']
        port_id = "qbr%s" % old_port[:11]
    elif not port_id.startswith('qbr'):
        port_id = "qbr%s" % port_id[:11]
    print 'Detaching iface-bridge. Instance:%s Node:%s Port:%s'\
            % (instance.id, compute_node, port_id)
    out, err = run_command(["virsh","-c",
        "qemu+tcp://%s/system" % (compute_node,), "iface-unbridge", port_id])
    print 'Out: %s' % out
    print 'Err: %s' % err


def run_command(commandList, stdout=subprocess.PIPE, stderr=subprocess.PIPE,
                stdin=None, dry_run=False, shell=False, bash_wrap=False,
                block_log=False):
    if bash_wrap:
        #Wrap the entire command in '/bin/bash -c',
        #This can sometimes help pesky commands
        commandList = ['/bin/bash', '-c', ' '.join(commandList)]
    """
    NOTE: Use this to run ANY system command, because its wrapped around a loggger
    Using Popen, run any command at the system level and record the output and error streams
    """
    out = None
    err = None
    cmd_str = ' '.join(commandList)
    if dry_run:
        #Bail before making the call
        logging.debug("Mock Command: %s" % cmd_str)
        return ('', '')
    try:
        if stdin:
            proc = subprocess.Popen(commandList, stdout=stdout, stderr=stderr,
                                    stdin=subprocess.PIPE, shell=shell)
        else:
            proc = subprocess.Popen(commandList, stdout=stdout, stderr=stderr,
                                    shell=shell)
        out, err = proc.communicate(input=stdin)
    except Exception, e:
        logging.exception(e)
    if block_log:
        #Leave before we log!
        return (out, err)
    if stdin:
        logging.debug("%s STDIN: %s" % (cmd_str, stdin))
    logging.debug("%s STDOUT: %s" % (cmd_str, out))
    logging.debug("%s STDERR: %s" % (cmd_str, err))
    return (out, err)


if __name__ == "__main__":
    main()<|MERGE_RESOLUTION|>--- conflicted
+++ resolved
@@ -15,59 +15,6 @@
 from service.instance import network_init
 
 
-def main():
-    parser = argparse.ArgumentParser()
-    parser.add_argument("--fixed-ip",
-                        help="Fixed IP address to use "
-                        " (This overrides any attempt to 'guess' "
-                        "the next IP address to use.")
-    parser.add_argument("--port-id",
-                        help="Atmosphere port ID (Override)"
-                        " to use.")
-    parser.add_argument("--provider", type=int,
-                        help="Atmosphere provider ID"
-                        " to use.")
-    parser.add_argument("instance",
-                        help="Instance to repair")
-    parser.add_argument("--admin", action="store_true",
-                        help="Users addded as admin and staff users.")
-    parser.add_argument("--suspend-loop", action="store_true",
-                        help="Repair an instance that is in suspended loop")
-    parser.add_argument("--suspend-release", action="store_true",
-                        help="Release the bridge-port for this instance")
-    args = parser.parse_args()
-    users = None
-    added = 0
-    provider_id = args.provider
-    instance_id = args.instance
-    new_fixed_ip = args.fixed_ip
-    if not provider_id:
-        provider_id = 4
-    if not instance_id:
-        raise Exception("Instance ID is required")
-    provider = Provider.objects.get(id=provider_id)
-
-    accounts = OSAccountDriver(Provider.objects.get(id=provider_id))
-    admin = accounts.admin_driver
-    instance = admin.get_instance(instance_id)
-    if not instance:
-        raise Exception("Instance %s does not exist on provider %s" %
-                instance_id, provider_id)
-    if args.suspend_release:
-        suspended_release_instance(accounts, admin, instance, provider,
-                args.port_id)
-    elif args.suspend_loop:
-        suspended_repair_instance(accounts, admin, instance, provider)
-        print 'Resuming instance: %s' % instance.id
-        admin.resume_instance(instance)
-        print 'Waiting 5 minutes to allow instance to resume (Ctrl+C to cancel): %s' % instance.id
-        time.sleep(5*60)
-        print 'Rebuilding instance network and adding port: %s' % instance.id
-        repair_instance(accounts, admin, instance, provider, new_fixed_ip)
-    else:
-        repair_instance(accounts, admin, instance, provider, new_fixed_ip)
-
-<<<<<<< HEAD
 def get_next_ip(ports):
     max_ip = -1
     for port in ports:
@@ -82,11 +29,8 @@
     new_fixed_ip = long2ip(max_ip + 1)
     return new_fixed_ip
 
+
 def repair_instance(accounts, admin, instance, provider, new_fixed_ip=None):
-=======
-
-def repair_instance(accounts, admin, instance, provider):
->>>>>>> e04ae434
     tenant_id = instance.extra['tenantId']
     tenant = accounts.user_manager.get_project_by_id(tenant_id)
     tenant_name = tenant.name
@@ -188,5 +132,58 @@
     return (out, err)
 
 
+def main():
+    parser = argparse.ArgumentParser()
+    parser.add_argument("--fixed-ip",
+                        help="Fixed IP address to use "
+                        " (This overrides any attempt to 'guess' "
+                        "the next IP address to use.")
+    parser.add_argument("--port-id",
+                        help="Atmosphere port ID (Override)"
+                        " to use.")
+    parser.add_argument("--provider", type=int,
+                        help="Atmosphere provider ID"
+                        " to use.")
+    parser.add_argument("instance",
+                        help="Instance to repair")
+    parser.add_argument("--admin", action="store_true",
+                        help="Users addded as admin and staff users.")
+    parser.add_argument("--suspend-loop", action="store_true",
+                        help="Repair an instance that is in suspended loop")
+    parser.add_argument("--suspend-release", action="store_true",
+                        help="Release the bridge-port for this instance")
+    args = parser.parse_args()
+    users = None
+    added = 0
+    provider_id = args.provider
+    instance_id = args.instance
+    new_fixed_ip = args.fixed_ip
+    if not provider_id:
+        provider_id = 4
+    if not instance_id:
+        raise Exception("Instance ID is required")
+    provider = Provider.objects.get(id=provider_id)
+
+    accounts = OSAccountDriver(Provider.objects.get(id=provider_id))
+    admin = accounts.admin_driver
+    instance = admin.get_instance(instance_id)
+    if not instance:
+        raise Exception("Instance %s does not exist on provider %s" %
+                instance_id, provider_id)
+    if args.suspend_release:
+        suspended_release_instance(accounts, admin, instance, provider,
+                args.port_id)
+    elif args.suspend_loop:
+        suspended_repair_instance(accounts, admin, instance, provider)
+        print 'Resuming instance: %s' % instance.id
+        admin.resume_instance(instance)
+        print 'Waiting 5 minutes to allow instance to resume (Ctrl+C to cancel): %s' % instance.id
+        time.sleep(5*60)
+        print 'Rebuilding instance network and adding port: %s' % instance.id
+        repair_instance(accounts, admin, instance, provider, new_fixed_ip)
+    else:
+        repair_instance(accounts, admin, instance, provider, new_fixed_ip)
+
+
 if __name__ == "__main__":
     main()