--- conflicted
+++ resolved
@@ -19,13 +19,8 @@
     os_driver = OSAccountDriver()
     found = 0
     create = 0
-<<<<<<< HEAD
-    core_services = ['admin', 'jmatt', 'edwins']  #, 'esteve',
-#                     'cjlarose', 'mlent', 'edwins']
-=======
     core_services = ['admin', 'esteve', 'jmatt', 
                      'cjlarose', 'mlent', 'edwins']
->>>>>>> 89f95ebe
     for user in core_services:
         # Get the user from Euca DB
         user_dict = euca_driver.get_user(user)
@@ -86,7 +81,8 @@
             print 'Requests are rate limited. Pausing for one minute.'
             time.sleep(60)  # Wait one minute
     ident = os_driver.create_openstack_identity(username,
-                                                password, tenant_name=username)
+                                                password,
+                                                tenant_name=username)
     return ident
 
 if __name__ == "__main__":
