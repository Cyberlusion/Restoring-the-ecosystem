import os.path
import time
import uuid

from django.utils.timezone import datetime
from djcelery.app import app

from threepio import logger, status_logger

from rtwo.provider import AWSProvider, AWSUSEastProvider,\
    AWSUSWestProvider, EucaProvider,\
    OSProvider, OSValhallaProvider
from rtwo.driver import OSDriver
from rtwo.size import MockSize

from core.models.application import Application
from core.models.identity import Identity as CoreIdentity
from core.models.instance import convert_esh_instance
from core.models.size import convert_esh_size
from core.models.provider import AccountProvider, Provider

from atmosphere import settings
from atmosphere.settings import secrets

from service.cache import get_cached_driver, invalidate_cached_instances
from service.quota import check_over_quota
from service.monitoring import check_over_allocation
from service.exceptions import OverAllocationError, OverQuotaError,\
    SizeNotAvailable, HypervisorCapacityError, SecurityGroupNotCreated,\
    VolumeAttachConflict, UnderThresholdError
from service.accounts.openstack import AccountDriver as OSAccountDriver

<<<<<<< HEAD
def _get_size(esh_driver, esh_instance):
    if type(esh_instance.size) == MockSize:
        size = esh_driver.get_size(esh_instance.size.id)
    else:
        size = esh_instance.size
    return size


def reboot_instance(esh_driver, esh_instance, identity_uuid, user, reboot_type="SOFT"):
=======
def reboot_instance(esh_driver, esh_instance, reboot_type="SOFT"):
>>>>>>> 02ae49f6
    """
    Default to a soft reboot, but allow option for hard reboot.
    """
    #NOTE: We need to check the quota as if the instance were rebooting,
    #      Because in some cases, a reboot is required to get out of the
    #      suspended state..
    size = _get_size(esh_driver, esh_instance)
    check_quota(user.username, identity_uuid, size, resuming=True)
    esh_driver.reboot_instance(esh_instance, reboot_type=reboot_type)
    #reboots take very little time..
    redeploy_init(esh_driver, esh_instance, countdown=5)


def resize_instance(esh_driver, esh_instance, size_alias,
                    provider_uuid, identity_uuid, user):
    size = esh_driver.get_size(size_alias)
    redeploy_task = resize_and_redeploy(esh_driver, esh_instance, identity_uuid)
    esh_driver.resize_instance(esh_instance, size)
    redeploy_task.apply_async()
    #Write build state for new size
    update_status(esh_driver, esh_instance.id, provider_uuid, identity_uuid, user)


def confirm_resize(esh_driver, esh_instance, provider_uuid, identity_uuid, user):
    esh_driver.confirm_resize_instance(esh_instance)
    #Double-Check we are counting on new size
    update_status(esh_driver, esh_instance.id, provider_uuid, identity_uuid, user)


# Networking specific
def remove_ips(esh_driver, esh_instance, update_meta=True):
    """
    Returns: (floating_removed, fixed_removed)
    """
    network_manager = esh_driver._connection.get_network_manager()
    #Delete the Floating IP
    result = network_manager.disassociate_floating_ip(esh_instance.id)
    logger.info("Removed Floating IP for Instance %s - Result:%s"
                % (esh_instance.id, result))
    if update_meta:
        update_instance_metadata(esh_driver, esh_instance,
                                 data={'public-ip': '',
                                       'public-hostname':''},
                                 replace=False)
    #Fixed
    instance_ports = network_manager.list_ports(device_id=esh_instance.id)
    if instance_ports:
        fixed_ip_port = instance_ports[0]
        fixed_ips = fixed_ip_port.get('fixed_ips',[])
        if fixed_ips:
            fixed_ip = fixed_ips[0]['ip_address']
            result = esh_driver._connection.ex_remove_fixed_ip(esh_instance, fixed_ip)
            logger.info("Removed Fixed IP %s - Result:%s" % (fixed_ip, result))
        return (True, True)
    return (True, False)


def detach_port(esh_driver, esh_instance):
    instance_ports = network_manager.list_ports(device_id=esh_instance.id)
    if instance_ports:
        fixed_ip_port = instance_ports[0]
        result = esh_driver._connection.ex_detach_interface(
                esh_instance.id, fixed_ip_port['id'])
        logger.info("Detached Port: %s - Result:%s" % (fixed_ip_port, result))
    return result

def remove_network(esh_driver, identity_uuid):
    from service.tasks.driver import remove_empty_network
    remove_empty_network.s(esh_driver.__class__, esh_driver.provider,
                           esh_driver.identity, identity_uuid,
                           remove_network=False).apply_async(countdown=20)


def restore_network(esh_driver, esh_instance, identity_uuid):
    core_identity = CoreIdentity.objects.get(uuid=identity_uuid)
    network = network_init(core_identity)
    return network


def restore_instance_port(esh_driver, esh_instance):
    """
<<<<<<< HEAD
    This can be ignored when we move to vxlan
=======
    For a given instance, retrieve the network-name and
    convert it to a network-id
>>>>>>> 02ae49f6
    """
    try:
        import libvirt
    except ImportError:
        raise Exception(
            "Cannot restore instance port without libvirt. To Install:"
            " apt-get install python-libvirt\n"
            " cp /usr/lib/python2.7/dist-packages/*libvirt* "
            "/virtualenv/lib/python2.7/site-packages\n")
    conn = libvirt.openReadOnly()


def _extract_network_metadata(network_manager, esh_instance, node_network):
    try:
        network_name = node_network.keys()[0]
        network = network_manager.find_network(network_name)
        node_network = esh_instance.extra.get('addresses')
        network_id = network[0]['id']
        return network_id
    except (IndexError, KeyError) as e:
        logger.warn(
            "Non-standard 'addresses' metadata. "
            "Cannot extract network_id" % esh_instance)
        return None


def _get_network_id(esh_driver, esh_instance):
    """
    For a given instance, retrieve the network-name and 
    convert it to a network-id
    """
    network_id = None
    network_manager = esh_driver._connection.get_network_manager()

    #Get network name from fixed IP metadata 'addresses'
    node_network = esh_instance.extra.get('addresses')
    if node_network:
        network_id = _extract_network_metadata(network_manager, esh_instance, node_network)
    if not network_id:
        tenant_nets = network_manager.tenant_networks()
        if tenant_nets:
            network_id = tenant_nets[0]["id"]
    if not network_id:
        raise Exception("NetworkManager Could not determine the network"
                        "for node %s" % esh_instance)
    return network_id


def resize_and_redeploy(esh_driver, esh_instance, core_identity_uuid):
    """
    Use this function to kick off the async task when you ONLY want to deploy
    (No add fixed, No add floating)
    """
    from service.tasks.driver import deploy_init_to, deploy_script
    from service.tasks.driver import wait_for_instance, complete_resize
    from service.deploy import deploy_test
    touch_script = deploy_test()
    core_identity = CoreIdentity.objects.get(uuid=core_identity_uuid)

    task_one = wait_for_instance.s(
            esh_instance.id, esh_driver.__class__, esh_driver.provider,
            esh_driver.identity, "verify_resize")
    task_two = deploy_script.si(
            esh_driver.__class__, esh_driver.provider,
            esh_driver.identity, esh_instance.id, touch_script)
    task_three = complete_resize.si(
            esh_driver.__class__, esh_driver.provider,
            esh_driver.identity, esh_instance.id,
            core_identity.provider.id, core_identity.id, core_identity.created_by)
    task_four = deploy_init_to.si(
            esh_driver.__class__, esh_driver.provider,
            esh_driver.identity, esh_instance.id,
            redeploy=True)
    #Link em all together!
    task_one.link(task_two)
    task_two.link(task_three)
    task_three.link(task_four)
    #TODO: Add an appropriate link_error and track/handle failures.
    return task_one


def redeploy_init(esh_driver, esh_instance, countdown=None):
    """
    Use this function to kick off the async task when you ONLY want to deploy
    (No add fixed, No add floating)
    """
    from service.tasks.driver import deploy_init_to
    logger.info("Add floating IP and Deploy")
    deploy_init_to.s(esh_driver.__class__, esh_driver.provider,
                     esh_driver.identity, esh_instance.id,
                     redeploy=True).apply_async(countdown=countdown)


def restore_ip_chain(esh_driver, esh_instance, redeploy=False,
        core_identity_uuid=None):
    """
    Returns: a task, chained together
    task chain: wait_for("active") --> AddFixed --> AddFloating
    --> reDeploy
    start with: task.apply_async()
    """
    from service.tasks.driver import \
            wait_for_instance, add_fixed_ip, add_floating_ip, deploy_init_to
    init_task = wait_for_instance.s(
            esh_instance.id, esh_driver.__class__, esh_driver.provider,
            esh_driver.identity, "active",
            #TODO: DELETEME below.
            no_tasks=True)
    #Step 1: Add fixed
    fixed_ip_task = add_fixed_ip.si(
            esh_driver.__class__, esh_driver.provider,
            esh_driver.identity, esh_instance.id, core_identity_uuid)
    init_task.link(fixed_ip_task)
    #Add float and re-deploy OR just add floating IP...
    if redeploy:
        deploy_task = deploy_init_to.si(esh_driver.__class__, esh_driver.provider,
                     esh_driver.identity, esh_instance.id,
                     redeploy=True)
        fixed_ip_task.link(deploy_task)
    else:
        logger.info("Skip deployment, Add floating IP only")
        floating_ip_task = add_floating_ip.si(esh_driver.__class__, esh_driver.provider,
                          esh_driver.identity,
                          esh_instance.id)
        fixed_ip_task.link(floating_ip_task)
    return init_task


def stop_instance(esh_driver, esh_instance, provider_uuid, identity_uuid, user,
                  reclaim_ip=True):
    """

    raise OverQuotaError, OverAllocationError, InvalidCredsError
    """
    if reclaim_ip:
        remove_ips(esh_driver, esh_instance)
    stopped = esh_driver.stop_instance(esh_instance)
    if reclaim_ip:
        remove_network(esh_driver, identity_uuid)
    update_status(esh_driver, esh_instance.id, provider_uuid, identity_uuid, user)
    invalidate_cached_instances(
        identity=CoreIdentity.objects.get(uuid=identity_uuid))


def start_instance(esh_driver, esh_instance,
                    provider_uuid, identity_uuid, user,
                   restore_ip=True, update_meta=True):
    """

    raise OverQuotaError, OverAllocationError, InvalidCredsError
    """
    from service.tasks.driver import update_metadata
    #Don't check capacity because.. I think.. its already being counted.
    #admin_capacity_check(provider_uuid, esh_instance.id)
    if restore_ip:
        restore_network(esh_driver, esh_instance, identity_uuid)
        deploy_task = restore_ip_chain(esh_driver, esh_instance, redeploy=True)

    needs_fixing = esh_instance.extra['metadata'].get('iplant_suspend_fix')
    logger.info("Instance %s needs to hard reboot instead of start" %
            esh_instance.id)
    if needs_fixing:
        return _repair_instance_networking(esh_driver, esh_instance, provider_uuid, identity_uuid)

    esh_driver.start_instance(esh_instance)
    if restore_ip:
        deploy_task.apply_async(countdown=10)
    update_status(esh_driver, esh_instance.id, provider_uuid, identity_uuid, user)
    invalidate_cached_instances(identity=CoreIdentity.objects.get(uuid=identity_uuid))


def suspend_instance(esh_driver, esh_instance,
                     provider_uuid, identity_uuid,
                     user, reclaim_ip=True):
    """

    raise OverQuotaError, OverAllocationError, InvalidCredsError
    """
    if reclaim_ip:
        remove_ips(esh_driver, esh_instance)
    suspended = esh_driver.suspend_instance(esh_instance)
    if reclaim_ip:
        remove_network(esh_driver, identity_uuid)
    update_status(esh_driver, esh_instance.id, provider_uuid, identity_uuid, user)
    invalidate_cached_instances(identity=CoreIdentity.objects.get(uuid=identity_uuid))
    return suspended


def admin_capacity_check(provider_uuid, instance_id):
    from service.driver import get_admin_driver
    from core.models import Provider
    p = Provider.objects.get(uuid=provider_uuid)
    admin_driver = get_admin_driver(p)
    instance = admin_driver.get_instance(instance_id)
    if not instance:
        logger.warn("ERROR - Could not find instance id=%s"
                    % (instance_id,))
        return
    hypervisor_hostname = instance.extra['object']\
            .get('OS-EXT-SRV-ATTR:hypervisor_hostname')
    if not hypervisor_hostname:
        logger.warn("ERROR - Server Attribute hypervisor_hostname missing!"
                    "Assumed to be under capacity")
        return
    hypervisor_stats = admin_driver._connection.ex_detail_hypervisor_node(
            hypervisor_hostname)
    return test_capacity(hypervisor_hostname, instance, hypervisor_stats)


def test_capacity(hypervisor_hostname, instance, hypervisor_stats):
    """
    Test that the hypervisor has the capacity to bring an inactive instance
    back online on the compute node
    """
    #CPU tests first (Most likely bottleneck)
    cpu_total = hypervisor_stats['vcpus']
    cpu_used = hypervisor_stats['vcpus_used']
    cpu_needed = instance.size.cpu
    log_str = "Resource:%s Used:%s Additional:%s Total:%s"\
            % ("cpu", cpu_used, cpu_needed, cpu_total)
    logger.debug(log_str)
    if cpu_used + cpu_needed > cpu_total:
        raise HypervisorCapacityError(hypervisor_hostname, "Hypervisor is over-capacity. %s" % log_str)

    # ALL MEMORY VALUES IN MB
    mem_total = hypervisor_stats['memory_mb']
    mem_used = hypervisor_stats['memory_mb_used']
    mem_needed = instance.size.ram
    log_str = "Resource:%s Used:%s Additional:%s Total:%s"\
            % ("mem", mem_used, mem_needed, mem_total)
    logger.debug(log_str)
    if mem_used + mem_needed > mem_total:
        raise HypervisorCapacityError(hypervisor_hostname, "Hypervisor is over-capacity. %s" % log_str)

    # ALL DISK VALUES IN GB
    disk_total = hypervisor_stats['local_gb']
    disk_used = hypervisor_stats['local_gb_used']
    disk_needed = instance.size.disk + instance.size.ephemeral
    log_str = "Resource:%s Used:%s Additional:%s Total:%s"\
            % ("disk", disk_used, disk_needed, disk_total)
    if disk_used + disk_needed > disk_total:
        raise HypervisorCapacityError(hypervisor_hostname, "Hypervisor is over-capacity. %s" % log_str)


def resume_instance(esh_driver, esh_instance,
                    provider_uuid, identity_uuid,
                    user, restore_ip=True,
                    update_meta=True):
    """
    raise OverQuotaError, OverAllocationError, InvalidCredsError
    """
    from service.tasks.driver import update_metadata, _update_status_log
    _update_status_log(esh_instance, "Resuming Instance")
    size = _get_size(esh_driver, esh_instance)
    check_quota(user.username, identity_uuid, size, resuming=True)
    #admin_capacity_check(provider_uuid, esh_instance.id)
    if restore_ip:
        restore_network(esh_driver, esh_instance, identity_uuid)
        #restore_instance_port(esh_driver, esh_instance)
        deploy_task = restore_ip_chain(esh_driver, esh_instance, redeploy=True,
                #NOTE: after removing FIXME, This parameter can be removed as well
                core_identity_uuid=identity_uuid)
    #FIXME: These three lines are necessary to repair our last network outage.
    # At some point, we should re-evaluate when it is safe to remove
    needs_fixing = esh_instance.extra['metadata'].get('iplant_suspend_fix')
    if needs_fixing:
        return _repair_instance_networking(esh_driver, esh_instance, provider_uuid, identity_uuid)

    esh_driver.resume_instance(esh_instance)
    if restore_ip:
        deploy_task.apply_async(countdown=10)

def admin_get_instance(esh_driver, instance_id):
    instance_list = esh_driver.list_all_instances()
    esh_instance = [instance for instance in instance_list if
                    instance.id == instance_id]
    if not esh_instance:
        return None
    return esh_instance[0]

def update_status(esh_driver, instance_id, provider_uuid, identity_uuid, user):
    """
    All that this method really does is:
    * Query for the instance
    * call 'convert_esh_instance'
    Converting the instance internally updates the status history..
    But it makes more sense to call this function in the code..
    """
    #Grab a new copy of the instance

    if AccountProvider.objects.filter(identity__uuid=identity_uuid):
        esh_instance = admin_get_instance(esh_driver, instance_id)
    else:
        esh_instance = esh_driver.get_instance(instance_id)
    if not esh_instance:
        return None
    #Convert & Update based on new status change
    core_instance = convert_esh_instance(esh_driver,
                                         esh_instance,
                                         provider_uuid,
                                         identity_uuid,
                                         user)


def get_core_instances(identity_uuid):
    identity = CoreIdentity.objects.get(uuid=identity_uuid)
    driver = get_cached_driver(identity=identity)
    instances = driver.list_instances()
    core_instances = [convert_esh_instance(driver,
                                           esh_instance,
                                           identity.provider.uuid,
                                           identity.uuid,
                                           identity.created_by)
                      for esh_instance in instances]
    return core_instances


def destroy_instance(identity_uuid, instance_alias):
    identity = CoreIdentity.objects.get(uuid=identity_uuid)
    esh_driver = get_cached_driver(identity=identity)
    instance = esh_driver.get_instance(instance_alias)
    #Bail if instance doesnt exist
    if not instance:
        return None
    _check_volume_attachment(esh_driver, instance)
    if isinstance(esh_driver, OSDriver):
        #Openstack: Remove floating IP first
        try:
            esh_driver._connection.ex_disassociate_floating_ip(instance)
        except Exception as exc:
            if 'floating ip not found' not in exc.message:
                raise
    node_destroyed = esh_driver._connection.destroy_node(instance)
    return node_destroyed


def launch_instance(user, provider_uuid, identity_uuid,
                    size_alias, machine_alias, **kwargs):
    """
    Required arguments will launch the instance, extras will do
    provider-specific modifications.

    Test the quota, Launch the instance,
    creates a core repr and updates status.

    returns a core_instance object after updating core DB.
    """
    now_time = datetime.now().strftime("%Y-%m-%d %H:%M:%S")
    if machine_alias:
        source_type = "machine"
        source_alias = machine_alias
    elif 'volume_alias' in kwargs:
        source_type = "volume"
        source_alias = kwargs['volume_alias']
    else:
        #TODO: Snapshots
        raise Exception("Not enough data to launch: "
                        "volume_alias/machine_alias is missing")
    status_logger.debug("%s,%s,%s,%s,%s,%s"
                 % (now_time, user, "No Instance", alias, size_alias,
                    "Request Received"))
    core_identity = CoreIdentity.objects.get(uuid=identity_uuid)
    esh_driver = get_cached_driver(identity=core_identity)
    size = esh_driver.get_size(size_alias)

    #May raise SizeNotAvailable
    check_size(size, provider_uuid)

    #May raise OverQuotaError or OverAllocationError
    check_quota(user.username, identity_uuid, size)

    #May raise OverQuotaError or OverAllocationError
    check_application_threshold(user.username, identity_uuid, size, machine_alias)

    #May raise InvalidCredsError, SecurityGroupNotCreated
    (esh_instance, token, password) = launch_esh_instance(esh_driver,
            source_type, source_alias, size_alias, core_identity, **kwargs)
    #Convert esh --> core
    core_instance = convert_esh_instance(
        esh_driver, esh_instance, provider_uuid, identity_uuid,
        user, token, password)
    esh_size = _get_size(esh_driver, esh_instance)
    core_size = convert_esh_size(esh_size, provider_uuid)
    core_instance.update_history(
        core_instance.esh.extra['status'],
        core_size,
        #3rd arg is task OR tmp_status
        core_instance.esh.extra.get('task') or
        core_instance.esh.extra.get('metadata', {}).get('tmp_status'),
        first_update=True)
    invalidate_cached_instances(identity=core_identity)
    return core_instance


def check_size(esh_size, provider_uuid):
    try:
        if not convert_esh_size(esh_size, provider_uuid).active():
            raise SizeNotAvailable()
    except:
        raise SizeNotAvailable()


def check_application_threshold(username, identity_uuid, esh_size, machine_alias):
    """
    """
    application = Application.objects.filter(
            providermachine__identifier=machine_alias).distinct().get()
    threshold = application.get_threshold()
    if not threshold:
        return
    #NOTE: Should be MB to MB test
    if esh_size.ram < threshold.memory_min:
        raise UnderThresholdError("This application requires >=%s GB of RAM."
                " Please re-launch with a larger size."
                % int(threshold.memory_min/1024))
    if esh_size.disk < threshold.storage_min:
        raise UnderThresholdError("This application requires >=%s GB of Disk."
                " Please re-launch with a larger size."
                % threshold.storage_min)





def check_quota(username, identity_uuid, esh_size, resuming=False):
    (over_quota, resource,
     requested, used, allowed) = check_over_quota(username,
                                                  identity_uuid,
                                                  esh_size, resuming=resuming)
    if over_quota and settings.ENFORCING:
        raise OverQuotaError(resource, requested, used, allowed)
    (over_allocation, time_diff) =\
        check_over_allocation(username,
                              identity_uuid)
    if over_allocation and settings.ENFORCING:
        raise OverAllocationError(time_diff)


def security_group_init(core_identity, max_attempts = 3):
    os_driver = OSAccountDriver(core_identity.provider)
    creds = core_identity.get_credentials()
    #TODO: Remove kludge when openstack connections can be
    #Deemed reliable. Otherwise generalize this pattern so it
    #can be arbitrarilly applied to any call that is deemed 'unstable'.
    # -Steve
    attempt = 0
    while attempt < max_attempts:
        attempt += 1
        security_group = os_driver.init_security_group(
            creds['key'], creds['secret'],
            creds['ex_tenant_name'], creds['ex_tenant_name'],
            os_driver.MASTER_RULES_LIST)
        if security_group:
            return security_group
        time.sleep(2**attempt)
    raise SecurityGroupNotCreated()


def keypair_init(core_identity):
    os_driver = OSAccountDriver(core_identity.provider)
    creds = core_identity.get_credentials()
    with open(settings.ATMOSPHERE_KEYPAIR_FILE, 'r') as pub_key_file:
        public_key = pub_key_file.read()
    keypair, created = os_driver.get_or_create_keypair(
        creds['key'], creds['secret'], creds['ex_tenant_name'],
        settings.ATMOSPHERE_KEYPAIR_NAME, public_key)
    if created:
        logger.info("Created keypair for %s" % creds['key'])
    return keypair


def network_init(core_identity):
    provider_creds = core_identity.provider.get_credentials()
    if 'router_name' not in provider_creds.keys():
        logger.warn("ProviderCredential 'router_name' missing:"
                    "cannot create virtual network")
        return
    os_driver = OSAccountDriver(core_identity.provider)
    (network, subnet) = os_driver.create_network(core_identity)
    lc_network = _to_lc_network(os_driver.admin_driver, network, subnet)
    return lc_network


def _to_lc_network(driver, network, subnet):
    from libcloud.compute.drivers.openstack import OpenStackNetwork
    lc_network = OpenStackNetwork(
            network['id'],
            network['name'],
            subnet['cidr'],
            driver,
            {"network":network,
             "subnet": subnet})
    return lc_network


def boot_volume(driver, core_identity_id,
                name=None, size_alias=None,
                #One of these values is required:
                volume_alias=None, snapshot_alias=None, machine_alias=None,
                #Depending on those values, these kwargs may/may not be used.
                boot_index=0, shutdown=False, volume_size=None):
    """
    return CoreInstance
    """
    core_identity = CoreIdentity.objects.get(id=core_identity_id)

    esh_instance, token, instance_password = launch_bootable_volume(
            driver, core_identity.id,
            name=name, size_alias=size_alias,
            volume_alias=volume_alias, snapshot_alias=snapshot_alias,
            machine_alias=machine_alias, boot_index=boot_index,
            shutdown=shutdown, volume_size=volume_size)
    #Convert esh --> core
    core_instance = convert_esh_instance(
        esh_driver, esh_instance, core_identity.provider.id, core_identity.id,
        core_identity.created_by, token, instance_password)

    esh_size = esh_driver.get_size(esh_instance.size.id)
    core_size = convert_esh_size(esh_size, provider_id)

    core_instance.update_history(
        core_instance.esh.extra['status'],
        core_size,
        #3rd arg is task OR tmp_status
        core_instance.esh.extra.get('task') or
        core_instance.esh.extra.get('metadata', {}).get('tmp_status'),
        first_update=True)


def launch_bootable_volume(driver, core_identity_id,
                name=None, size_alias=None,
                #One of these values is required:
                volume_alias=None, snapshot_alias=None, machine_alias=None,
                #Depending on those values, these kwargs may/may not be used.
                boot_index=0, shutdown=False, volume_size=None):
    """
    return 3-tuple: (esh_instance, instance_token, instance_password)
    """

    core_identity = CoreIdentity.objects.get(id=core_identity_id)

    machine = None
    snapshot = None
    volume = None
    if machine_alias:
        #Gather the machine object
        machine = driver.get_machine(machine_alias)
        if not machine:
            raise ValueError(
                "Machine %s could not be located with this driver"
                % machine_alias)
    elif snapshot_alias:
        #Gather the snapshot object
        snapshot = driver.get_snapshot(snapshot_alias)
        if not snapshot:
            raise ValueError(
                "Snapshot %s could not be located with this driver"
                % snapshot_alias)
    elif volume_alias:
        #Gather the volume object
        volume = driver.get_volume(volume_alias)
        if not volume:
            raise ValueError(
                "Volume %s could not be located with this driver"
                % volume_alias)
    else:
        raise ValueError("To boot a volume, you must select a source alias:"
                " [machine_alias, volume_alias, snapshot_alias]")

    if not username:
        username = driver.identity.user.username

    if isinstance(driver.provider, OSProvider):
        security_group_init(core_identity)
        network = network_init(core_identity)
        keypair_init(core_identity)
        credentials = core_identity.get_credentials()
        tenant_name = credentials.get('ex_tenant_name')
        ex_metadata = {'tmp_status': 'initializing',
                       'tenant_name': tenant_name,
                       'creator': '%s' % username}
        ex_keyname = settings.ATMOSPHERE_KEYPAIR_NAME
        esh_instance = driver.boot_volume(
                name=name, image=machine, snapshot=snapshot, volume=volume,
                boot_index=boot_index, shutdown=shutdown,
                #destination_type=destination_type,
                volume_size=volume_size, size=size, ex_metadata=ex_metadata,
                ex_keyname=ex_keyname, networks=[network],
                ex_admin_pass=instance_password)
        #Used for testing.. Eager ignores countdown
        if app.conf.CELERY_ALWAYS_EAGER:
            logger.debug("Eager Task, wait 1 minute")
            time.sleep(1*60)
        # call async task to deploy to instance.
        task.deploy_init_task(driver, esh_instance, username, instance_password)
    else:
        raise ValueError("The Provider: %s can't create bootable volumes"
                         % driver.provider)
    return (esh_instance, None, instance_password)




def launch_esh_instance(driver, machine_alias, size_alias, core_identity,
        name=None, username=None, using_admin=False, *args, **kwargs):

    """
    return 3-tuple: (esh_instance, instance_token, instance_password)
    """
    from service import task
    try:
        #create a reference to this attempted instance launch.
        instance_token = str(uuid.uuid4())
        #create a unique one-time password for instance root user
        instance_password = str(uuid.uuid4())

        #TODO: Mock these for faster launch performance

        #Gather the machine object
        machine = driver.get_machine(source_alias)
        if not machine:
            raise Exception(
                "Machine %s could not be located with this driver"
                % machine_alias)

        #Gather the size object
        size = driver.get_size(size_alias)
        if not size:
            raise Exception(
                "Size %s could not be located with this driver" % size_alias)

        if not username:
            username = driver.identity.user.username
        if not name:
            name = 'Instance of %s' % source_obj.alias

        if isinstance(driver.provider, EucaProvider):
            #Create and set userdata
            instance_service_url = "%s" % (settings.INSTANCE_SERVICE_URL,)
            init_file_version = kwargs.get('init_file', "v1")
            # Remove quotes -- Single && Double
            name = name.replace('"', '').replace("'", "")
            userdata_contents = _get_init_script(instance_service_url,
                                                 instance_token,
                                                 instance_password,
                                                 name,
                                                 username, init_file_version)
            #Create/deploy the instance -- NOTE: Name is passed in extras
            logger.info("EUCA -- driver.create_instance EXTRAS:%s" % kwargs)
            esh_instance = driver\
                .create_instance(name=name, image=source_obj,
                                 size=size, ex_userdata=userdata_contents,
                                 **kwargs)
        elif isinstance(driver.provider, OSProvider):
            deploy = True
            if not using_admin:
                security_group_init(core_identity)
            network = network_init(core_identity)
            keypair_init(core_identity)
            credentials = core_identity.get_credentials()
            tenant_name = credentials.get('ex_tenant_name')
            ex_metadata = {'tmp_status': 'initializing',
                           'tenant_name': tenant_name,
                           'creator': '%s' % username}
            ex_keyname = settings.ATMOSPHERE_KEYPAIR_NAME
            logger.debug("OS driver.create_instance kwargs: %s" % kwargs)
            esh_instance = driver.create_instance(name=name, image=source_obj,
                                                  size=size,
                                                  token=instance_token,
                                                  ex_metadata=ex_metadata,
                                                  ex_keyname=ex_keyname,
                                                  networks=[network],
                                                  ex_admin_pass=instance_password,
                                                  deploy=True, **kwargs)
            #Used for testing.. Eager ignores countdown
            if app.conf.CELERY_ALWAYS_EAGER:
                logger.debug("Eager Task, wait 1 minute")
                time.sleep(1*60)
            # call async task to deploy to instance.
            task.deploy_init_task(driver, esh_instance, username,
                                  instance_password, instance_token)
        elif isinstance(driver.provider, AWSProvider):
            #TODO:Extra stuff needed for AWS provider here
            esh_instance = driver.deploy_instance(name=name, image=source_obj,
                                                  size=size, deploy=True,
                                                  token=instance_token,
                                                  **kwargs)
        else:
            raise Exception("Unable to launch with this provider.")
        return (esh_instance, instance_token, instance_password)
    except Exception as e:
        logger.exception(e)
        raise


def _get_init_script(instance_service_url, instance_token, instance_password,
                     instance_name, username, init_file_version="v1"):
    instance_config = """\
arg = '{
 "atmosphere":{
  "servicename":"instance service",
  "instance_service_url":"%s",
  "server":"%s",
  "token":"%s",
  "name":"%s",
  "userid":"%s",
  "vnc_license":"%s",
  "root_password":"%s"
 }
}'""" % (instance_service_url, settings.SERVER_URL,
         instance_token, instance_name, username,
         secrets.ATMOSPHERE_VNC_LICENSE, instance_password)

    init_script_file = os.path.join(
        settings.PROJECT_ROOT,
        "init_files/%s/atmo-initer.rb" % init_file_version)
    with open(init_script_file, 'r') as the_file:
        init_script_contents = the_file.read()
    init_script_contents += instance_config + "\nmain(arg)"
    return init_script_contents

def update_instance_metadata(esh_driver, esh_instance, data={}, replace=True):
    """
    NOTE: This will NOT WORK for TAGS until openstack
    allows JSONArrays as values for metadata!
    """
    wait_time = 1
    if not esh_instance:
        return {}
    instance_id = esh_instance.id

    if not hasattr(esh_driver._connection, 'ex_write_metadata'):
        logger.warn("EshDriver %s does not have function 'ex_write_metadata'"
                    % esh_driver._connection.__class__)
        return {}
    if esh_instance.extra['status'] == 'build':
        raise Exception("Metadata cannot be applied while EshInstance %s is in"
                        " the build state." % (esh_instance,))
    # ASSERT: We are ready to update the metadata
    if data.get('name'):
        esh_driver._connection.ex_set_server_name(esh_instance, data['name'])
    try:
        return esh_driver._connection.ex_write_metadata(esh_instance, data,
                replace_metadata=replace)
    except Exception, e:
        logger.exception("Error updating the metadata")
        if 'incapable of performing the request' in e.message:
            return {}
        else:
            raise


def _create_and_attach_port(provider, driver, instance, core_identity):
    accounts = OSAccountDriver(core_identity.provider)
    tenant_id = instance.extra['tenantId']
    network_resources = accounts.network_manager.find_tenant_resources(tenant_id)
    network = network_resources['networks']
    if not network:
        network, subnet = accounts.create_network(core_identity)
    else:
        network = network[0]
        subnet = network_resources['subnets'][0]
    #new_fixed_ip = _get_next_fixed_ip(network_resources['ports'])
    #admin = accounts.admin_driver
    #port = accounts.network_manager.create_port(
    #    instance.id, network['id'], subnet['id'], new_fixed_ip, tenant_id)
    attached_intf = driver._connection.ex_attach_interface(instance.id, network['id'])
    return attached_intf
   
def _get_next_fixed_ip(ports):
    """
    Expects the output from user-specific neutron port-list. will determine the
    next available fixed IP by 'counting' the highest allocated IP address and
    adding one to it.
    """
    try:
        from iptools.ipv4 import ip2long, long2ip
    except ImportError:
        raise Exception("For this script, we need iptools. pip install iptools")
    max_ip = -1
    for port in ports:
        fixed_ip = port['fixed_ips']
        if not fixed_ip:
            continue
        fixed_ip = fixed_ip[0]['ip_address']
        max_ip = max(max_ip, ip2long(fixed_ip))
    if max_ip <= 0:
        raise Exception("Next IP address could not be determined"
                        " (You have no existing Fixed IPs!)")
    new_fixed_ip = long2ip(max_ip + 1)
    return new_fixed_ip

def _repair_instance_networking(esh_driver, esh_instance, provider_uuid, identity_uuid):
    from service.tasks.driver import \
            add_floating_ip, wait_for_instance, \
            deploy_init_to, deploy_failed, update_metadata
    logger.info("Instance %s needs to create and attach port instead"
                % esh_instance.id)
    core_identity = CoreIdentity.objects.get(uuid=identity_uuid)
    provider = Provider.objects.get(uuid=provider_uuid)
    logger.info("Attaching interface manually, Instance %s" %
                esh_instance.id)
    attached_intf = _create_and_attach_port(provider, esh_driver, esh_instance,
                core_identity)
    logger.info("Attached Interface: %s" % attached_intf)
    logger.info("Adding floating IP manually, Instance %s" %
                esh_instance.id)
    add_floating_ip(esh_driver.__class__, esh_driver.provider,
                    esh_driver.identity, esh_instance.id)
    logger.info("Instance %s needs to hard reboot instead of resume" %
                esh_instance.id)
    esh_driver.reboot_instance(esh_instance,'HARD')

    #Custom task-chain.. Wait for active then redeploy scripts
    #(Adding IP is done).. Then remove metadata
    init_task = wait_for_instance.s(
            esh_instance.id, esh_driver.__class__, esh_driver.provider,
            esh_driver.identity, "active")

    deploy_task = deploy_init_to.si(esh_driver.__class__, esh_driver.provider,
                     esh_driver.identity, esh_instance.id,
                     redeploy=True)
    deploy_task.link_error(
        deploy_failed.s(esh_driver.__class__, esh_driver.provider,
            esh_driver.identity, esh_instance.id))

    final_update = esh_instance.extra['metadata']
    final_update.pop('tmp_status')
    final_update.pop('iplant_suspend_fix')
    remove_status_task = update_metadata.si(
            esh_driver.__class__, esh_driver.provider, esh_driver.identity,
            esh_instance.id, final_update, replace_metadata=True)
    deploy_task.link(remove_status_task)

    #Attempt to redeploy after the restart..
    init_task.link(deploy_task)
    init_task.apply_async()
    return


def _check_volume_attachment(driver, instance):
    volumes = driver.list_volumes()
    for vol in volumes:
        attachment_set = vol.extra.get('attachments',[])
        if not attachment_set:
            continue
        for attachment in attachment_set:
            if instance.alias == attachment['serverId']:
                raise VolumeAttachConflict(instance.alias, vol.alias)
    return False<|MERGE_RESOLUTION|>--- conflicted
+++ resolved
@@ -30,7 +30,6 @@
     VolumeAttachConflict, UnderThresholdError
 from service.accounts.openstack import AccountDriver as OSAccountDriver
 
-<<<<<<< HEAD
 def _get_size(esh_driver, esh_instance):
     if type(esh_instance.size) == MockSize:
         size = esh_driver.get_size(esh_instance.size.id)
@@ -40,9 +39,6 @@
 
 
 def reboot_instance(esh_driver, esh_instance, identity_uuid, user, reboot_type="SOFT"):
-=======
-def reboot_instance(esh_driver, esh_instance, reboot_type="SOFT"):
->>>>>>> 02ae49f6
     """
     Default to a soft reboot, but allow option for hard reboot.
     """
@@ -124,12 +120,10 @@
 
 def restore_instance_port(esh_driver, esh_instance):
     """
-<<<<<<< HEAD
-    This can be ignored when we move to vxlan
-=======
+    This can be ignored when we move to vxlan..
+
     For a given instance, retrieve the network-name and
     convert it to a network-id
->>>>>>> 02ae49f6
     """
     try:
         import libvirt
@@ -625,7 +619,7 @@
     return lc_network
 
 
-def boot_volume(driver, core_identity_id,
+def boot_volume(driver, core_identity_uuid,
                 name=None, size_alias=None,
                 #One of these values is required:
                 volume_alias=None, snapshot_alias=None, machine_alias=None,
@@ -634,21 +628,21 @@
     """
     return CoreInstance
     """
-    core_identity = CoreIdentity.objects.get(id=core_identity_id)
+    core_identity = CoreIdentity.objects.get(uuid=core_identity_uuid)
 
     esh_instance, token, instance_password = launch_bootable_volume(
-            driver, core_identity.id,
-            name=name, size_alias=size_alias,
+            driver, core_identity.uuid, size_alias=size_alias,
+            name=name,
             volume_alias=volume_alias, snapshot_alias=snapshot_alias,
             machine_alias=machine_alias, boot_index=boot_index,
             shutdown=shutdown, volume_size=volume_size)
     #Convert esh --> core
     core_instance = convert_esh_instance(
-        esh_driver, esh_instance, core_identity.provider.id, core_identity.id,
+        driver, esh_instance, core_identity.provider.uuid, core_identity.uuid,
         core_identity.created_by, token, instance_password)
 
     esh_size = esh_driver.get_size(esh_instance.size.id)
-    core_size = convert_esh_size(esh_size, provider_id)
+    core_size = convert_esh_size(esh_size, core_identity.provider.uuid)
 
     core_instance.update_history(
         core_instance.esh.extra['status'],
@@ -659,8 +653,8 @@
         first_update=True)
 
 
-def launch_bootable_volume(driver, core_identity_id,
-                name=None, size_alias=None,
+def launch_bootable_volume(driver, core_identity_uuid, size_alias,
+                name=None,
                 #One of these values is required:
                 volume_alias=None, snapshot_alias=None, machine_alias=None,
                 #Depending on those values, these kwargs may/may not be used.
@@ -668,9 +662,11 @@
     """
     return 3-tuple: (esh_instance, instance_token, instance_password)
     """
-
-    core_identity = CoreIdentity.objects.get(id=core_identity_id)
-
+    from service import task
+
+    core_identity = CoreIdentity.objects.get(uuid=core_identity_uuid)
+
+    size = driver.get_size(size_alias)
     machine = None
     snapshot = None
     volume = None
@@ -699,8 +695,14 @@
         raise ValueError("To boot a volume, you must select a source alias:"
                 " [machine_alias, volume_alias, snapshot_alias]")
 
-    if not username:
+    try:
         username = driver.identity.user.username
+    except Exception, no_username:
+        username = core_identity.created_by.username
+
+    instance_token = str(uuid.uuid4())
+    #create a unique one-time password for instance root user
+    instance_password = str(uuid.uuid4())
 
     if isinstance(driver.provider, OSProvider):
         security_group_init(core_identity)
@@ -712,7 +714,7 @@
                        'tenant_name': tenant_name,
                        'creator': '%s' % username}
         ex_keyname = settings.ATMOSPHERE_KEYPAIR_NAME
-        esh_instance = driver.boot_volume(
+        boot_success, new_instance = driver.boot_volume(
                 name=name, image=machine, snapshot=snapshot, volume=volume,
                 boot_index=boot_index, shutdown=shutdown,
                 #destination_type=destination_type,
@@ -724,11 +726,12 @@
             logger.debug("Eager Task, wait 1 minute")
             time.sleep(1*60)
         # call async task to deploy to instance.
-        task.deploy_init_task(driver, esh_instance, username, instance_password)
+        task.deploy_init_task(driver, new_instance, username,
+                              instance_password, instance_token)
     else:
         raise ValueError("The Provider: %s can't create bootable volumes"
                          % driver.provider)
-    return (esh_instance, None, instance_password)
+    return (new_instance, instance_token, instance_password)
 
 
 
