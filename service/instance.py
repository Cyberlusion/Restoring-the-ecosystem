from dateutil.relativedelta import relativedelta
import os.path
import time
import uuid

from django.utils.timezone import datetime
from djcelery.app import app

from threepio import logger, status_logger

from rtwo.provider import AWSProvider, AWSUSEastProvider,\
    AWSUSWestProvider, EucaProvider,\
    OSProvider, OSValhallaProvider
from rtwo.driver import OSDriver

from core.models.identity import Identity as CoreIdentity
from core.models.instance import convert_esh_instance
from core.models.size import convert_esh_size
from core.models.provider import AccountProvider

from api import get_esh_driver

from atmosphere import settings
from atmosphere.settings import secrets
from service.quota import check_over_quota
from service.allocation import check_over_allocation
from service.exceptions import OverAllocationError, OverQuotaError,\
    SizeNotAvailable, HypervisorCapacityError
from service.accounts.openstack import AccountDriver as OSAccountDriver
                
def reboot_instance(esh_driver, esh_instance, reboot_type="SOFT"):
    """
    Default to a soft reboot, but allow option for hard reboot.
    """
    esh_driver.reboot_instance(esh_instance, reboot_type=reboot_type)
    #reboots take very little time..
    redeploy_init(esh_driver, esh_instance, countdown=5)

def resize_instance(esh_driver, esh_instance, size_alias,
                    provider_id, identity_id, user):
    size = esh_driver.get_size(size_alias)
    redeploy_task = resize_and_redeploy(esh_driver, esh_instance, identity_id)
    esh_driver.resize_instance(esh_instance, size)
    redeploy_task.apply_async()
    #Write build state for new size
    update_status(esh_driver, esh_instance.id, provider_id, identity_id, user)

def confirm_resize(esh_driver, esh_instance, provider_id, identity_id, user):
    esh_driver.confirm_resize_instance(esh_instance)
    #Double-Check we are counting on new size
    update_status(esh_driver, esh_instance.id, provider_id, identity_id, user)

# Networking specific
def remove_ips(esh_driver, esh_instance, update_meta=True):
    """
    Returns: (floating_removed, fixed_removed)
    """
    network_manager = esh_driver._connection.get_network_manager()
    #Floating
    result = network_manager.disassociate_floating_ip(esh_instance.id)
    logger.info("Removed Floating IP for Instance %s - Result:%s"
                % (esh_instance.id, result))
    if update_meta:
        update_instance_metadata(esh_driver, esh_instance,
                                 data={'public-ip': '',
                                       'public-hostname':''},
                                 replace=False)
    #Fixed
    instance_ports = network_manager.list_ports(device_id=esh_instance.id)
    if instance_ports:
        fixed_ips = instance_ports[0].get('fixed_ips',[])
        if fixed_ips:
            fixed_ip = fixed_ips[0]['ip_address']
            result = esh_driver._connection.ex_remove_fixed_ip(esh_instance, fixed_ip)
            logger.info("Removed Fixed IP %s - Result:%s" % (fixed_ip, result))
            return (True, True)
    return (True, False)

def remove_network(esh_driver, identity_id):
    from service.tasks.driver import remove_empty_network
    remove_empty_network.s(esh_driver.__class__, esh_driver.provider,
                           esh_driver.identity, identity_id,
                           remove_network=False).apply_async(countdown=20)


def restore_network(esh_driver, esh_instance, identity_id):
    core_identity = CoreIdentity.objects.get(id=identity_id)
    network = network_init(core_identity)
    return network

def _convert_network_name(esh_driver, esh_instance):
    """
    For a given instance, retrieve the network-name and 
    convert it to a network-id
    """
    #Get network name and convert to network ID
    node_network = esh_instance.extra.get('addresses')
    if not node_network:
        raise Exception("Could not determine the network for node %s"
                        % node)
    try:
        network_name = node_network.keys()[0]
    except Exception, e:
        raise Exception("Could not determine name of the network for node %s"
                        % node)

    try:
        network_manager = esh_driver._connection.get_network_manager()
        network = network_manager.find_network(network_name)
        if not network:
            raise Exception("NetworkManager Could not determine the network"
                        "for node %s" % node)
        network_id = network[0]['id']
    except Exception, e:
        raise

    return network_id

def resize_and_redeploy(esh_driver, esh_instance, core_identity_id):
    """
    Use this function to kick off the async task when you ONLY want to deploy
    (No add fixed, No add floating)
    """
    from service.tasks.driver import deploy_init_to, deploy_script
    from service.tasks.driver import wait_for, complete_resize
    from service.deploy import deploy_test
    touch_script = deploy_test()
    core_identity = CoreIdentity.objects.get(id=core_identity_id)

    task_one = wait_for.s(
            esh_driver.__class__, esh_driver.provider,
            esh_driver.identity, esh_instance.id, "verify_resize")
    task_two = deploy_script.si(
            esh_driver.__class__, esh_driver.provider,
            esh_driver.identity, esh_instance.id, touch_script)
    task_three = complete_resize.si(
            esh_driver.__class__, esh_driver.provider,
            esh_driver.identity, esh_instance.id,
            core_identity.provider.id, core_identity.id, core_identity.created_by)
    task_four = deploy_init_to.si(
            esh_driver.__class__, esh_driver.provider,
            esh_driver.identity, esh_instance.id,
            redeploy=True)
    #Link em all together!
    task_one.link(task_two)
    task_two.link(task_three)
    task_three.link(task_four)
    return task_one


def redeploy_init(esh_driver, esh_instance, countdown=None):
    """
    Use this function to kick off the async task when you ONLY want to deploy
    (No add fixed, No add floating)
    """
    from service.tasks.driver import deploy_init_to
    logger.info("Add floating IP and Deploy")
    deploy_init_to.s(esh_driver.__class__, esh_driver.provider,
                     esh_driver.identity, esh_instance.id,
                     redeploy=True).apply_async(countdown=countdown)


def restore_ip_chain(esh_driver, esh_instance, redeploy=False):
    """
    Returns: a task, chained together
    task chain: wait_for("active") --> AddFixed --> AddFloating
    --> reDeploy
    start with: task.apply_async()
    """
    from service.tasks.driver import \
            wait_for, add_fixed_ip, add_floating_ip, deploy_init_to
    init_task = wait_for.s(
            esh_driver.__class__, esh_driver.provider,
            esh_driver.identity, esh_instance.id, ["active",],
            no_tasks=True)
    #Step 1: Add fixed
    fixed_ip_task = add_fixed_ip.si(
            esh_driver.__class__, esh_driver.provider,
            esh_driver.identity, esh_instance.id)
    init_task.link(fixed_ip_task)
    #Add float and re-deploy OR just add floating IP...
    if redeploy:
        deploy_task = deploy_init_to.si(esh_driver.__class__, esh_driver.provider,
                     esh_driver.identity, esh_instance.id,
                     redeploy=True)
        fixed_ip_task.link(deploy_task)
    else:
        logger.info("Skip deployment, Add floating IP only")
        floating_ip_task = add_floating_ip.si(esh_driver.__class__, esh_driver.provider,
                          esh_driver.identity,
                          esh_instance.id)
        fixed_ip_task.link(floating_ip_task)
    return init_task


def stop_instance(esh_driver, esh_instance, provider_id, identity_id, user,
                  reclaim_ip=True):
    """

    raise OverQuotaError, OverAllocationError, InvalidCredsError
    """
    if reclaim_ip:
        remove_ips(esh_driver, esh_instance)
    stopped = esh_driver.stop_instance(esh_instance)
    if reclaim_ip:
        remove_network(esh_driver, identity_id)
    update_status(esh_driver, esh_instance.id, provider_id, identity_id, user)


def start_instance(esh_driver, esh_instance, provider_id, identity_id, user,
                   restore_ip=True, update_meta=True):
    """

    raise OverQuotaError, OverAllocationError, InvalidCredsError
    """
    from service.tasks.driver import update_metadata
    #Don't check capacity because.. I think.. its already being counted.
    #admin_capacity_check(provider_id, esh_instance.id)
    if restore_ip:
        restore_network(esh_driver, esh_instance, identity_id)
        deploy_task = restore_ip_chain(esh_driver, esh_instance, redeploy=True)
    esh_driver.start_instance(esh_instance)
    if restore_ip:
        deploy_task.apply_async(countdown=10)
    update_status(esh_driver, esh_instance.id, provider_id, identity_id, user)


def suspend_instance(esh_driver, esh_instance,
                     provider_id, identity_id,
                     user, reclaim_ip=True):
    """

    raise OverQuotaError, OverAllocationError, InvalidCredsError
    """
    if reclaim_ip:
        remove_ips(esh_driver, esh_instance)
    suspended = esh_driver.suspend_instance(esh_instance)
    if reclaim_ip:
        remove_network(esh_driver, identity_id)
    update_status(esh_driver, esh_instance.id, provider_id, identity_id, user)
    return suspended

def admin_capacity_check(provider_id, instance_id):
    from service.driver import get_admin_driver
    from core.models import Provider
    p = Provider.objects.get(id=provider_id)
    admin_driver = get_admin_driver(p)
    instance = admin_driver.get_instance(instance_id)
    if not instance:
        logger.warn("ERROR - Could not find instance id=%s"
                    % (instance_id,))
        return
    hypervisor_hostname = instance.extra['object']\
            .get('OS-EXT-SRV-ATTR:hypervisor_hostname')
    if not hypervisor_hostname:
        logger.warn("ERROR - Server Attribute hypervisor_hostname missing!"
                    "Assumed to be under capacity")
        return
    hypervisor_stats = admin_driver._connection.ex_detail_hypervisor_node(
            hypervisor_hostname)
    return test_capacity(hypervisor_hostname, instance, hypervisor_stats)

def test_capacity(hypervisor_hostname, instance, hypervisor_stats):
    """
    Test that the hypervisor has the capacity to bring an inactive instance
    back online on the compute node
    """
    #CPU tests first (Most likely bottleneck)
    cpu_total = hypervisor_stats['vcpus']
    cpu_used = hypervisor_stats['vcpus_used']
    cpu_needed = instance.size.cpu
    log_str = "Resource:%s Used:%s Additional:%s Total:%s"\
            % ("cpu", cpu_used, cpu_needed, cpu_total)
    logger.debug(log_str)
    if cpu_used + cpu_needed > cpu_total:
        raise HypervisorCapacityError(hypervisor_hostname, "Hypervisor is over-capacity. %s" % log_str)

    # ALL MEMORY VALUES IN MB
    mem_total = hypervisor_stats['memory_mb']
    mem_used = hypervisor_stats['memory_mb_used']
    mem_needed = instance.size.ram
    log_str = "Resource:%s Used:%s Additional:%s Total:%s"\
            % ("mem", mem_used, mem_needed, mem_total)
    logger.debug(log_str)
    if mem_used + mem_needed > mem_total:
        raise HypervisorCapacityError(hypervisor_hostname, "Hypervisor is over-capacity. %s" % log_str)

    # ALL DISK VALUES IN GB
    disk_total = hypervisor_stats['local_gb']
    disk_used = hypervisor_stats['local_gb_used']
    disk_needed = instance.size.disk + instance.size.ephemeral
    log_str = "Resource:%s Used:%s Additional:%s Total:%s"\
            % ("disk", disk_used, disk_needed, disk_total)
    if disk_used + disk_needed > disk_total:
        raise HypervisorCapacityError(hypervisor_hostname, "Hypervisor is over-capacity. %s" % log_str)

def resume_instance(esh_driver, esh_instance,
                    provider_id, identity_id,
                    user, restore_ip=True,
                    update_meta=True):
    """

    raise OverQuotaError, OverAllocationError, InvalidCredsError
    """
    from service.tasks.driver import update_metadata, _update_status_log
    _update_status_log(esh_instance, "Resuming Instance")
    size = esh_driver.get_size(esh_instance.size.id)
    check_quota(user.username, identity_id, size, resuming=True)
    #admin_capacity_check(provider_id, esh_instance.id)
    if restore_ip:
        restore_network(esh_driver, esh_instance, identity_id)
        deploy_task = restore_ip_chain(esh_driver, esh_instance, redeploy=False)
    esh_driver.resume_instance(esh_instance)
    if restore_ip:
        deploy_task.apply_async(countdown=10)
def admin_get_instance(esh_driver, instance_id):
    instance_list = esh_driver.list_all_instances()
    esh_instance = [instance for instance in instance_list if
                    instance.id == instance_id]
    if not esh_instance:
        return None
    return esh_instance[0]

def update_status(esh_driver, instance_id, provider_id, identity_id, user):
    """
    All that this method really does is:
    * Query for the instance
    * call 'convert_esh_instance'
    Converting the instance internally updates the status history..
    But it makes more sense to call this function in the code..
    """
    #Grab a new copy of the instance

    if AccountProvider.objects.filter(identity__id=identity_id):
        esh_instance = admin_get_instance(esh_driver, instance_id)
    else:
        esh_instance = esh_driver.get_instance(instance_id)
    if not esh_instance:
        return None
    #Convert & Update based on new status change
    core_instance = convert_esh_instance(esh_driver,
                                         esh_instance,
                                         provider_id,
                                         identity_id,
                                         user)


def get_core_instances(identity_id):
    identity = CoreIdentity.objects.get(id=identity_id)
    driver = get_esh_driver(identity)
    instances = driver.list_instances()
    core_instances = [convert_esh_instance(driver,
                                           esh_instance,
                                           identity.provider.id,
                                           identity.id,
                                           identity.created_by)
                      for esh_instance in instances]
    return core_instances


def destroy_instance(identity_id, instance_alias):
    core_identity = CoreIdentity.objects.get(id=identity_id)
    esh_driver = get_esh_driver(core_identity)
    instance = esh_driver.get_instance(instance_alias)
    #Bail if instance doesnt exist
    if not instance:
        return None
    if isinstance(esh_driver, OSDriver):
        #Openstack: Remove floating IP first
        try:
            esh_driver._connection.ex_disassociate_floating_ip(instance)
        except Exception as exc:
            if 'floating ip not found' not in exc.message:
                raise
    node_destroyed = esh_driver._connection.destroy_node(instance)
    return node_destroyed


def launch_instance(user, provider_id, identity_id,
                    size_alias, machine_alias, **kwargs):
    """
    Required arguments will launch the instance, extras will do
    provider-specific modifications.

    Test the quota, Launch the instance,
    creates a core repr and updates status.

    returns a core_instance object after updating core DB.
    """
    now_time = datetime.now().strftime("%Y-%m-%d %H:%M:%S")
    status_logger.debug("%s,%s,%s,%s,%s,%s"
                 % (now_time, user, "No Instance", machine_alias, size_alias,
                    "Request Received"))
    core_identity = CoreIdentity.objects.get(id=identity_id)

    esh_driver = get_esh_driver(core_identity, user)
    size = esh_driver.get_size(size_alias)

    #May raise SizeNotAvailable
    check_size(size, provider_id)

    #May raise OverQuotaError or OverAllocationError
    check_quota(user.username, identity_id, size)

    #May raise InvalidCredsError
    (esh_instance, token, password) = launch_esh_instance(esh_driver, machine_alias,
                                                size_alias, core_identity,
                                                **kwargs)
    #Convert esh --> core
    core_instance = convert_esh_instance(
        esh_driver, esh_instance, provider_id, identity_id,
        user, token, password)
<<<<<<< HEAD
    esh_size = esh_driver.get_size(esh_instance._size.id)
=======
    esh_size = esh_driver.get_size(esh_instance.size.id)
>>>>>>> 3a0eb7af
    core_size = convert_esh_size(esh_size, provider_id)
    core_instance.update_history(
        core_instance.esh.extra['status'],
        core_size,
        #3rd arg is task OR tmp_status
        core_instance.esh.extra.get('task') or
        core_instance.esh.extra.get('metadata', {}).get('tmp_status'),
        first_update=True)

    return core_instance


def check_size(esh_size, provider_id):
    try:
        if not convert_esh_size(esh_size, provider_id).active():
            raise SizeNotAvailable()
    except:
        raise SizeNotAvailable()


def check_quota(username, identity_id, esh_size, resuming=False):
    (over_quota, resource,
     requested, used, allowed) = check_over_quota(username,
                                                  identity_id,
                                                  esh_size, resuming=resuming)
    if over_quota:
        raise OverQuotaError(resource, requested, used, allowed)
    (over_allocation, time_diff) =\
        check_over_allocation(username,
                              identity_id,
                              time_period=relativedelta(day=1, months=1))
    if over_allocation and not settings.DEBUG:
        raise OverAllocationError(time_diff)


def security_group_init(core_identity):
    os_driver = OSAccountDriver(core_identity.provider)
    creds = core_identity.get_credentials()
    security_group = os_driver.init_security_group(
        creds['key'], creds['secret'],
        creds['ex_tenant_name'], creds['ex_tenant_name'],
        os_driver.MASTER_RULES_LIST)
    return security_group


def keypair_init(core_identity):
    os_driver = OSAccountDriver(core_identity.provider)
    creds = core_identity.get_credentials()
    with open(settings.ATMOSPHERE_KEYPAIR_FILE, 'r') as pub_key_file:
        public_key = pub_key_file.read()
    keypair, created = os_driver.get_or_create_keypair(
        creds['key'], creds['secret'], creds['ex_tenant_name'],
        settings.ATMOSPHERE_KEYPAIR_NAME, public_key)
    if created:
        logger.info("Created keypair for %s" % creds['key'])
    return keypair


def network_init(core_identity):
    provider_creds = core_identity.provider.get_credentials()
    if 'router_name' not in provider_creds.keys():
        logger.warn("ProviderCredential 'router_name' missing:"
                    "cannot create virtual network")
        return
    os_driver = OSAccountDriver(core_identity.provider)
    (network, subnet) = os_driver.create_network(core_identity)
    lc_network = _to_lc_network(os_driver.admin_driver, network, subnet)
    return lc_network


def _to_lc_network(driver, network, subnet):
    from libcloud.compute.drivers.openstack import OpenStackNetwork
    lc_network = OpenStackNetwork(
            network['id'],
            network['name'],
            subnet['cidr'],
            driver,
            {"network":network,
             "subnet": subnet})
    return lc_network


def launch_esh_instance(driver, machine_alias, size_alias, core_identity,
                        name=None, username=None, using_admin=False, *args, **kwargs):
    """
    TODO: Remove extras, pass as kwarg_dict instead

    return the esh_instance & instance token
    """
    from service import task
    try:
        #create a reference to this attempted instance launch.
        instance_token = str(uuid.uuid4())
        #create a unique one-time password for instance root user
        instance_password = str(uuid.uuid4())

        #TODO: Mock these for faster launch performance
        #Gather the machine object
        machine = driver.get_machine(machine_alias)
        if not machine:
            raise Exception(
                "Machine %s could not be located with this driver"
                % machine_alias)

        #Gather the size object
        size = driver.get_size(size_alias)
        if not size:
            raise Exception(
                "Size %s could not be located with this driver" % size_alias)

        if not username:
            username = driver.identity.user.username
        if not name:
            name = 'Instance of %s' % machine.alias

        if isinstance(driver.provider, EucaProvider):
            #Create and set userdata
            instance_service_url = "%s" % (settings.INSTANCE_SERVICE_URL,)
            init_file_version = kwargs.get('init_file', "v1")
            # Remove quotes -- Single && Double
            name = name.replace('"', '').replace("'", "")
            userdata_contents = _get_init_script(instance_service_url,
                                                 instance_token,
                                                 instance_password,
                                                 name,
                                                 username, init_file_version)
            #Create/deploy the instance -- NOTE: Name is passed in extras
            logger.info("EUCA -- driver.create_instance EXTRAS:%s" % kwargs)
            esh_instance = driver\
                .create_instance(name=name, image=machine,
                                 size=size, ex_userdata=userdata_contents,
                                 **kwargs)
        elif isinstance(driver.provider, OSProvider):
            deploy = True
            if not using_admin:
                security_group_init(core_identity)
            network = network_init(core_identity)
            keypair_init(core_identity)
            credentials = core_identity.get_credentials()
            tenant_name = credentials.get('ex_tenant_name')
            ex_metadata = {'tmp_status': 'initializing',
                           'tenant_name': tenant_name,
                           'creator': '%s' % username}
            ex_keyname = settings.ATMOSPHERE_KEYPAIR_NAME
            logger.debug("OS driver.create_instance kwargs: %s" % kwargs)
            esh_instance = driver.create_instance(name=name, image=machine,
                                                  size=size,
                                                  token=instance_token,
                                                  ex_metadata=ex_metadata,
                                                  ex_keyname=ex_keyname,
                                                  networks=[network],
                                                  deploy=True, **kwargs)
            #Used for testing.. Eager ignores countdown
            if app.conf.CELERY_ALWAYS_EAGER:
                logger.debug("Eager Task, wait 1 minute")
                time.sleep(1*60)
            # call async task to deploy to instance.
            task.deploy_init_task(driver, esh_instance, username, instance_password)
        elif isinstance(driver.provider, AWSProvider):
            #TODO:Extra stuff needed for AWS provider here
            esh_instance = driver.deploy_instance(name=name, image=machine,
                                                  size=size, deploy=True,
                                                  token=instance_token,
                                                  **kwargs)
        else:
            raise Exception("Unable to launch with this provider.")
        return (esh_instance, instance_token, instance_password)
    except Exception as e:
        logger.exception(e)
        raise


def _get_init_script(instance_service_url, instance_token, instance_password,
                     instance_name, username, init_file_version="v1"):
    instance_config = """\
arg = '{
 "atmosphere":{
  "servicename":"instance service",
  "instance_service_url":"%s",
  "server":"%s",
  "token":"%s",
  "name":"%s",
  "userid":"%s",
  "vnc_license":"%s",
  "root_password":"%s"
 }
}'""" % (instance_service_url, settings.SERVER_URL,
         instance_token, instance_name, username,
         secrets.ATMOSPHERE_VNC_LICENSE, instance_password)

    init_script_file = os.path.join(
        settings.PROJECT_ROOT,
        "init_files/%s/atmo-initer.rb" % init_file_version)
    with open(init_script_file, 'r') as the_file:
        init_script_contents = the_file.read()
    init_script_contents += instance_config + "\nmain(arg)"
    return init_script_contents

def update_instance_metadata(esh_driver, esh_instance, data={}, replace=True):
    """
    NOTE: This will NOT WORK for TAGS until openstack
    allows JSONArrays as values for metadata!
    """
    wait_time = 1
    if not esh_instance:
        return {}
    instance_id = esh_instance.id

    if not hasattr(esh_driver._connection, 'ex_set_metadata'):
        logger.warn("EshDriver %s does not have function 'ex_set_metadata'"
                    % esh_driver._connection.__class__)
        return {}
    if esh_instance.extra['status'] == 'build':
        raise Exception("Metadata cannot be applied while EshInstance %s is in"
                        " the build state." % (esh_instance,))
    # ASSERT: We are ready to update the metadata
    if data.get('name'):
        esh_driver._connection.ex_set_server_name(esh_instance, data['name'])
    try:
        return esh_driver._connection.ex_set_metadata(esh_instance, data,
                replace_metadata=replace)
    except Exception, e:
        logger.exception("Error updating the metadata")
        if 'incapable of performing the request' in e.message:
            return {}
        else:
            raise
<|MERGE_RESOLUTION|>--- conflicted
+++ resolved
@@ -410,11 +410,7 @@
     core_instance = convert_esh_instance(
         esh_driver, esh_instance, provider_id, identity_id,
         user, token, password)
-<<<<<<< HEAD
-    esh_size = esh_driver.get_size(esh_instance._size.id)
-=======
     esh_size = esh_driver.get_size(esh_instance.size.id)
->>>>>>> 3a0eb7af
     core_size = convert_esh_size(esh_size, provider_id)
     core_instance.update_history(
         core_instance.esh.extra['status'],
