import os.path
import time
import uuid

from django.utils.text import slugify
from django.utils.timezone import datetime
from djcelery.app import app

from threepio import logger, status_logger

from rtwo.provider import AWSProvider, AWSUSEastProvider,\
    AWSUSWestProvider, EucaProvider,\
    OSProvider, OSValhallaProvider
from rtwo.driver import OSDriver
from rtwo.machine import Machine
from rtwo.size import MockSize
from rtwo.volume import Volume


from core.query import only_current
from core.models.instance_source import InstanceSource
from core.models.application import Application
from core.models.identity import Identity as CoreIdentity
from core.models.instance import convert_esh_instance, InstanceAction
from core.models.size import convert_esh_size
from core.models.machine import ProviderMachine
from core.models.provider import AccountProvider, Provider, ProviderInstanceAction

from atmosphere import settings
from atmosphere.settings import secrets

from service.cache import get_cached_driver, invalidate_cached_instances
from service.driver import _retrieve_source
from service.licensing import _test_license
from service.exceptions import OverAllocationError, OverQuotaError,\
    SizeNotAvailable, HypervisorCapacityError, SecurityGroupNotCreated,\
    VolumeAttachConflict, UnderThresholdError, ActionNotAllowed
from service.accounts.openstack import AccountDriver as OSAccountDriver


def _get_size(esh_driver, esh_instance):
    if isinstance(esh_instance.size, MockSize):
        size = esh_driver.get_size(esh_instance.size.id)
    else:
        size = esh_instance.size
    return size


def _permission_to_act(identity_uuid, action_name, raise_exception=True):
    try:
        core_identity = CoreIdentity.objects.get(uuid=identity_uuid)
    except CoreIdentity.DoesNotExist:
        if raise_exception:
            raise
        logger.warn("Identity %s Does Not Exist!" % identity_uuid)
        return False

    try:
        test = ProviderInstanceAction.objects.get(
            instance_action__name=action_name,
            provider=core_identity.provider)
        if not test.enabled and raise_exception:
            raise ActionNotAllowed("This Action is disabled:%s"
                                   % (action_name,))
        return test.enabled
    except ProviderInstanceAction.DoesNotExist:
        logger.warn(
            "Permission to execute Instance Action: %s not found for Provider: %s. Default Behavior is to allow!" %
            (action_name, core_identity.provider))
        return True


def reboot_instance(
        esh_driver,
        esh_instance,
        identity_uuid,
        user,
        reboot_type="SOFT"):
    """
    Default to a soft reboot, but allow option for hard reboot.
    """
    # NOTE: We need to check the quota as if the instance were rebooting,
    #      Because in some cases, a reboot is required to get out of the
    #      suspended state..
    if reboot_type == "SOFT":
        _permission_to_act(identity_uuid, "Reboot")
    else:
        _permission_to_act(identity_uuid, "Hard Reboot")
    size = _get_size(esh_driver, esh_instance)
    check_quota(user.username, identity_uuid, size, resuming=True)
    esh_driver.reboot_instance(esh_instance, reboot_type=reboot_type)
    # reboots take very little time..
    redeploy_init(esh_driver, esh_instance)


def resize_instance(esh_driver, esh_instance, size_alias,
                    provider_uuid, identity_uuid, user):
    _permission_to_act(identity_uuid, "Resize")
    size = esh_driver.get_size(size_alias)
    redeploy_task = resize_and_redeploy(
        esh_driver,
        esh_instance,
        identity_uuid)
    esh_driver.resize_instance(esh_instance, size)
    redeploy_task.apply_async()
    # Write build state for new size
    update_status(
        esh_driver,
        esh_instance.id,
        provider_uuid,
        identity_uuid,
        user)


def confirm_resize(
        esh_driver,
        esh_instance,
        provider_uuid,
        identity_uuid,
        user):
    _permission_to_act(identity_uuid, "Resize")
    esh_driver.confirm_resize_instance(esh_instance)
    # Double-Check we are counting on new size
    update_status(
        esh_driver,
        esh_instance.id,
        provider_uuid,
        identity_uuid,
        user)


def stop_instance(esh_driver, esh_instance, provider_uuid, identity_uuid, user,
                  reclaim_ip=True):
    """

    raise OverQuotaError, OverAllocationError, InvalidCredsError
    """
    _permission_to_act(identity_uuid, "Stop")
    if reclaim_ip:
        remove_ips(esh_driver, esh_instance)
    stopped = esh_driver.stop_instance(esh_instance)
    if reclaim_ip:
        remove_network(esh_driver, identity_uuid)
    update_status(
        esh_driver,
        esh_instance.id,
        provider_uuid,
        identity_uuid,
        user)
    invalidate_cached_instances(
        identity=CoreIdentity.objects.get(uuid=identity_uuid))


def start_instance(esh_driver, esh_instance,
                   provider_uuid, identity_uuid, user,
                   restore_ip=True, update_meta=True):
    """

    raise OverQuotaError, OverAllocationError, InvalidCredsError
    """
    from service.tasks.driver import update_metadata
    # Don't check capacity because.. I think.. its already being counted.
    _permission_to_act(identity_uuid, "Start")
    if restore_ip:
        restore_network(esh_driver, esh_instance, identity_uuid)
        deploy_task = restore_ip_chain(esh_driver, esh_instance, redeploy=True)

    needs_fixing = esh_instance.extra['metadata'].get('iplant_suspend_fix')
    logger.info("Instance %s needs to hard reboot instead of start" %
                esh_instance.id)
    if needs_fixing:
        return _repair_instance_networking(
            esh_driver,
            esh_instance,
            provider_uuid,
            identity_uuid)

    esh_driver.start_instance(esh_instance)
    if restore_ip:
        deploy_task.apply_async(countdown=10)
    update_status(
        esh_driver,
        esh_instance.id,
        provider_uuid,
        identity_uuid,
        user)
    invalidate_cached_instances(
        identity=CoreIdentity.objects.get(
            uuid=identity_uuid))


def suspend_instance(esh_driver, esh_instance,
                     provider_uuid, identity_uuid,
                     user, reclaim_ip=True):
    """

    raise OverQuotaError, OverAllocationError, InvalidCredsError
    """
    _permission_to_act(identity_uuid, "Suspend")
    if reclaim_ip:
        remove_ips(esh_driver, esh_instance)
    suspended = esh_driver.suspend_instance(esh_instance)
    if reclaim_ip:
        remove_network(esh_driver, identity_uuid)
    update_status(
        esh_driver,
        esh_instance.id,
        provider_uuid,
        identity_uuid,
        user)
    invalidate_cached_instances(
        identity=CoreIdentity.objects.get(
            uuid=identity_uuid))
    return suspended


# Networking specific
def remove_ips(esh_driver, esh_instance, update_meta=True):
    """
    Returns: (floating_removed, fixed_removed)
    """
    network_manager = esh_driver._connection.get_network_manager()
    # Delete the Floating IP
    result = network_manager.disassociate_floating_ip(esh_instance.id)
    logger.info("Removed Floating IP for Instance %s - Result:%s"
                % (esh_instance.id, result))
    if update_meta:
        update_instance_metadata(esh_driver, esh_instance,
                                 data={'public-ip': '',
                                       'public-hostname': ''},
                                 replace=False)
    # Fixed
    instance_ports = network_manager.list_ports(device_id=esh_instance.id)
    if instance_ports:
        fixed_ip_port = instance_ports[0]
        fixed_ips = fixed_ip_port.get('fixed_ips', [])
        if fixed_ips:
            fixed_ip = fixed_ips[0]['ip_address']
            result = esh_driver._connection.ex_remove_fixed_ip(
                esh_instance,
                fixed_ip)
            logger.info("Removed Fixed IP %s - Result:%s" % (fixed_ip, result))
        return (True, True)
    return (True, False)


def detach_port(esh_driver, esh_instance):
    instance_ports = network_manager.list_ports(device_id=esh_instance.id)
    if instance_ports:
        fixed_ip_port = instance_ports[0]
        result = esh_driver._connection.ex_detach_interface(
            esh_instance.id, fixed_ip_port['id'])
        logger.info("Detached Port: %s - Result:%s" % (fixed_ip_port, result))
    return result


def remove_network(esh_driver, identity_uuid, remove_network=False):
    from service.tasks.driver import remove_empty_network
    remove_empty_network.s(esh_driver.__class__, esh_driver.provider,
                           esh_driver.identity, identity_uuid,
                           remove_network=remove_network).apply_async()


def restore_network(esh_driver, esh_instance, identity_uuid):
    core_identity = CoreIdentity.objects.get(uuid=identity_uuid)
    network = network_init(core_identity)
    return network


def restore_instance_port(esh_driver, esh_instance):
    """
    This can be ignored when we move to vxlan..

    For a given instance, retrieve the network-name and
    convert it to a network-id
    """
    try:
        import libvirt
    except ImportError:
        raise Exception(
            "Cannot restore instance port without libvirt. To Install:"
            " apt-get install python-libvirt\n"
            " cp /usr/lib/python2.7/dist-packages/*libvirt* "
            "/virtualenv/lib/python2.7/site-packages\n")
    conn = libvirt.openReadOnly()


def _extract_network_metadata(network_manager, esh_instance, node_network):
    try:
        network_name = node_network.keys()[0]
        network = network_manager.find_network(network_name)
        node_network = esh_instance.extra.get('addresses')
        network_id = network[0]['id']
        return network_id
    except (IndexError, KeyError) as e:
        logger.warn(
            "Non-standard 'addresses' metadata. "
            "Cannot extract network_id" % esh_instance)
        return None


def _get_network_id(esh_driver, esh_instance):
    """
    For a given instance, retrieve the network-name and
    convert it to a network-id
    """
    network_id = None
    network_manager = esh_driver._connection.get_network_manager()

    # Get network name from fixed IP metadata 'addresses'
    node_network = esh_instance.extra.get('addresses')
    if node_network:
        network_id = _extract_network_metadata(
            network_manager,
            esh_instance,
            node_network)
    if not network_id:
        tenant_nets = network_manager.tenant_networks()
        if tenant_nets:
            network_id = tenant_nets[0]["id"]
    if not network_id:
        raise Exception("NetworkManager Could not determine the network"
                        "for node %s" % esh_instance)
    return network_id

# Celery Chain-Starters and Tasks


def resize_and_redeploy(esh_driver, esh_instance, core_identity_uuid):
    """
    TODO: Remove this and use the 'deploy_init' tasks already written instead!
          -Steve 2/2015
    Use this function to kick off the async task when you ONLY want to deploy
    (No add fixed, No add floating)
    """
    from service.tasks.driver import deploy_init_to, deploy_script
    from service.tasks.driver import wait_for_instance, complete_resize
    from service.deploy import deploy_test
    touch_script = deploy_test()
    core_identity = CoreIdentity.objects.get(uuid=core_identity_uuid)

    task_one = wait_for_instance.s(
        esh_instance.id, esh_driver.__class__, esh_driver.provider,
        esh_driver.identity, "verify_resize")
    task_two = deploy_script.si(
        esh_driver.__class__, esh_driver.provider,
        esh_driver.identity, esh_instance.id, touch_script)
    task_three = complete_resize.si(
        esh_driver.__class__, esh_driver.provider,
        esh_driver.identity, esh_instance.id,
        core_identity.provider.id, core_identity.id, core_identity.created_by)
    task_four = deploy_init_to.si(
        esh_driver.__class__, esh_driver.provider,
        esh_driver.identity, esh_instance.id,
        redeploy=True)
    # Link em all together!
    task_one.link(task_two)
    task_two.link(task_three)
    task_three.link(task_four)
    return task_one


def redeploy_instance(
        esh_driver,
        esh_instance,
        username,
        force_redeploy=False):
    """
    EXPERIMENTAL.

    Starts redeployment of an instance using the tmp_status metadata.

    NOTE: Not used by API. See redeploy_init.
    """
    from service.tasks.driver import get_idempotent_deploy_chain
    if force_redeploy or esh_instance.extra.get('metadata').get(
            'tmp_status',
            None) == "":
        esh_instance.extra['metadata']['tmp_status'] = "initializing"
    deploy_chain = get_idempotent_deploy_chain(
        esh_driver.__class__, esh_driver.provider, esh_driver.identity,
        esh_instance, username)
    return deploy_chain.apply_async()


def redeploy_init(esh_driver, esh_instance):
    """
    Use this function to kick off the async task when you ONLY want to deploy
    (No add fixed, No add floating)
    """
    from service.tasks.driver import deploy_init_to
    logger.info("Add floating IP and Deploy")
    deploy_init_to.s(esh_driver.__class__, esh_driver.provider,
                     esh_driver.identity, esh_instance.id,
                     redeploy=True).apply_async()


def restore_ip_chain(esh_driver, esh_instance, redeploy=False,
                     core_identity_uuid=None):
    """
    Returns: a task, chained together
    task chain: wait_for("active") --> AddFixed --> AddFloating
    --> reDeploy
    start with: task.apply_async()
    """
    from service.tasks.driver import \
        wait_for_instance, add_fixed_ip, add_floating_ip, deploy_init_to
    init_task = wait_for_instance.s(
        esh_instance.id, esh_driver.__class__, esh_driver.provider,
        esh_driver.identity, "active",
        # TODO: DELETEME below.
        no_tasks=True)
    # Step 1: Add fixed
    fixed_ip_task = add_fixed_ip.si(
        esh_driver.__class__, esh_driver.provider,
        esh_driver.identity, esh_instance.id, core_identity_uuid)
    init_task.link(fixed_ip_task)
    # Add float and re-deploy OR just add floating IP...
    if redeploy:
        deploy_task = deploy_init_to.si(
            esh_driver.__class__,
            esh_driver.provider,
            esh_driver.identity,
            esh_instance.id,
            redeploy=True)
        fixed_ip_task.link(deploy_task)
    else:
        logger.info("Skip deployment, Add floating IP only")
        floating_ip_task = add_floating_ip.si(
            esh_driver.__class__,
            esh_driver.provider,
            esh_driver.identity,
            esh_instance.id)
        fixed_ip_task.link(floating_ip_task)
    return init_task


<<<<<<< HEAD
=======
def stop_instance(esh_driver, esh_instance, provider_uuid, identity_uuid, user,
                  reclaim_ip=True):
    """

    raise OverQuotaError, OverAllocationError, InvalidCredsError
    """
    _permission_to_act(identity_uuid, "Stop")
    if reclaim_ip:
        remove_ips(esh_driver, esh_instance)
    stopped = esh_driver.stop_instance(esh_instance)
    if reclaim_ip:
        remove_network(esh_driver, identity_uuid)
    update_status(esh_driver, esh_instance.id, provider_uuid, identity_uuid, user)
    invalidate_cached_instances(
        identity=CoreIdentity.objects.get(uuid=identity_uuid))


def start_instance(esh_driver, esh_instance,
                    provider_uuid, identity_uuid, user,
                   restore_ip=True, update_meta=True):
    """

    raise OverQuotaError, OverAllocationError, InvalidCredsError
    """
    #Don't check capacity because.. I think.. its already being counted.
    #admin_capacity_check(provider_uuid, esh_instance.id)
    _permission_to_act(identity_uuid, "Start")
    if restore_ip:
        restore_network(esh_driver, esh_instance, identity_uuid)
        deploy_task = restore_ip_chain(esh_driver, esh_instance, redeploy=True)

    needs_fixing = esh_instance.extra['metadata'].get('iplant_suspend_fix')
    logger.info("Instance %s needs to hard reboot instead of start" %
            esh_instance.id)
    if needs_fixing:
        return _repair_instance_networking(esh_driver, esh_instance, provider_uuid, identity_uuid)

    esh_driver.start_instance(esh_instance)
    if restore_ip:
        deploy_task.apply_async()
    update_status(esh_driver, esh_instance.id, provider_uuid, identity_uuid, user)
    invalidate_cached_instances(identity=CoreIdentity.objects.get(uuid=identity_uuid))


def suspend_instance(esh_driver, esh_instance,
                     provider_uuid, identity_uuid,
                     user, reclaim_ip=True):
    """

    raise OverQuotaError, OverAllocationError, InvalidCredsError
    """
    _permission_to_act(identity_uuid, "Suspend")
    if reclaim_ip:
        remove_ips(esh_driver, esh_instance)
    suspended = esh_driver.suspend_instance(esh_instance)
    if reclaim_ip:
        remove_network(esh_driver, identity_uuid)
    update_status(esh_driver, esh_instance.id, provider_uuid, identity_uuid, user)
    invalidate_cached_instances(identity=CoreIdentity.objects.get(uuid=identity_uuid))
    return suspended


>>>>>>> 8deaa084
def admin_capacity_check(provider_uuid, instance_id):
    from service.driver import get_admin_driver
    from core.models import Provider
    p = Provider.objects.get(uuid=provider_uuid)
    admin_driver = get_admin_driver(p)
    instance = admin_driver.get_instance(instance_id)
    if not instance:
        logger.warn("ERROR - Could not find instance id=%s"
                    % (instance_id,))
        return
    hypervisor_hostname = instance.extra['object']\
        .get('OS-EXT-SRV-ATTR:hypervisor_hostname')
    if not hypervisor_hostname:
        logger.warn("ERROR - Server Attribute hypervisor_hostname missing!"
                    "Assumed to be under capacity")
        return
    hypervisor_stats = admin_driver._connection.ex_detail_hypervisor_node(
        hypervisor_hostname)
    return test_capacity(hypervisor_hostname, instance, hypervisor_stats)


def test_capacity(hypervisor_hostname, instance, hypervisor_stats):
    """
    Test that the hypervisor has the capacity to bring an inactive instance
    back online on the compute node
    """
    # CPU tests first (Most likely bottleneck)
    cpu_total = hypervisor_stats['vcpus']
    cpu_used = hypervisor_stats['vcpus_used']
    cpu_needed = instance.size.cpu
    log_str = "Resource:%s Used:%s Additional:%s Total:%s"\
        % ("cpu", cpu_used, cpu_needed, cpu_total)
    logger.debug(log_str)
    if cpu_used + cpu_needed > cpu_total:
        raise HypervisorCapacityError(
            hypervisor_hostname,
            "Hypervisor is over-capacity. %s" %
            log_str)

    # ALL MEMORY VALUES IN MB
    mem_total = hypervisor_stats['memory_mb']
    mem_used = hypervisor_stats['memory_mb_used']
    mem_needed = instance.size.ram
    log_str = "Resource:%s Used:%s Additional:%s Total:%s"\
        % ("mem", mem_used, mem_needed, mem_total)
    logger.debug(log_str)
    if mem_used + mem_needed > mem_total:
        raise HypervisorCapacityError(
            hypervisor_hostname,
            "Hypervisor is over-capacity. %s" %
            log_str)

    # ALL DISK VALUES IN GB
    disk_total = hypervisor_stats['local_gb']
    disk_used = hypervisor_stats['local_gb_used']
    disk_needed = instance.size.disk + instance.size.ephemeral
    log_str = "Resource:%s Used:%s Additional:%s Total:%s"\
        % ("disk", disk_used, disk_needed, disk_total)
    if disk_used + disk_needed > disk_total:
        raise HypervisorCapacityError(
            hypervisor_hostname,
            "Hypervisor is over-capacity. %s" %
            log_str)


def resume_instance(esh_driver, esh_instance,
                    provider_uuid, identity_uuid,
                    user, restore_ip=True,
                    update_meta=True):
    """
    raise OverQuotaError, OverAllocationError, InvalidCredsError
    """
    from service.tasks.driver import _update_status_log
    _permission_to_act(identity_uuid, "Resume")
    _update_status_log(esh_instance, "Resuming Instance")
    size = _get_size(esh_driver, esh_instance)
    check_quota(user.username, identity_uuid, size, resuming=True)
    if restore_ip:
        restore_network(esh_driver, esh_instance, identity_uuid)
        deploy_task = restore_ip_chain(esh_driver, esh_instance, redeploy=True,
                                       # NOTE: after removing FIXME, This
                                       # parameter can be removed as well
                                       core_identity_uuid=identity_uuid)
    # FIXME: These three lines are necessary to repair our last network outage.
    # At some point, we should re-evaluate when it is safe to remove
    needs_fixing = esh_instance.extra['metadata'].get('iplant_suspend_fix')
    if needs_fixing:
        return _repair_instance_networking(
            esh_driver,
            esh_instance,
            provider_uuid,
            identity_uuid)

    esh_driver.resume_instance(esh_instance)
    if restore_ip:
        deploy_task.apply_async()


def shelve_instance(esh_driver, esh_instance,
                    provider_uuid, identity_uuid,
                    user, reclaim_ip=True):
    """

    raise OverQuotaError, OverAllocationError, InvalidCredsError
    """
    from service.tasks.driver import _update_status_log
    _permission_to_act(identity_uuid, "Shelve")
    _update_status_log(esh_instance, "Shelving Instance")
    if reclaim_ip:
        remove_ips(esh_driver, esh_instance)
    shelved = esh_driver._connection.ex_shelve_instance(esh_instance)
    if reclaim_ip:
        remove_network(esh_driver, identity_uuid)
    update_status(
        esh_driver,
        esh_instance.id,
        provider_uuid,
        identity_uuid,
        user)
    invalidate_cached_instances(
        identity=CoreIdentity.objects.get(
            uuid=identity_uuid))
    return shelved


def unshelve_instance(esh_driver, esh_instance,
                      provider_uuid, identity_uuid,
                      user, restore_ip=True,
                      update_meta=True):
    """
    raise OverQuotaError, OverAllocationError, InvalidCredsError
    """
    from service.tasks.driver import _update_status_log
    _permission_to_act(identity_uuid, "Unshelve")
    _update_status_log(esh_instance, "Unshelving Instance")
    size = _get_size(esh_driver, esh_instance)
    check_quota(user.username, identity_uuid, size, resuming=True)
    admin_capacity_check(provider_uuid, esh_instance.id)
    if restore_ip:
        restore_network(esh_driver, esh_instance, identity_uuid)
        deploy_task = restore_ip_chain(esh_driver, esh_instance, redeploy=True,
                                       # NOTE: after removing FIXME, This
                                       # parameter can be removed as well
                                       core_identity_uuid=identity_uuid)

    unshelved = esh_driver._connection.ex_unshelve_instance(esh_instance)
    if restore_ip:
        deploy_task.apply_async(countdown=10)
    return unshelved


def offload_instance(esh_driver, esh_instance,
                     provider_uuid, identity_uuid,
                     user, reclaim_ip=True):
    """

    raise OverQuotaError, OverAllocationError, InvalidCredsError
    """
    from service.tasks.driver import _update_status_log
    _permission_to_act(identity_uuid, "Shelve Offload")
    _update_status_log(esh_instance, "Shelve-Offloading Instance")
    if reclaim_ip:
        remove_ips(esh_driver, esh_instance)
    offloaded = esh_driver._connection.ex_shelve_offload_instance(esh_instance)
    if reclaim_ip:
        remove_network(esh_driver, identity_uuid)
    update_status(
        esh_driver,
        esh_instance.id,
        provider_uuid,
        identity_uuid,
        user)
    invalidate_cached_instances(
        identity=CoreIdentity.objects.get(
            uuid=identity_uuid))
    return offloaded


def destroy_instance(identity_uuid, instance_alias):
    identity = CoreIdentity.objects.get(uuid=identity_uuid)
    esh_driver = get_cached_driver(identity=identity)
    instance = esh_driver.get_instance(instance_alias)
    # Bail if instance doesnt exist
    if not instance:
        return None
    if isinstance(esh_driver, OSDriver):
        try:
            # Openstack: Remove floating IP first
            esh_driver._connection.ex_disassociate_floating_ip(instance)
        except Exception as exc:
            # Ignore 'safe' errors related to
            # no floating IP
            # or no Volume capabilities.
            if not ("floating ip not found" in exc.message
                    or "422 Unprocessable Entity Floating ip" in exc.message
                    or "500 Internal Server Error" in exc.message):
                raise
    node_destroyed = esh_driver._connection.destroy_node(instance)
    return node_destroyed


# Private methods and helpers
def admin_get_instance(esh_driver, instance_id):
    instance_list = esh_driver.list_all_instances()
    esh_instance = [instance for instance in instance_list if
                    instance.id == instance_id]
    if not esh_instance:
        return None
    return esh_instance[0]


def update_status(esh_driver, instance_id, provider_uuid, identity_uuid, user):
    """
    All that this method really does is:
    * Query for the instance
    * call 'convert_esh_instance'
    Converting the instance internally updates the status history..
    But it makes more sense to call this function in the code..
    """
    # Grab a new copy of the instance

    if AccountProvider.objects.filter(identity__uuid=identity_uuid):
        esh_instance = admin_get_instance(esh_driver, instance_id)
    else:
        esh_instance = esh_driver.get_instance(instance_id)
    if not esh_instance:
        return None
    # Convert & Update based on new status change
    core_instance = convert_esh_instance(esh_driver,
                                         esh_instance,
                                         provider_uuid,
                                         identity_uuid,
                                         user)


def get_core_instances(identity_uuid):
    identity = CoreIdentity.objects.get(uuid=identity_uuid)
    driver = get_cached_driver(identity=identity)
    instances = driver.list_instances()
    core_instances = [convert_esh_instance(driver,
                                           esh_instance,
                                           identity.provider.uuid,
                                           identity.uuid,
                                           identity.created_by)
                      for esh_instance in instances]
    return core_instances


def _pre_launch_validation(
        username,
        esh_driver,
        identity_uuid,
        boot_source,
        size):
    """
    Used BEFORE launching a volume/instance .. Raise exceptions here to be dealt with by the caller.
    """
    identity = CoreIdentity.objects.get(uuid=identity_uuid)

    # May raise OverQuotaError or OverAllocationError
    check_quota(username, identity_uuid, size)

    # May raise UnderThresholdError
    check_application_threshold(username, identity_uuid, size, boot_source)

    if boot_source.is_machine():
        machine = _retrieve_source(
            esh_driver,
            boot_source.identifier,
            "machine")
        # may raise an exception if licensing doesnt match identity
        _test_for_licensing(machine, identity)


def launch_instance(user, provider_uuid, identity_uuid,
                    size_alias, source_alias, deploy=True,
                    **launch_kwargs):
    """
    USE THIS TO LAUNCH YOUR INSTANCE FROM THE REPL!
    Initialization point --> launch_*_instance --> ..
    Required arguments will launch the instance, extras will do
    provider-specific modifications.

    1. Test for available Size (on specific driver!)
    2. Test user has Quota/Allocation (on our DB)
    3. Test user is launching appropriate size (Not below Thresholds)
    4. Perform an 'Instance launch' depending on Boot Source
    5. Return CORE Instance with new 'esh' objects attached.
    """
    now_time = datetime.now().strftime("%Y-%m-%d %H:%M:%S")
    status_logger.debug(
        "%s,%s,%s,%s,%s,%s" %
        (now_time,
         user,
         "No Instance",
         source_alias,
         size_alias,
         "Request Received"))
    identity = CoreIdentity.objects.get(uuid=identity_uuid)
    esh_driver = get_cached_driver(identity=identity)

    # May raise Exception("Size not available")
    size = check_size(esh_driver, size_alias, provider_uuid)

    # May raise Exception("Volume/Machine not available")
    boot_source = get_boot_source(user.username, identity_uuid, source_alias)

    # Raise any other exceptions before launching here
    _pre_launch_validation(
        user.username,
        esh_driver,
        identity_uuid,
        boot_source,
        size)

    core_instance = _select_and_launch_source(
        user,
        identity_uuid,
        esh_driver,
        boot_source,
        size,
        deploy=deploy,
        **launch_kwargs)
    return core_instance


# NOTE: Harmonizing these four methods below would be nice..


"""
Actual Launch Methods
"""


def _select_and_launch_source(
        user,
        identity_uuid,
        esh_driver,
        boot_source,
        size,
        deploy=True,
        **launch_kwargs):
    """
    Select launch route based on whether boot_source is-a machine/volume
    """
    identity = CoreIdentity.objects.get(uuid=identity_uuid)
    if boot_source.is_volume():
        # NOTE: THIS route works when launching an EXISTING volume ONLY
        #      to CREATE a new bootable volume (from an existing volume/image/snapshot)
        #      use service/volume.py 'boot_volume'
        volume = _retrieve_source(esh_driver, boot_source.identifier, "volume")
        core_instance = launch_volume_instance(
            esh_driver, identity, volume, size,
            deploy=deploy, **launch_kwargs)
    elif boot_source.is_machine():
        machine = _retrieve_source(
            esh_driver,
            boot_source.identifier,
            "machine")
        core_instance = launch_machine_instance(
            esh_driver, identity, machine, size,
            deploy=deploy, **launch_kwargs)
    else:
        raise Exception("Boot source is of an unknown type")
    return core_instance


def boot_volume_instance(
        driver, identity, copy_source, size, name,
        # Depending on copy source, these specific kwargs may/may not be used.
        boot_index=0, shutdown=False, volume_size=None,
        # Other kwargs passed for future needs
        deploy=True, **kwargs):
    """
    Create a new volume and launch it as an instance
    """
    kwargs, userdata, network = _pre_launch_instance(
        driver, identity, size, name, **kwargs)
    kwargs.update(prep_kwargs)
    instance, token, password = _boot_volume(
        driver, identity, copy_source, size,
        name, userdata, network, **kwargs)
    return _complete_launch_instance(
        driver, identity, instance,
        identity.created_by, token, password, deploy=deploy)


def launch_volume_instance(driver, identity, volume, size, name,
                           deploy=True, **kwargs):
    """
    Re-Launch an existing volume as an instance
    """
    kwargs, userdata, network = _pre_launch_instance(
        driver, identity, size, name, **kwargs)
    kwargs.update(prep_kwargs)
    instance, token, password = _launch_volume(
        driver, identity, volume, size,
        name, userdata, network, **kwargs)
    return _complete_launch_instance(driver, identity, instance,
                                     identity.created_by, token, password,
                                     deploy=deploy)


def launch_machine_instance(driver, identity, machine, size, name,
                            deploy=True, **kwargs):
    """
    Launch an existing machine as an instance
    """
    prep_kwargs, userdata, network = _pre_launch_instance(
        driver, identity, size, name, **kwargs)
    kwargs.update(prep_kwargs)
    instance, token, password = _launch_machine(
        driver, identity, machine, size,
        name, userdata, network, **kwargs)
    return _complete_launch_instance(driver, identity, instance,
                                     identity.created_by, token, password,
                                     deploy=deploy)


def _boot_volume(driver, identity, copy_source, size, name, userdata, network,
                 password=None, token=None,
                 boot_index=0, shutdown=False, **kwargs):
    image, snapshot, volume = _select_copy_source(copy_source)
    if not isinstance(driver.provider, OSProvider):
        raise ValueError("The Provider: %s can't create bootable volumes"
                         % driver.provider)
    extra_args = _extra_openstack_args(
        identity, ex_metadata={"bootable_volume": True})
    kwargs.update(extra_args)
    boot_success, new_instance = driver.boot_volume(
        name=name, image=None, snapshot=None, volume=volume,
        boot_index=boot_index, shutdown=shutdown,
        volume_size=None, size=size, networks=[network],
        ex_admin_pass=password, **kwargs)
    return (new_instance, token, password)


def _launch_volume(driver, identity, volume, size, userdata_content, network,
                   password=None, token=None,
                   boot_index=0, shutdown=False, **kwargs):
    if not isinstance(driver.provider, OSProvider):
        raise ValueError("The Provider: %s can't create bootable volumes"
                         % driver.provider)
    extra_args = _extra_openstack_args(identity)
    kwargs.update(extra_args)
    boot_success, new_instance = driver.boot_volume(
        name=name, image=None, snapshot=None, volume=volume,
        boot_index=boot_index, shutdown=shutdown,
        volume_size=None, size=size, networks=[network],
        ex_admin_pass=password, **kwargs)
    return (new_instance, token, password)


def _launch_machine(driver, identity, machine, size,
                    name, userdata_content=None, network=None,
                    password=None, token=None, **kwargs):
    if isinstance(driver.provider, EucaProvider):
        # Create/deploy the instance -- NOTE: Name is passed in extras
        logger.info("EUCA -- driver.create_instance EXTRAS:%s" % kwargs)
        esh_instance = driver\
            .create_instance(name=name, image=machine, size=size,
                             ex_userdata=userdata_contents, **kwargs)
    elif isinstance(driver.provider, OSProvider):
        deploy = True
        #ex_metadata, ex_keyname
        extra_args = _extra_openstack_args(identity)
        kwargs.update(extra_args)
        logger.debug("OS driver.create_instance kwargs: %s" % kwargs)
        esh_instance = driver.create_instance(
            name=name, image=machine, size=size,
            token=token,
            networks=[network], ex_admin_pass=password,
            **kwargs)
        # Used for testing.. Eager ignores countdown
        if app.conf.CELERY_ALWAYS_EAGER:
            logger.debug("Eager Task, wait 1 minute")
            time.sleep(1 * 60)
    elif isinstance(driver.provider, AWSProvider):
        # TODO:Extra stuff needed for AWS provider here
        esh_instance = driver.deploy_instance(
            name=name, image=machine,
            size=size, deploy=True,
            token=token, **kwargs)
    else:
        raise Exception("Unable to launch with this provider.")
    return (esh_instance, token, password)


def _pre_launch_instance(driver, identity, size, name, **kwargs):
    """
    Returns:
    * Prep kwargs (username, password, token, & name)
    * User data (If Applicable)
    * LC Network (If Applicable)
    """
    prep_kwargs = _pre_launch_instance_kwargs(driver, identity, name)
    userdata = network = None
    if isinstance(driver.provider, EucaProvider)\
            or isinstance(driver.provider, AWSProvider):
        userdata = _generate_userdata_content(name, **prep_kwargs)
    elif isinstance(driver.provider, OSProvider):
        network = _provision_openstack_instance(identity)
    return prep_kwargs, userdata, network


def _pre_launch_instance_kwargs(
        driver,
        identity,
        instance_name,
        token=None,
        password=None,
        username=None,
        **kwargs):
    """
    For now, return prepared arguments as kwargs

    NOTE: For some providers (Like OpenStack) provisioning
    """
    if not token:
        token = _get_token()
    if not username:
        username = _get_username(driver, identity)
    if not password:
        password = _get_password(username)
    return {
        "token": token,
        "username": username,
        "password": password,
    }


def _select_copy_source(copy_source):
    image = snapshot = volume = None
    if isinstance(copy_source, Machine):
        image = copy_source
    if isinstance(copy_source, Volume):
        volume = copy_source
    return (image, snapshot, volume)


def _generate_userdata_content(
        name,
        username,
        token=None,
        password=None,
        init_file="v1"):
    instance_service_url = "%s" % (settings.INSTANCE_SERVICE_URL,)
    # Get a cleaned name
    name = slugify(unicode(name))
    userdata_contents = _get_init_script(instance_service_url,
                                         token,
                                         password,
                                         name,
                                         username, init_file)
    return userdata_content


def _complete_launch_instance(
        driver,
        identity,
        instance,
        user,
        token,
        password,
        deploy=True):
    from service import task
    # Create the Core/DB for instance
    core_instance = convert_esh_instance(
        driver, instance, identity.provider.uuid, identity.uuid,
        user, token, password)
    # call async task to deploy to instance.
    task.deploy_init_task(driver, instance, identity, user.username,
                          password, token, deploy=deploy)
    # Update InstanceStatusHistory
    _first_update(driver, identity, core_instance, instance)
    # Invalidate and return
    invalidate_cached_instances(identity=identity)
    return core_instance


def _first_update(driver, identity, core_instance, esh_instance):
    # Prepare/Create the history based on 'core_instance' size
    esh_size = _get_size(driver, esh_instance)
    core_size = convert_esh_size(esh_size, identity.provider.uuid)
    history = core_instance.update_history(
        core_instance.esh.extra['status'],
        core_size,
        core_instance.esh.extra.get('task'),
        core_instance.esh.extra.get('metadata', {}).get('tmp_status'),
        first_update=True)
    return history


def _get_username(driver, core_identity):
    try:
        username = driver.identity.user.username
    except Exception as no_username:
        username = core_identity.created_by.username


def _get_token():
    return generate_uuid4()


def _get_password(username):
    return generate_uuid4()


def generate_uuid4():
    return str(uuid.uuid4())
################################


def check_size(esh_driver, size_alias, provider_uuid):
    try:
        esh_size = esh_driver.get_size(size_alias)
        if not convert_esh_size(esh_size, provider_uuid).active():
            raise SizeNotAvailable()
        return esh_size
    except:
        raise SizeNotAvailable()


def get_boot_source(username, identity_uuid, source_identifier):
    try:
        identity = CoreIdentity.objects.get(
            uuid=identity_uuid)
        driver = get_cached_driver(identity=identity)
        sources = InstanceSource.current_sources()
        boot_source = sources.get(
            provider=identity.provider,
            identifier=source_identifier)
        return boot_source
    except CoreIdentity.DoesNotExist:
        raise Exception("Identity %s does not exist" % identity_uuid)
    except InstanceSource.DoesNotExist:
        raise Exception("No boot source found with identifier %s"
                        % source_identifier)


def check_application_threshold(
        username,
        identity_uuid,
        esh_size,
        boot_source):
    """
    """
    core_identity = CoreIdentity.objects.get(uuid=identity_uuid)
    application = Application.objects.filter(
        versions__machines__instance_source__identifier=boot_source.identifier,
        versions__machines__instance_source__provider=core_identity.provider).distinct().get()
    threshold = application.get_threshold()
    if not threshold:
        return
    # NOTE: Should be MB to MB test
    if esh_size.ram < threshold.memory_min:
        raise UnderThresholdError("This application requires >=%s GB of RAM."
                                  " Please re-launch with a larger size."
                                  % int(threshold.memory_min / 1024))
    if esh_size.disk < threshold.storage_min:
        raise UnderThresholdError("This application requires >=%s GB of Disk."
                                  " Please re-launch with a larger size."
                                  % threshold.storage_min)
    return


def _test_for_licensing(esh_machine, identity):
    """
    Used to determine whether or not an instance should launch
    Returns True OR raise Exception with reason for failure
    """
    try:
        core_machine = ProviderMachine.objects.get(
            instance_source__identifier=esh_machine.id,
            instance_source__provider=identity.provider)
    except ProviderMachine.DoesNotExist:
        raise Exception(
            "Execution in workflow error! Trying to launch a provider machine, but it has not been added to the DB (convert_esh_machine is broken?)")
    app_version = core_machine.application_version
    if not app_version.licenses.count():
        return True
    for license in app_version.licenses.all():
        passed_test = _test_license(license, identity)
        if passed_test:
            return True
    app = app_version.application
    raise Exception(
        "Identity %s did not meet the requirements of the associated license on Application %s + Version %s" %
        (app.name, app_version.name))


def check_quota(username, identity_uuid, esh_size, resuming=False):
    from service.monitoring import check_over_allocation
    from service.quota import check_over_quota
    (over_quota, resource,
     requested, used, allowed) = check_over_quota(username,
                                                  identity_uuid,
                                                  esh_size, resuming=resuming)
    if over_quota and settings.ENFORCING:
        raise OverQuotaError(resource, requested, used, allowed)
    (over_allocation, time_diff) =\
        check_over_allocation(username,
                              identity_uuid)
    if over_allocation and settings.ENFORCING:
        raise OverAllocationError(time_diff)


def security_group_init(core_identity, max_attempts=3):
    os_driver = OSAccountDriver(core_identity.provider)
    creds = core_identity.get_credentials()
    # TODO: Remove kludge when openstack connections can be
    # Deemed reliable. Otherwise generalize this pattern so it
    # can be arbitrarilly applied to any call that is deemed 'unstable'.
    # -Steve
    attempt = 0
    while attempt < max_attempts:
        attempt += 1
        security_group = os_driver.init_security_group(
            creds['key'], creds['secret'],
            creds['ex_tenant_name'], creds['ex_tenant_name'],
            os_driver.MASTER_RULES_LIST)
        if security_group:
            return security_group
        time.sleep(2**attempt)
    raise SecurityGroupNotCreated()


def keypair_init(core_identity):
    os_driver = OSAccountDriver(core_identity.provider)
    creds = core_identity.get_credentials()
    with open(settings.ATMOSPHERE_KEYPAIR_FILE, 'r') as pub_key_file:
        public_key = pub_key_file.read()
    keypair, created = os_driver.get_or_create_keypair(
        creds['key'], creds['secret'], creds['ex_tenant_name'],
        settings.ATMOSPHERE_KEYPAIR_NAME, public_key)
    if created:
        logger.info("Created keypair for %s" % creds['key'])
    return keypair


def network_init(core_identity):
    provider_creds = core_identity.provider.get_credentials()
    if 'router_name' not in provider_creds.keys():
        logger.warn("ProviderCredential 'router_name' missing:"
                    "cannot create virtual network")
        return
    os_driver = OSAccountDriver(core_identity.provider)
    (network, subnet) = os_driver.create_network(core_identity)
    lc_network = _to_lc_network(os_driver.admin_driver, network, subnet)
    return lc_network


def _to_lc_network(driver, network, subnet):
    from libcloud.compute.drivers.openstack import OpenStackNetwork
    lc_network = OpenStackNetwork(
        network['id'],
        network['name'],
        subnet['cidr'],
        driver,
        {"network": network,
         "subnet": subnet})
    return lc_network


def _provision_openstack_instance(core_identity, admin_user=False):
    """
    TODO: "CloudAdministrators" logic goes here to dictate
          What we should do to provision an instance..
    """
    # NOTE: Admin users do NOT need a security group created for them!
    if not admin_user:
        security_group_init(core_identity)
    network = network_init(core_identity)
    keypair_init(core_identity)
    return network


def _extra_openstack_args(core_identity, ex_metadata={}):
    credentials = core_identity.get_credentials()
    username = core_identity.created_by.username
    tenant_name = credentials.get('ex_tenant_name')
    ex_metadata.update({'tmp_status': 'initializing',
                        'tenant_name': tenant_name,
                        'creator': '%s' % username})
    ex_keyname = settings.ATMOSPHERE_KEYPAIR_NAME
    return {"ex_metadata": ex_metadata, "ex_keyname": ex_keyname}


def _get_init_script(instance_service_url, instance_token, instance_password,
                     instance_name, username, init_file_version="v1"):
    instance_config = """\
arg = '{
 "atmosphere":{
  "servicename":"instance service",
  "instance_service_url":"%s",
  "server":"%s",
  "token":"%s",
  "name":"%s",
  "userid":"%s",
  "vnc_license":"%s",
  "root_password":"%s"
 }
}'""" % (instance_service_url, settings.SERVER_URL,
         instance_token, instance_name, username,
         secrets.ATMOSPHERE_VNC_LICENSE, instance_password)

    init_script_file = os.path.join(
        settings.PROJECT_ROOT,
        "init_files/%s/atmo-initer.rb" % init_file_version)
    with open(init_script_file, 'r') as the_file:
        init_script_contents = the_file.read()
    init_script_contents += instance_config + "\nmain(arg)"
    return init_script_contents


def update_instance_metadata(esh_driver, esh_instance, data={}, replace=True):
    """
    NOTE: This will NOT WORK for TAGS until openstack
    allows JSONArrays as values for metadata!
    """
    wait_time = 1
    if not esh_instance:
        return {}
    instance_id = esh_instance.id

    if not hasattr(esh_driver._connection, 'ex_write_metadata'):
        logger.warn("EshDriver %s does not have function 'ex_write_metadata'"
                    % esh_driver._connection.__class__)
        return {}
    if esh_instance.extra['status'] == 'build':
        raise Exception("Metadata cannot be applied while EshInstance %s is in"
                        " the build state." % (esh_instance,))
    #if data.get('tmp_status') == '':
    #    raise Exception("There is a problem, houston")
    # ASSERT: We are ready to update the metadata
    if data.get('name'):
        esh_driver._connection.ex_set_server_name(esh_instance, data['name'])
    try:
        return esh_driver._connection.ex_write_metadata(
            esh_instance,
            data,
            replace_metadata=replace)
    except Exception as e:
        logger.exception("Error updating the metadata")
        if 'incapable of performing the request' in e.message:
            return {}
        else:
            raise


def _create_and_attach_port(provider, driver, instance, core_identity):
    accounts = OSAccountDriver(core_identity.provider)
    tenant_id = instance.extra['tenantId']
    network_resources = accounts.network_manager.find_tenant_resources(
        tenant_id)
    network = network_resources['networks']
    subnet = network_resources['subnets']
    if not network or not subnet:
        network, subnet = accounts.create_network(core_identity)
    else:
        network = network[0]
        subnet = subnet[0]
    #    instance.id, network['id'], subnet['id'], new_fixed_ip, tenant_id)
    attached_intf = driver._connection.ex_attach_interface(
        instance.id,
        network['id'])
    return attached_intf


def _get_next_fixed_ip(ports):
    """
    Expects the output from user-specific neutron port-list. will determine the
    next available fixed IP by 'counting' the highest allocated IP address and
    adding one to it.
    """
    try:
        from iptools.ipv4 import ip2long, long2ip
    except ImportError:
        raise Exception(
            "For this script, we need iptools. pip install iptools")
    max_ip = -1
    for port in ports:
        fixed_ip = port['fixed_ips']
        if not fixed_ip:
            continue
        fixed_ip = fixed_ip[0]['ip_address']
        max_ip = max(max_ip, ip2long(fixed_ip))
    if max_ip <= 0:
        raise Exception("Next IP address could not be determined"
                        " (You have no existing Fixed IPs!)")
    new_fixed_ip = long2ip(max_ip + 1)
    return new_fixed_ip


def _repair_instance_networking(
        esh_driver,
        esh_instance,
        provider_uuid,
        identity_uuid):
    from service.tasks.driver import \
        add_floating_ip, wait_for_instance, \
        deploy_init_to, deploy_failed, update_metadata
    logger.info("Instance %s needs to create and attach port instead"
                % esh_instance.id)
    core_identity = CoreIdentity.objects.get(uuid=identity_uuid)
    provider = Provider.objects.get(uuid=provider_uuid)
    logger.info("Attaching interface manually, Instance %s" %
                esh_instance.id)
    attached_intf = _create_and_attach_port(provider, esh_driver, esh_instance,
                                            core_identity)
    logger.info("Attached Interface: %s" % attached_intf)
    logger.info("Adding floating IP manually, Instance %s" %
                esh_instance.id)
    add_floating_ip(esh_driver.__class__, esh_driver.provider,
                    esh_driver.identity, esh_instance.id)
    logger.info("Instance %s needs to hard reboot instead of resume" %
                esh_instance.id)
    esh_driver.reboot_instance(esh_instance, 'HARD')

    # Custom task-chain.. Wait for active then redeploy scripts
    #(Adding IP is done).. Then remove metadata
    init_task = wait_for_instance.s(
        esh_instance.id, esh_driver.__class__, esh_driver.provider,
        esh_driver.identity, "active")

    deploy_task = deploy_init_to.si(esh_driver.__class__, esh_driver.provider,
                                    esh_driver.identity, esh_instance.id,
                                    redeploy=True)
    deploy_task.link_error(
        deploy_failed.s(esh_driver.__class__, esh_driver.provider,
                        esh_driver.identity, esh_instance.id))

    final_update = esh_instance.extra['metadata']
    final_update.pop('tmp_status', None)
    final_update.pop('iplant_suspend_fix', None)
    remove_status_task = update_metadata.si(
        esh_driver.__class__, esh_driver.provider, esh_driver.identity,
        esh_instance.id, final_update, replace_metadata=True)
    deploy_task.link(remove_status_task)

    # Attempt to redeploy after the restart..
    init_task.link(deploy_task)
    init_task.apply_async()
    return


def _check_volume_attachment(driver, instance):
    try:
        volumes = driver.list_volumes()
    except Exception as exc:
        # Ignore 'safe' errors related to
        # no floating IP
        # or no Volume capabilities.
        if ("500 Internal Server Error" in exc.message):
            return True
        raise
    for vol in volumes:
        attachment_set = vol.extra.get('attachments', [])
        if not attachment_set:
            continue
        for attachment in attachment_set:
            if instance.alias == attachment['serverId']:
                raise VolumeAttachConflict(instance.alias, vol.alias)
    return False<|MERGE_RESOLUTION|>--- conflicted
+++ resolved
@@ -435,71 +435,6 @@
     return init_task
 
 
-<<<<<<< HEAD
-=======
-def stop_instance(esh_driver, esh_instance, provider_uuid, identity_uuid, user,
-                  reclaim_ip=True):
-    """
-
-    raise OverQuotaError, OverAllocationError, InvalidCredsError
-    """
-    _permission_to_act(identity_uuid, "Stop")
-    if reclaim_ip:
-        remove_ips(esh_driver, esh_instance)
-    stopped = esh_driver.stop_instance(esh_instance)
-    if reclaim_ip:
-        remove_network(esh_driver, identity_uuid)
-    update_status(esh_driver, esh_instance.id, provider_uuid, identity_uuid, user)
-    invalidate_cached_instances(
-        identity=CoreIdentity.objects.get(uuid=identity_uuid))
-
-
-def start_instance(esh_driver, esh_instance,
-                    provider_uuid, identity_uuid, user,
-                   restore_ip=True, update_meta=True):
-    """
-
-    raise OverQuotaError, OverAllocationError, InvalidCredsError
-    """
-    #Don't check capacity because.. I think.. its already being counted.
-    #admin_capacity_check(provider_uuid, esh_instance.id)
-    _permission_to_act(identity_uuid, "Start")
-    if restore_ip:
-        restore_network(esh_driver, esh_instance, identity_uuid)
-        deploy_task = restore_ip_chain(esh_driver, esh_instance, redeploy=True)
-
-    needs_fixing = esh_instance.extra['metadata'].get('iplant_suspend_fix')
-    logger.info("Instance %s needs to hard reboot instead of start" %
-            esh_instance.id)
-    if needs_fixing:
-        return _repair_instance_networking(esh_driver, esh_instance, provider_uuid, identity_uuid)
-
-    esh_driver.start_instance(esh_instance)
-    if restore_ip:
-        deploy_task.apply_async()
-    update_status(esh_driver, esh_instance.id, provider_uuid, identity_uuid, user)
-    invalidate_cached_instances(identity=CoreIdentity.objects.get(uuid=identity_uuid))
-
-
-def suspend_instance(esh_driver, esh_instance,
-                     provider_uuid, identity_uuid,
-                     user, reclaim_ip=True):
-    """
-
-    raise OverQuotaError, OverAllocationError, InvalidCredsError
-    """
-    _permission_to_act(identity_uuid, "Suspend")
-    if reclaim_ip:
-        remove_ips(esh_driver, esh_instance)
-    suspended = esh_driver.suspend_instance(esh_instance)
-    if reclaim_ip:
-        remove_network(esh_driver, identity_uuid)
-    update_status(esh_driver, esh_instance.id, provider_uuid, identity_uuid, user)
-    invalidate_cached_instances(identity=CoreIdentity.objects.get(uuid=identity_uuid))
-    return suspended
-
-
->>>>>>> 8deaa084
 def admin_capacity_check(provider_uuid, instance_id):
     from service.driver import get_admin_driver
     from core.models import Provider
