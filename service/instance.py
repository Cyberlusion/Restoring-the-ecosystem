--- conflicted
+++ resolved
@@ -462,13 +462,8 @@
         try:
             esh_driver._connection.ex_disassociate_floating_ip(instance)
         except Exception as exc:
-<<<<<<< HEAD
-            if 'floating ip not found' not in exc.message\
-                    or 'is not associated with instance' not in exc.message:
-=======
             if not ("floating ip not found" in exc.message
                     or "422 Unprocessable Entity Floating ip" in exc.message):
->>>>>>> 01077b91
                 raise
     node_destroyed = esh_driver._connection.destroy_node(instance)
     return node_destroyed
