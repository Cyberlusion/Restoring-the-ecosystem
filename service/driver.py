--- conflicted
+++ resolved
@@ -282,11 +282,7 @@
         instance_token = kwargs.get('token', '')
         awesome_atmo_call = "%s --service_type=%s --service_url=%s"
         awesome_atmo_call += " --server=%s --user_id=%s --token=%s"
-<<<<<<< HEAD
-        awesome_atmo_call += " --vnc_license=%s" 
-=======
         awesome_atmo_call += " --vnc_license=%s"
->>>>>>> 9739698d
         awesome_atmo_call %= (
             atmo_init,
             "instance_service_v1",
