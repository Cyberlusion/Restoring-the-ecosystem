--- conflicted
+++ resolved
@@ -145,11 +145,7 @@
 		    filled_row_temp['instance_status_end_date'] = end_date
 		    filled_row_temp['allocation_source'] = current_user_allocation 
                     try:
-<<<<<<< HEAD
-			new_allocation_source = AllocationSource.objects.get(source_id=int(event.payload['allocation_source_id'])).name
-=======
 			new_allocation_source = AllocationSource.objects.get(source_id=event.payload['allocation_source_id']).name
->>>>>>> 76fdfa14
 		    except:
 			new_allocation_source = 'N/A'
                     current_user_allocation = new_allocation_source
