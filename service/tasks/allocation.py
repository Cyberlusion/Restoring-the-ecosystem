--- conflicted
+++ resolved
@@ -172,11 +172,7 @@
             core_instance.end_date_all()
             continue
         esh_instance = esh_list[index]
-<<<<<<< HEAD
-        esh_size = driver.get_size(esh_instance._size.id)
-=======
         esh_size = driver.get_size(esh_instance.size.id)
->>>>>>> 3a0eb7af
         core_size = convert_esh_size(esh_size, provider_id)
         core_instance.update_history(
             esh_instance.extra['status'],
