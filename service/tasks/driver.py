"""
Tasks for driver operations.
NOTE: At this point create options do not have a hard-set requirement for 'CoreIdentity'
Delete/remove operations do. This should be investigated further..
"""
from operator import attrgetter
import sys
import re
import time

from django.conf import settings
from django.utils.timezone import datetime, timedelta
from celery.decorators import task
from celery.task import current
from celery.result import allow_join_result

from rtwo.exceptions import LibcloudDeploymentError, LibcloudInvalidCredsError, LibcloudBadResponseError

#TODO: Internalize exception into RTwo
from rtwo.exceptions import NonZeroDeploymentException, NeutronBadRequest
from neutronclient.common.exceptions import IpAddressGenerationFailureClient

from threepio import celery_logger, status_logger, logger

from celery import current_app as app

from core.email import send_instance_email
from core.models.boot_script import get_scripts_for_instance
from core.models.instance import Instance
from core.models.identity import Identity
from core.models.profile import UserProfile

from service.deploy import (
    inject_env_script, check_process, wrap_script,
    instance_deploy, user_deploy,
    build_host_name,
    ready_to_deploy as ansible_ready_to_deploy,
    run_utility_playbooks, execution_has_failures, execution_has_unreachable
    )
from service.driver import get_driver, get_account_driver
from service.exceptions import AnsibleDeployException
from service.instance import _update_instance_metadata
from service.networking import _generate_ssh_kwargs


def _update_status_log(instance, status_update):
    now_time = datetime.now().strftime("%Y-%m-%d %H:%M:%S")
    try:
        user = instance._node.extra['metadata']['creator']
    except KeyError as no_user:
        user = "Unknown -- Metadata missing"
    size_alias = instance._node.extra['flavorId']
    machine_alias = instance._node.extra['imageId']
    status_logger.debug("%s,%s,%s,%s,%s,%s"
                        % (now_time, user, instance.alias, machine_alias,
                           size_alias, status_update))


@task(name="print_debug")
def print_debug():
    log_str = "print_debug task finished at %s." % datetime.now()
    print log_str
    celery_logger.debug(log_str)


@task(name="complete_resize", max_retries=2, default_retry_delay=15)
def complete_resize(driverCls, provider, identity, instance_alias,
                    core_provider_uuid, core_identity_uuid, user):
    """
    Confirm the resize of 'instance_alias'
    """
    from service import instance as instance_service
    try:
        celery_logger.debug("complete_resize task started at %s." % datetime.now())
        driver = get_driver(driverCls, provider, identity)
        instance = driver.get_instance(instance_alias)
        if not instance:
            celery_logger.debug("Instance has been teminated: %s." % instance_id)
            return False, None
        result = instance_service.confirm_resize(
            driver, instance, core_provider_uuid, core_identity_uuid, user)
        celery_logger.debug("complete_resize task finished at %s." % datetime.now())
        return True, result
    except Exception as exc:
        celery_logger.exception(exc)
        complete_resize.retry(exc=exc)


@task(name="wait_for_instance", max_retries=250, default_retry_delay=15)
def wait_for_instance(
        instance_alias,
        driverCls,
        provider,
        identity,
        status_query,
        tasks_allowed=False,
        return_id=False,
        **task_kwargs):
    """
    #Task makes 250 attempts to 'look at' the instance, waiting 15sec each try
    Cumulative time == 1 hour 2 minutes 30 seconds before FAILURE

    status_query = "active" Match only one value, active
    status_query = ["active","suspended"] or match multiple values.
    """
    try:
        celery_logger.debug("wait_for task started at %s." % datetime.now())
        if app.conf.CELERY_ALWAYS_EAGER:
            celery_logger.debug("Eager task - DO NOT return until its ready!")
            return _eager_override(wait_for_instance, _is_instance_ready,
                                   (driverCls, provider, identity,
                                    instance_alias, status_query,
                                    tasks_allowed, return_id), {})

        result = _is_instance_ready(driverCls, provider, identity,
                                    instance_alias, status_query,
                                    tasks_allowed, return_id)
        return result
    except Exception as exc:
        if "Not Ready" not in str(exc):
            # Ignore 'normal' errors.
            celery_logger.exception(exc)

        wait_for_instance.retry(exc=exc)


def _eager_override(task_class, run_method, args, kwargs):
    attempts = 0
    delay = task_class.default_retry_delay or 30  # Seconds
    while attempts < task_class.max_retries:
        try:
            result = run_method(*args, **kwargs)
            return result
        except Exception as exc:
            celery_logger.exception("Encountered error while running eager")
        attempts += 1
        celery_logger.info("Waiting %d seconds" % delay)
        time.sleep(delay)
    return None


def _is_instance_ready(driverCls, provider, identity,
                       instance_alias, status_query,
                       tasks_allowed=False, return_id=False):
    # TODO: Refactor so that terminal states can be found. IE if waiting for
    # 'active' and in status: Suspended - none - GIVE up!!
    driver = get_driver(driverCls, provider, identity)
    instance = driver.get_instance(instance_alias)
    if not instance:
        celery_logger.debug("Instance has been terminated: %s." % instance_alias)
        if return_id:
            return None
        return False
    i_status = instance._node.extra['status'].lower()
    i_task = instance._node.extra['task']
    if (i_status not in status_query) or (i_task and not tasks_allowed):
        raise Exception(
            "Instance: %s: Status: (%s - %s) - Not Ready"
            % (instance.id, i_status, i_task))
    celery_logger.debug("Instance %s: Status: (%s - %s) - Ready"
                 % (instance.id, i_status, i_task))
    if return_id:
        return instance.id
    return True


@task(name="add_fixed_ip",
      ignore_result=True,
      default_retry_delay=15,
      max_retries=15)
def add_fixed_ip(
        driverCls,
        provider,
        identity,
        instance_id,
        core_identity_uuid=None):
    from service import instance as instance_service
    try:
        celery_logger.debug("add_fixed_ip task started at %s." % datetime.now())
        driver = get_driver(driverCls, provider, identity)
        instance = driver.get_instance(instance_id)
        if not instance:
            celery_logger.debug("Instance has been teminated: %s." % instance_id)
            return None
        if instance._node.private_ips:
            # TODO: Attempt to rescue
            celery_logger.info("Instance has fixed IP: %s" % instance_id)
            return instance

        network_id = instance_service._get_network_id(driver, instance)
        fixed_ip = driver._connection.ex_add_fixed_ip(instance, network_id)
        celery_logger.debug("add_fixed_ip task finished at %s." % datetime.now())
        return fixed_ip
    except Exception as exc:
        if "Not Ready" not in str(exc):
            # Ignore 'normal' errors.
            celery_logger.exception(exc)
        add_fixed_ip.retry(exc=exc)


def current_openstack_identities():
    identities = Identity.objects.filter(
        provider__type__name__iexact='openstack',
        provider__active=True)
    key_sorter = lambda ident: attrgetter(
        ident.provider.type.name,
        ident.created_by.username)
    identities = sorted(
        identities,
        key=key_sorter)
    return identities


def _remove_extra_floating_ips(driver, tenant_name):
    num_ips_removed = driver._clean_floating_ip()
    if num_ips_removed:
        celery_logger.debug("Removed %s ips from OpenStack Tenant %s"
                     % (num_ips_removed, tenant_name))
    return num_ips_removed


def _remove_ips_from_inactive_instances(driver, instances):
    from service import instance as instance_service
    for instance in instances:
        # DOUBLE-CHECK:
        if driver._is_inactive_instance(instance) and instance.ip:
            # If an inactive instance has floating/fixed IPs.. Remove them!
            instance_service.remove_ips(driver, instance)
    return True


def _remove_network(
        core_identity,
        tenant_name):
    """
    """
    celery_logger.info("Removing project network for %s" % tenant_name)
    # Sec. group can't be deleted if instances are suspended
    # when instances are suspended we pass remove_network=False
    from service import instance as instance_service

    instance_service.delete_security_group(core_identity)
    instance_service.destroy_network(
        core_identity)
    return True


@task(name="clear_empty_ips_for")
def clear_empty_ips_for(username, core_provider_id, core_identity_uuid):
    """
    RETURN: (number_ips_removed, delete_network_called)
    on Failure:
    -404, driver creation failure (Verify credentials are accurate)
    -401, authorization failure (Change the password of the driver)
    -500, cloud failure (Operational support required)
    """
    from service.driver import get_esh_driver
    from service import instance as instance_service
    from rtwo.driver import OSDriver
    # Initialize the drivers
    core_identity = Identity.objects.get(uuid=core_identity_uuid)
    driver = get_esh_driver(core_identity)
    if not isinstance(driver, OSDriver):
<<<<<<< HEAD
        return (0, False)
=======
        return (-404, False)
    os_acct_driver = get_account_driver(core_identity.provider)
    celery_logger.info("Initialized account driver")
>>>>>>> 78a46b8f
    # Get useful info
    creds = core_identity.get_credentials()
    tenant_name = creds['ex_tenant_name']
    celery_logger.info("Checking Identity %s" % tenant_name)
    # Attempt to clean floating IPs
    num_ips_removed = _remove_extra_floating_ips(driver, tenant_name)
    # Test for active/inactive_instances instances
    try:
        instances = driver.list_instances()
    except LibcloudInvalidCredsError:
        logger.exception("InvalidCredentials provided for Identity %s" % core_identity)
        return (-401, False)
    except LibcloudBadResponseError:
        logger.exception("Driver returned unexpected response for Identity %s" % core_identity)
        return (-500, False)
    # Active True IFF ANY instance is 'active'
    active_instances = any(driver._is_active_instance(inst)
                           for inst in instances)
    # Inactive True IFF ALL instances are suspended/stopped
    inactive_instances = all(driver._is_inactive_instance(inst)
                             for inst in instances)
    _remove_ips_from_inactive_instances(driver, instances)
    if active_instances and not inactive_instances:
        # User has >1 active instances AND not all instances inactive_instances
        return (num_ips_removed, False)
    network_driver = instance_service._to_network_driver(core_identity)
    network = network_driver.find_network('%s-net' % tenant_name)
    if network:
        network = network[0]
        network_id = network['id']
        # User has 0 active instances OR all instances are inactive_instances
        # Network exists, attempt to dismantle as much as possible
        # Remove network=False IFF inactive_instances=True..
        remove_network = not inactive_instances
        if remove_network:
            _remove_network(
                core_identity,
                tenant_name)
            return (num_ips_removed, True)
        return (num_ips_removed, False)
    else:
        celery_logger.info("No Network found. Skipping %s" % tenant_name)
        return (num_ips_removed, False)


@task(name="clear_empty_ips")
def clear_empty_ips():
    celery_logger.debug("clear_empty_ips task started at %s." % datetime.now())
    if settings.DEBUG:
        celery_logger.debug("clear_empty_ips task SKIPPED at %s." % datetime.now())
        return
    identities = current_openstack_identities()
    for core_identity in identities:
        try:
            # TODO: Add some
            clear_empty_ips_for.apply_async(args=[core_identity.created_by.username,core_identity.provider.id, str(core_identity.uuid)])
        except Exception as exc:
            celery_logger.exception(exc)
    celery_logger.debug("clear_empty_ips task finished at %s." % datetime.now())


@task(name="_send_instance_email",
      default_retry_delay=10,
      max_retries=2)
def _send_instance_email(driverCls, provider, identity, instance_id):
    try:
        celery_logger.debug("_send_instance_email task started at %s." %
                     datetime.now())
        driver = get_driver(driverCls, provider, identity)
        instance = driver.get_instance(instance_id)
        # Breakout if instance has been deleted at this point
        if not instance:
            celery_logger.debug("Instance has been teminated: %s." % instance_id)
            return
        #FIXME: this is not a safe way to retrieve username. this is not a CoreIdentity.
        username = identity.user.username
        profile = UserProfile.objects.get(user__username=username)
        if profile.send_emails:
            # Only send emails if allowed by profile setting
            created = datetime.strptime(instance.extra['created'],
                                        "%Y-%m-%dT%H:%M:%SZ")
            send_instance_email(username,
                                instance.id,
                                instance.name,
                                instance.ip,
                                created,
                                username)
        else:
            celery_logger.debug("User %s elected NOT to receive new instance emails"
                         % username)

        celery_logger.debug("_send_instance_email task finished at %s." %
                     datetime.now())
    except (BaseException, Exception) as exc:
        celery_logger.warn(exc)
        _send_instance_email.retry(exc=exc)

def _send_instance_email_with_failure(driverCls, provider, identity, instance_id, username, error_message):
    driver = get_driver(driverCls, provider, identity)
    instance = driver.get_instance(instance_id)
    created = datetime.strptime(instance.extra['created'],
                                "%Y-%m-%dT%H:%M:%SZ")
    # Breakout if instance has been deleted at this point
    if not instance:
        celery_logger.debug("Instance has been teminated: %s." % instance_id)
        return
    #FIXME: this is not a safe way to retrieve username. this is not a CoreIdentity.
    send_instance_email(username,
                        instance.id,
                        instance.name,
                        instance.ip,
                        created,
                        username,
                        user_failure=True,
                        user_failure_message=error_message)

# Deploy and Destroy tasks
@task(name="user_deploy_failed")
def user_deploy_failed(
        task_uuid,
        driverCls,
        provider,
        identity,
        instance_id,
        user,
        message=None,
        **celery_task_args):
    try:
        celery_logger.debug("user_deploy_failed task started at %s." % datetime.now())
        if task_uuid:
            celery_logger.info("task_uuid=%s" % task_uuid)
            result = app.AsyncResult(task_uuid)
            with allow_join_result():
                exc = result.get(propagate=False)
            err_str = "Error Traceback:%s" % (result.traceback,)
            err_str = _cleanup_traceback(err_str)
        elif message:
            err_str = message
        else:
            err_str = "Deploy failed called externally. No matching AsyncResult"
        celery_logger.error(err_str)
        # Send deploy email
        _send_instance_email_with_failure(driverCls, provider, identity, instance_id, user.username, err_str)
	# Update metadata on the instance
        metadata={'tmp_status': 'user_deploy_error'}
        update_metadata.s(driverCls, provider, identity, instance_id,
                          metadata, replace_metadata=False).apply_async()
        celery_logger.debug("user_deploy_failed task finished at %s." % datetime.now())
        return err_str
    except Exception as exc:
        celery_logger.warn(exc)
        user_deploy_failed.retry(exc=exc)


@task(name="deploy_failed")
def deploy_failed(
        task_uuid,
        driverCls,
        provider,
        identity,
        instance_id,
        message=None,
        **celery_task_args):
    try:
        celery_logger.debug("deploy_failed task started at %s." % datetime.now())
        if task_uuid:
            celery_logger.info("task_uuid=%s" % task_uuid)
            result = app.AsyncResult(task_uuid)
            with allow_join_result():
                exc = result.get(propagate=False)
            err_str = "DEPLOYERROR::%s" % (result.traceback,)
        elif message:
            err_str = message
        else:
            err_str = "Deploy failed called externally. No matching AsyncResult"
        celery_logger.error(err_str)
        driver = get_driver(driverCls, provider, identity)
        instance = driver.get_instance(instance_id)

        metadata={'tmp_status': 'deploy_error'}
        update_metadata.s(driverCls, provider, identity, instance.id,
                          metadata, replace_metadata=False).apply_async()
        # Send deploy email
        celery_logger.debug("deploy_failed task finished at %s." % datetime.now())
    except Exception as exc:
        celery_logger.warn(exc)
        deploy_failed.retry(exc=exc)


@task(name="deploy_init_to",
      default_retry_delay=20,
      ignore_result=True,
      max_retries=3)
def deploy_init_to(driverCls, provider, identity, instance_id, core_identity,
                   username=None, password=None, redeploy=False, deploy=True,
                   *args, **kwargs):
    try:
        celery_logger.debug("deploy_init_to task started at %s." % datetime.now())
        celery_logger.debug("deploy_init_to deploy = %s" % deploy)
        celery_logger.debug("deploy_init_to type(deploy) = %s" % type(deploy))
        driver = get_driver(driverCls, provider, identity)
        instance = driver.get_instance(instance_id)
        if not instance:
            celery_logger.debug("Instance has been teminated: %s." % instance_id)
            return
        image_metadata = driver._connection\
                               .ex_get_image_metadata(instance.source)
        deploy_chain = get_deploy_chain(
            driverCls, provider, identity, instance, core_identity,
            username=username, password=password,
            redeploy=redeploy, deploy=deploy)
        celery_logger.debug(
            "Starting deploy chain 'ROUTE' @ Task: %s for: %s." %
            (deploy_chain, instance_id))
        if deploy_chain:
            deploy_chain.apply_async()
        # Can be really useful when testing.
        celery_logger.debug("deploy_init_to task finished at %s." % datetime.now())
    except SystemExit:
        celery_logger.exception("System Exits are BAD! Find this and get rid of it!")
        raise Exception("System Exit called")
    except NonZeroDeploymentException as non_zero:
        celery_logger.error(str(non_zero))
        celery_logger.error(non_zero.__dict__)
        raise
    except (BaseException, Exception) as exc:
        celery_logger.warn(exc)
        deploy_init_to.retry(exc=exc)


def get_deploy_chain(
        driverCls,
        provider,
        identity,
        instance,
        core_identity,
        username=None,
        password=None,
        redeploy=False,
        deploy=True):
    start_task = get_chain_from_build(
        driverCls, provider, identity, instance, core_identity,
        username=username, password=password, redeploy=redeploy, deploy=deploy)
    return start_task


def get_idempotent_deploy_chain(
        driverCls,
        provider,
        identity,
        instance,
        core_identity,
        username):
    """
    Takes an instance in ANY 'tmp_status' (Just launched or long-launched and recently started)
    and attempts to redeploy and complete the process!
    """
    metadata = instance.extra.get('metadata', {})
    instance_status = instance.extra.get('status', '').lower()
    start_task = None

    if not metadata or not instance_status:
        raise Exception(
            "This function cannot work without access to instance metadata AND status."
            " re-write this function to access the instance's metadata AND status!")
    tmp_status = metadata.get('tmp_status', '').lower()

    if instance_status in ['suspended', 'stopped', 'paused',
                           'shutoff', 'shelved', 'shelve_offload', 'error']:
        celery_logger.info(
            "Instance %s was contains an INACTIVE status: %s. Removing the tmp_status and allow 'traditional flows' to take place." %
            (instance.id, instance_status))
        start_task = get_remove_status_chain(
            driverCls,
            provider,
            identity,
            instance)
    elif tmp_status == 'initializing':
        celery_logger.info(
            "Instance %s contains the 'initializing' metadata - Redeploy will include wait_for_active AND networking AND deploy." %
            instance.id)
        start_task = get_chain_from_build(
            driverCls,
            provider,
            identity,
            instance,
            core_identity,
            username=username,
            redeploy=False)
    elif tmp_status == 'networking':
        celery_logger.info(
            "Instance %s contains the 'networking' metadata - Redeploy will include networking AND deploy." %
            instance.id)
        start_task = get_chain_from_active_no_ip(
            driverCls,
            provider,
            identity,
            instance,
            core_identity,
            username=username,
            redeploy=False)
    elif not instance.ip:
        celery_logger.info(
            "Instance %s is missing an IP address. - Redeploy will include networking AND deploy." %
            instance.id)
        start_task = get_chain_from_active_no_ip(
            driverCls,
            provider,
            identity,
            instance,
            core_identity,
            username=username,
            redeploy=False)
    elif tmp_status in ['deploying', 'deploy_error']:
        celery_logger.info(
            "Instance %s contains the 'deploying' metadata - Redeploy will include deploy ONLY!." %
            instance.id)
        start_task = get_chain_from_active_with_ip(
            driverCls,
            provider,
            identity,
            instance,
            core_identity,
            username=username,
            redeploy=False)
    else:
        raise Exception(
            "Instance has a tmp_status that is NOT: [initializing, networking, deploying] - %s" %
            tmp_status)
    return start_task


def get_remove_status_chain(driverCls, provider, identity, instance):
    if instance.extra['metadata'].get('iplant_suspend_fix'):
        replace = True
        final_update = instance.extra['metadata']
        final_update.pop('tmp_status')
        final_update.pop('iplant_suspend_fix')
    else:
        final_update = {'tmp_status': ''}
        replace = False
    remove_status_task = update_metadata.si(
        driverCls, provider, identity, instance.id,
        final_update, replace)
    start_chain = remove_status_task
    return start_chain


def get_chain_from_build(
        driverCls, provider, identity, instance, core_identity,
        username=None, password=None, redeploy=False, deploy=True):
    """
    Wait for instance to go to active.
    THEN Initialize the networking for the instance
    THEN deploy to the box.
    """
    wait_active_task = wait_for_instance.s(
        instance.id, driverCls, provider, identity, "active")
    start_chain = wait_active_task
    network_start = get_chain_from_active_no_ip(
        driverCls, provider, identity, instance, core_identity, username=username,
        password=password, redeploy=redeploy, deploy=deploy)
    start_chain.link(network_start)
    return start_chain


def print_chain(start_task, idx=0):
    #FINAL case
    count = idx + 1
    signature = "\n%s Task %s: %s(args=%s) " % ("  "*(idx), count, start_task.task, start_task.args)
    if not start_task.options.get('link'):
        mystr = '%s\n%s(FINAL TASK)' % (signature, "  "*(idx+1))
        return mystr
    #Recursive Case
    mystr = "%s" % signature
    next_tasks = start_task.options['link']
    for task in next_tasks:
        mystr += print_chain(task, idx+1)
    return mystr

def get_chain_from_active_no_ip(
        driverCls, provider, identity, instance, core_identity,
        username=None, password=None, redeploy=False, deploy=True):
    """
    Initialize the networking for the instance
    THEN deploy to the box.
    """
    start_chain = None
    end_chain = None
    # Init the networking
    celery_logger.debug("IP address missing -- add 'add floating IP' tasks..")
    network_meta_task = update_metadata.si(
        driverCls, provider, identity, instance.id,
        {'tmp_status': 'networking'})
    floating_task = add_floating_ip.si(
        driverCls, provider, identity, str(core_identity.uuid), instance.id, delete_status=False)
    floating_task.link_error(
        deploy_failed.s(driverCls, provider, identity, instance.id))

    if instance.extra.get('metadata', {}).get('tmp_status', '') == 'networking':
        start_chain = floating_task
    else:
        start_chain = network_meta_task
        start_chain.link(floating_task)
    end_chain = floating_task
    deploy_start = get_chain_from_active_with_ip(
        driverCls, provider, identity, instance, core_identity,
        username=username, password=password,
        redeploy=redeploy, deploy=deploy)
    end_chain.link(deploy_start)
    return start_chain


def get_chain_from_active_with_ip(
        driverCls, provider, identity, instance, core_identity,
        username=None, password=None, redeploy=False, deploy=True):
    """
    Use Case: Instance has (or will be at start of this chain) an IP && is active.
    Goal: if 'Deploy' - Update metadata to inform you will be deploying
          else        - Remove metadata and end.
    """
    if redeploy:
        celery_logger.warn("WARNING: 'Redeploy' as an individual option is DEPRECATED, as 'ansible' is idempotent")
    start_chain = None
    # Guarantee 'networking' passes deploy_ready_test first!
    deploy_ready_task = deploy_ready_test.si(
        driverCls, provider, identity, instance.id)
    # ALWAYS start by testing that deployment is possible. then deploy.
    start_chain = deploy_ready_task

    # IMPORTANT NOTE: we are NOT updating to 'deploying' until actual
    # deployment takes place (SSH established. Time spent from
    # 'add_floating_ip' to SSH established is considered 'networking' time)
    if not deploy:
        remove_status_chain = get_remove_status_chain(
            driverCls,
            provider,
            identity,
            instance)
        deploy_ready_task.link(remove_status_chain)
        # Active and deployable. Ready for use!
        return start_chain

    # Start building a deploy chain
    deploy_meta_task = update_metadata.si(
        driverCls, provider, identity, instance.id,
        {'tmp_status': 'deploying'})

    deploy_task = _deploy_instance.si(
        driverCls, provider, identity, instance.id,
        username, None, redeploy)
    deploy_user_task = _deploy_instance_for_user.si(
        driverCls, provider, identity, instance.id,
        username, None, redeploy)
    check_vnc_task = check_process_task.si(
        driverCls, provider, identity, instance.id)
    check_web_desktop = check_web_desktop_task.si(
        driverCls, provider, identity, instance.id)
    remove_status_chain = get_remove_status_chain(
        driverCls,
        provider,
        identity,
        instance)
    remove_status_on_failure_task = get_remove_status_chain(
        driverCls,
        provider,
        identity,
        instance)
    user_deploy_failed_task = user_deploy_failed.s(
        driverCls, provider, identity, instance.id, core_identity.created_by)
    email_task = _send_instance_email.si(
        driverCls, provider, identity, instance.id)
    # JUST before we finish, check for boot_scripts_chain
    boot_chain_start, boot_chain_end = _get_boot_script_chain(
        driverCls, provider, identity, instance.id, core_identity)


    # (SUCCESS_)LINKS and ERROR_LINKS
    deploy_task.link_error(
        deploy_failed.s(driverCls, provider, identity, instance.id))
    deploy_user_task.link_error(user_deploy_failed_task)
    # Note created new 'copy' of remove_status to avoid potential for email*2
    user_deploy_failed_task.link(remove_status_on_failure_task)

    deploy_ready_task.link(deploy_meta_task)
    deploy_meta_task.link(deploy_task)
    deploy_task.link(check_web_desktop)
    check_web_desktop.link(check_vnc_task)  # Above this line, atmo is responsible for success.
    check_vnc_task.link(deploy_user_task)  # this line and below, user can create a failure.
    # ready -> metadata -> deployment..

    if boot_chain_start and boot_chain_end:
        # ..deployment -> scripts -> ..
        deploy_user_task.link(boot_chain_start)
        boot_chain_end.link(remove_status_chain)
    else:
        deploy_user_task.link(remove_status_chain)
    # Final task at this point should be 'remove_status_chain'

    # Only send emails when 'redeploy=False'
    if not redeploy:
        remove_status_chain.link(email_task)
    celery_logger.info("Deploy Chain : %s" % print_chain(start_chain, idx=0))
    return start_chain


@task(name="deploy_boot_script",
      default_retry_delay=32,
      time_limit=30 * 60,  # 30minute hard-set time limit.
      max_retries=10)
def deploy_boot_script(driverCls, provider, identity, instance_id,
                       script_text, script_name, **celery_task_args):
    """
    FIXME: how could we make this ansible-ized?
    """
    # Note: Splitting preperation (Of the MultiScriptDeployment) and execution
    # This makes it easier to output scripts for debugging of users.
    try:
        celery_logger.debug("deploy_boot_script task started at %s." % datetime.now())
        # Check if instance still exists
        driver = get_driver(driverCls, provider, identity)
        instance = driver.get_instance(instance_id)
        if not instance:
            celery_logger.debug("Instance has been teminated: %s." % instance_id)
            return
        # NOTE: This is required to use ssh to connect.
        # TODO: Is this still necessary? What about times when we want to use
        # the adminPass? --Steve
        celery_logger.info(instance.extra)
        instance._node.extra['password'] = None
        new_script = wrap_script(script_text, script_name)
    except (BaseException, Exception) as exc:
        celery_logger.exception(exc)
        deploy_boot_script.retry(exc=exc)

    try:
        kwargs = _generate_ssh_kwargs()
        kwargs.update({'deploy': new_script})
        driver.deploy_to(instance, **kwargs)
        _update_status_log(instance, "Deploy Finished")
        celery_logger.debug(
            "deploy_boot_script task finished at %s." %
            datetime.now())
    except LibcloudDeploymentError as exc:
        celery_logger.exception(exc)
        full_script_output = _parse_script_output(new_script)
        if isinstance(exc.value, NonZeroDeploymentException):
            # The deployment was successful, but the return code on one or more
            # steps is bad. Log the exception and do NOT try again!
            raise NonZeroDeploymentException,\
                "Boot Script reported a NonZeroDeployment:%s"\
                % full_script_output,\
                sys.exc_info()[2]
        # TODO: Check if all exceptions thrown at this time
        # fall in this category, and possibly don't retry if
        # you hit the Exception block below this.
        deploy_boot_script.retry(exc=exc)
    except (BaseException, Exception) as exc:
        celery_logger.exception(exc)
        deploy_boot_script.retry(exc=exc)


@task(name="boot_script_failed")
def boot_script_failed(task_uuid, driverCls, provider, identity, instance_id,
                       **celery_task_args):
    try:
        celery_logger.debug("boot_script_failed task started at %s." % datetime.now())
        celery_logger.info("task_uuid=%s" % task_uuid)
        result = app.AsyncResult(task_uuid)
        with allow_join_result():
            exc = result.get(propagate=False)
        err_str = "BOOT SCRIPT ERROR::%s" % (result.traceback,)
        celery_logger.error(err_str)
        driver = get_driver(driverCls, provider, identity)
        instance = driver.get_instance(instance_id)

        metadata={'tmp_status': 'boot_script_error'}
        update_metadata.s(driverCls, provider, identity, instance.id,
                          metadata, replace_metadata=False).apply_async()
        # TODO: Send 'boot script failed' email
        celery_logger.debug(
            "boot_script_failed task finished at %s." %
            datetime.now())
    except (BaseException, Exception) as exc:
        celery_logger.warn(exc)
        boot_script_failed.retry(exc=exc)


def _get_boot_script_chain(
        driverCls, provider, identity, instance_id,
        core_identity, remove_status=False):
    core_instance = Instance.objects.get(provider_alias=instance_id)
    scripts = get_scripts_for_instance(core_instance)
    first_task = end_task = None
    if not scripts:
        return first_task, end_task
    script_zero = deploy_boot_script.si(
            driverCls, provider, identity, instance_id,
            inject_env_script(core_identity.created_by.username),
            "Inject ENV variables")
    total = len(scripts)
    for idx, script in enumerate(scripts):
        # Name the status
        if total > 1:
            script_text = "running_boot_script: #%s/%s" % (idx + 1, total)
        else:
            script_text = "running_boot_script"
        # Update the status
        init_script_status_task = update_metadata.si(
            driverCls, provider, identity, instance_id,
            {'tmp_status': script_text})
        init_script_status_task.link_error(
            boot_script_failed.s(driverCls, provider, identity, instance_id))

        # Execute script
        deploy_script_task = deploy_boot_script.si(
            driverCls, provider, identity, instance_id,
            script.get_text(), script.get_title_slug())
        deploy_script_task.link_error(
            user_deploy_failed.s(driverCls, provider, identity, instance_id, core_identity.created_by))

        # Base case: First link
        if idx == 0:
            first_task = script_zero  # Always first
            script_zero.link(init_script_status_task)  # Link first script after it
            script_zero.link_error(
                boot_script_failed.s(driverCls, provider, identity, instance_id))
        else:
	    # All other links: Add init to end_task (a deploy)
            end_task.link(init_script_status_task)

        init_script_status_task.link(deploy_script_task)

        if idx == total - 1 and remove_status:
            # Actions are slightly different if this is the final task
            clear_script_status_task = update_metadata.si(
                driverCls, provider, identity, instance_id,
                {'tmp_status': ''})
            deploy_script_task.link(clear_script_status_task)
            clear_script_status_task.link_error(
                boot_script_failed.s(
                    driverCls,
                    provider,
                    identity,
                    instance_id))
            end_task = clear_script_status_task
        else:
            end_task = deploy_script_task
    return first_task, end_task


@task(name="destroy_instance",
      default_retry_delay=15,
      ignore_result=True,
      max_retries=3)
def destroy_instance(instance_alias, user, core_identity_uuid):
    """
    NOTE: Argument order changes here -- instance_alais is used as the first argument to make chaining this taks easier with celery.
    """
    from service import instance as instance_service
    try:
        celery_logger.debug("destroy_instance task started at %s." % datetime.now())
        core_instance = instance_service.destroy_instance(
            user, core_identity_uuid, instance_alias)
        celery_logger.debug("destroy_instance task finished at %s." % datetime.now())
        return core_instance
    except Exception as exc:
        celery_logger.exception(exc)
        destroy_instance.retry(exc=exc)


def _generate_stats(current_request, task_class):
    num_retries = current_request.retries
    remaining_retries = task_class.max_retries - num_retries
    delta_time = timedelta(
        seconds=num_retries *
        task_class.default_retry_delay)
    failure_eta = datetime.now() + delta_time
    return "Attempts made: %s (over %s) "\
        "Attempts Remaining: %s (ETA to Failure: %s)"\
        % (num_retries, delta_time, remaining_retries, failure_eta)


def _deploy_ready_failed_email_test(
        driver,
        instance_id,
        exc_message,
        current_request,
        task_class):
    """
    Additional Acitons Include:
    * 50% - Send an Email to atmosphere alerts to notify that there *may* be a problem
    #100% - Send an Email to atmosphere to notify that a deployment failed
    #       Terminate the current chain, and call 'deploy_failed' task out of band.
    """
    from core.email import send_preemptive_deploy_failed_email
    core_instance = Instance.objects.get(provider_alias=instance_id)
    num_retries = current_request.retries
    message = _generate_stats(current_request, task_class)

    if 'terminated' in str(exc_message):
        # Do NOTHING!
        pass
    elif num_retries == int(task_class.max_retries/2):
        # Halfway point. Send preemptive failure
        send_preemptive_deploy_failed_email(core_instance, message)
    elif num_retries == task_class.max_retries - 1:
        # Final attempt logic
        failure_task = deploy_failed.s(
            None,
            driver.__class__,
            driver.provider,
            driver.identity,
            instance_id,
            message=message)
        failure_task.apply_async()


@task(name="deploy_ready_test",
      default_retry_delay=64,
      # 16 second hard-set time limit. (NOTE:TOO LONG? -SG)
      soft_time_limit=120,
      max_retries=300  # Attempt up to two hours
      )
def deploy_ready_test(driverCls, provider, identity, instance_id,
                      **celery_task_args):
    """
    deploy_ready_test -
    Sends an "echo script" via SSH to the instance. If the script fails to
    deploy to the instance for any reason, log the exception and prepare to retry.

    Before making call to retry, send _deploy_ready_failed_email_test the
    current number of retries, max retries, etc. to see if additional action should be taken.
    """
    current_count = current.request.retries + 1
    total = deploy_ready_test.max_retries
    celery_logger.debug(
        "deploy_ready_test task %s/%s started at %s." %
        (current_count, total, datetime.now()))
    try:
        # Sanity checks -- get your ducks in a row.
        driver = get_driver(driverCls, provider, identity)
        instance = driver.get_instance(instance_id)
        if not instance:
            celery_logger.debug("Instance has been teminated: %s." % instance_id)
            raise Exception("Instance maybe terminated? "
                            "-- Going to keep trying anyway")
        if not instance.ip:
            celery_logger.debug("Instance IP address missing from : %s." % instance_id)
            raise Exception("Instance IP Missing? %s" % instance_id)

    except (BaseException, Exception) as exc:
        celery_logger.exception(exc)
        _deploy_ready_failed_email_test(
            driver, instance_id, exc.message, current.request, deploy_ready_test)
        deploy_ready_test.retry(exc=exc)
    # USE ANSIBLE
    try:
        username = identity.user.username
        playbooks = ansible_ready_to_deploy(instance.ip, username, instance_id)
        _update_status_log(instance, "Ansible Finished (ready test) for %s." % instance.ip)
        celery_logger.debug("deploy_ready_test task finished at %s." % datetime.now())
    except AnsibleDeployException as exc:
        deploy_ready_test.retry(exc=exc)
    except LibcloudDeploymentError as exc:
        celery_logger.exception(exc)
        full_deploy_output = _parse_steps_output(msd)
        if isinstance(exc.value, NonZeroDeploymentException):
            # The deployment was successful, but the return code on one or more
            # steps is bad. Log the exception and do NOT try again!
            raise NonZeroDeploymentException,\
                "One or more Script(s) reported a NonZeroDeployment:%s"\
                % full_deploy_output,\
                sys.exc_info()[2]
        # TODO: Check if all exceptions thrown at this time
        # fall in this category, and possibly don't retry if
        # you hit the Exception block below this.
        deploy_ready_test.retry(exc=exc)
    except (BaseException, Exception) as exc:
        celery_logger.exception(exc)
        deploy_ready_test.retry(exc=exc)


@task(name="_deploy_instance_for_user",
      default_retry_delay=32,
      time_limit=32 * 60,  # 32 minute hard-set time limit.
      max_retries=3
      )
def _deploy_instance_for_user(driverCls, provider, identity, instance_id,
                    username=None, password=None, token=None, redeploy=False,
                    **celery_task_args):
    # Note: Splitting preperation (Of the MultiScriptDeployment) and execution
    # This makes it easier to output scripts for debugging of users.
    try:
        celery_logger.debug("_deploy_instance_for_user task started at %s." % datetime.now())
        # Check if instance still exists
        driver = get_driver(driverCls, provider, identity)
        instance = driver.get_instance(instance_id)
        if not instance:
            celery_logger.debug("Instance has been teminated: %s." % instance_id)
            return
        if not instance.ip:
            celery_logger.debug("Instance IP address missing from : %s." % instance_id)
            raise Exception("Instance IP Missing? %s" % instance_id)
        # NOTE: This is required to use ssh to connect.
        # TODO: Is this still necessary? What about times when we want to use
        # the adminPass? --Steve
        celery_logger.info(instance.extra)
        instance._node.extra['password'] = None

    except (BaseException, Exception) as exc:
        celery_logger.exception(exc)
        _deploy_instance.retry(exc=exc)
    try:
        username = identity.user.username
        user_deploy(instance.ip, username, instance_id)
        _update_status_log(instance, "Ansible Finished for %s." % instance.ip)
        celery_logger.debug("_deploy_instance_for_user task finished at %s." % datetime.now())
    except AnsibleDeployException as exc:
        celery_logger.exception(exc)
        _deploy_instance_for_user.retry(exc=exc)
    except LibcloudDeploymentError as exc:
        celery_logger.exception(exc)
        full_deploy_output = _parse_steps_output(msd)
        if isinstance(exc.value, NonZeroDeploymentException):
            # The deployment was successful, but the return code on one or more
            # steps is bad. Log the exception and do NOT try again!
            raise NonZeroDeploymentException,\
                "One or more Script(s) reported a NonZeroDeployment:%s"\
                % full_deploy_output,\
                sys.exc_info()[2]
        # TODO: Check if all exceptions thrown at this time
        # fall in this category, and possibly don't retry if
        # you hit the Exception block below this.
        _deploy_instance_for_user.retry(exc=exc)
    except (BaseException, Exception) as exc:
        celery_logger.exception(exc)
        _deploy_instance_for_user.retry(exc=exc)




@task(name="_deploy_instance",
      default_retry_delay=124,
      soft_time_limit=32 * 60,  # 32 minute hard-set time limit.
      max_retries=10
      )
def _deploy_instance(driverCls, provider, identity, instance_id,
                    username=None, password=None, token=None, redeploy=False,
                    **celery_task_args):
    # Note: Splitting preperation (Of the MultiScriptDeployment) and execution
    # This makes it easier to output scripts for debugging of users.
    try:
        celery_logger.debug("_deploy_instance task started at %s." % datetime.now())
        # Check if instance still exists
        driver = get_driver(driverCls, provider, identity)
        instance = driver.get_instance(instance_id)
        if not instance:
            celery_logger.debug("Instance has been teminated: %s." % instance_id)
            return
        if not instance.ip:
            celery_logger.debug("Instance IP address missing from : %s." % instance_id)
            raise Exception("Instance IP Missing? %s" % instance_id)
        # NOTE: This is required to use ssh to connect.
        # TODO: Is this still necessary? What about times when we want to use
        # the adminPass? --Steve
        celery_logger.info(instance.extra)
        instance._node.extra['password'] = None

    except (BaseException, Exception) as exc:
        celery_logger.exception(exc)
        _deploy_instance.retry(exc=exc)
    try:
        username = identity.user.username
        instance_deploy(instance.ip, username, instance_id)
        _update_status_log(instance, "Ansible Finished for %s." % instance.ip)
        celery_logger.debug("_deploy_instance task finished at %s." % datetime.now())
    except AnsibleDeployException as exc:
        celery_logger.exception(exc)
        _deploy_instance.retry(exc=exc)
    except LibcloudDeploymentError as exc:
        celery_logger.exception(exc)
        full_deploy_output = _parse_steps_output(msd)
        if isinstance(exc.value, NonZeroDeploymentException):
            # The deployment was successful, but the return code on one or more
            # steps is bad. Log the exception and do NOT try again!
            raise NonZeroDeploymentException,\
                "One or more Script(s) reported a NonZeroDeployment:%s"\
                % full_deploy_output,\
                sys.exc_info()[2]
        # TODO: Check if all exceptions thrown at this time
        # fall in this category, and possibly don't retry if
        # you hit the Exception block below this.
        _deploy_instance.retry(exc=exc)
    except (BaseException, Exception) as exc:
        celery_logger.exception(exc)
        _deploy_instance.retry(exc=exc)


def _parse_steps_output(msd):
    output = ""
    length = len(msd.steps)
    for idx, script in enumerate(msd.steps):
        output += _parse_script_output(script, idx, length)


def _parse_script_output(script, idx=1, length=1):
    if settings.DEBUG:
        debug_out = "Script:%s" % script.script
    output = "\nBootScript %d/%d: "\
        "%sExitCode:%s Output:%s Error:%s" %\
        (idx + 1, length, debug_out if settings.DEBUG else "",
             script.exit_status, script.stdout, script.stderr)
    return output


@task(name="check_web_desktop_task",
      max_retries=2,
      default_retry_delay=15)
def check_web_desktop_task(driverCls, provider, identity,
                       instance_alias, *args, **kwargs):
    """
    """
    try:
        celery_logger.debug("check_web_desktop_task started at %s." % datetime.now())
        driver = get_driver(driverCls, provider, identity)
        instance = driver.get_instance(instance_alias)
        if not instance:
            return False
        # USE ANSIBLE
        username = identity.user.username
        hostname = build_host_name(instance.id, instance.ip)
        playbooks = run_utility_playbooks(instance.ip, username, instance_alias, ["atmo_check_novnc.yml"], raise_exception=False)
        result = False if execution_has_failures(playbooks, hostname) or execution_has_unreachable(playbooks, hostname)  else True

        # NOTE: Throws Instance.DoesNotExist
        core_instance = Instance.objects.get(provider_alias=instance_alias)
        core_instance.web_desktop = result
        core_instance.save()
        celery_logger.debug("check_web_desktop_task finished at %s." % datetime.now())
        return result
    except AnsibleDeployException as exc:
        check_web_desktop_task.retry(exc=exc)
    except Instance.DoesNotExist:
        celery_logger.warn("check_web_desktop_task failed: Instance %s no longer exists"
                    % instance_alias)
    except (BaseException, Exception) as exc:
        celery_logger.exception(exc)
        check_web_desktop_task.retry(exc=exc)


@task(name="check_process_task",
      max_retries=2,
      default_retry_delay=15)
def check_process_task(driverCls, provider, identity,
                       instance_alias, *args, **kwargs):
    """
    #NOTE: While this looks like a large number (250 ?!) of retries
    # we expect this task to fail often when the image is building
    # and large, uncached images can have a build time.
    # TODO: This should be ansible-ized. Ansible will have already run by the time this process is started.
    """
    try:
        celery_logger.debug("check_process_task started at %s." % datetime.now())
        driver = get_driver(driverCls, provider, identity)
        instance = driver.get_instance(instance_alias)
        if not instance:
            return False
        hostname = build_host_name(instance.id, instance.ip)
        # USE ANSIBLE
        username = identity.user.username
        playbooks = run_utility_playbooks(instance.ip, username, instance_alias, ["atmo_check_vnc.yml"], raise_exception=False)
        result = False if execution_has_failures(playbooks, hostname) or execution_has_unreachable(playbooks, hostname)  else True

        # NOTE: Throws Instance.DoesNotExist
        core_instance = Instance.objects.get(provider_alias=instance_alias)
        core_instance.vnc = result
        core_instance.save()
        celery_logger.debug("check_process_task finished at %s." % datetime.now())
        return result
    except AnsibleDeployException as exc:
        check_process_task.retry(exc=exc)
    except Instance.DoesNotExist:
        celery_logger.warn("check_process_task failed: Instance %s no longer exists"
                    % instance_alias)
    except (BaseException, Exception) as exc:
        celery_logger.exception(exc)
        check_process_task.retry(exc=exc)


@task(name="update_metadata", max_retries=250, default_retry_delay=15)
def update_metadata(driverCls, provider, identity, instance_alias, metadata,
                    replace_metadata=False):
    """
    #NOTE: While this looks like a large number (250 ?!) of retries
    # we expect this task to fail often when the image is building
    # and large, uncached images can have a build time.
    """
    try:
        celery_logger.debug("update_metadata task started at %s." % datetime.now())
        driver = get_driver(driverCls, provider, identity)
        instance = driver.get_instance(instance_alias)
        if not instance:
            return
        return _update_instance_metadata(
            driver, instance, data=metadata, replace=replace_metadata)
        celery_logger.debug("update_metadata task finished at %s." % datetime.now())
    except Exception as exc:
        celery_logger.exception(exc)
        update_metadata.retry(exc=exc)


# Floating IP Tasks
@task(name="add_floating_ip",
      # Defaults will not be used, see countdown call below
      default_retry_delay=15,
      max_retries=30)
def add_floating_ip(driverCls, provider, identity, core_identity_uuid,
                    instance_alias, delete_status=True,
                    *args, **kwargs):
    # For testing ONLY.. Test cases ignore countdown..
    from service import instance as instance_service
    if app.conf.CELERY_ALWAYS_EAGER:
        celery_logger.debug("Eager task waiting 15 seconds")
        time.sleep(15)
    try:
        celery_logger.debug("add_floating_ip task started at %s." % datetime.now())
        # Remove unused floating IPs first, so they can be re-used
        driver = get_driver(driverCls, provider, identity)
        driver._clean_floating_ip()

        # assign if instance doesn't already have an IP addr
        instance = driver.get_instance(instance_alias)
        if not instance:
            celery_logger.debug("Instance has been teminated: %s." % instance_alias)
            return None
        core_identity = Identity.objects.get(uuid=core_identity_uuid)
        network_driver = instance_service._to_network_driver(core_identity)
        floating_ips = network_driver.list_floating_ips()
        if floating_ips and floating_ips[0]["instance_id"] == instance_alias:
            floating_ip = floating_ips[0]["floating_ip_address"]
            celery_logger.debug(
                "Reusing existing floating_ip_address - %s" %
                floating_ip)
        else:
            floating_ip = network_driver.associate_floating_ip(instance_alias)["floating_ip_address"]
            celery_logger.debug("Created new floating_ip_address - %s" % floating_ip)
        _update_status_log(instance, "Networking Complete")
        # TODO: Implement this as its own task, with the result from
        #'floating_ip' passed in. Add it to the deploy_chain before deploy_to
        hostname = build_host_name(instance.id, floating_ip)
        metadata_update = {
            'public-hostname': hostname,
            'public-ip': floating_ip
        }
        # NOTE: This is part of the temp change, should be removed when moving
        # to vxlan
        instance_ports = network_driver.list_ports(
            device_id=instance.id)
        network = network_driver.tenant_networks()
        if type(network) is list:
            network = [net for net in network if net['subnets'] != []][0]
        if instance_ports:
            for idx, fixed_ip_port in enumerate(instance_ports):
                fixed_ips = fixed_ip_port.get('fixed_ips', [])
                mac_addr = fixed_ip_port.get('mac_address')
                metadata_update['mac-address%s' % idx] = mac_addr
                metadata_update['port-id%s' % idx] = fixed_ip_port['id']
                metadata_update['network-id%s' % idx] = network['id']
        # EndNOTE:

        update_metadata.s(driverCls, provider, identity, instance.id,
                          metadata_update, replace_metadata=False).apply_async()

        celery_logger.info("Assigned IP:%s - Hostname:%s" % (floating_ip, hostname))
        # End
        celery_logger.debug("add_floating_ip task finished at %s." % datetime.now())
        return {"floating_ip": floating_ip, "hostname": hostname}
    except IpAddressGenerationFailureClient as floating_ip_err:
        if 'no more ip addresses available' in floating_ip_err.message.lower():
            celery_logger.exception("Error occurred while assigning a floating IP")
        countdown = min(2**current.request.retries, 128)
        add_floating_ip.retry(exc=floating_ip_err,
                              countdown=countdown)
    except NeutronBadRequest as bad_request:
        # NOTE: 'Neutron Bad Request' is a good message to 'catch and fix'
        # because its a user-supplied problem.
        # Here we will attempt to 'fix' requests and put the 'add_floating_ip'
        # task back on the queue after we're done.
        celery_logger.exception("Neutron did not accept request - %s."
            % bad_request.message)
        if 'no fixed ip' in bad_request.message.lower():
            fixed_ip = add_fixed_ip(driverCls, provider, identity,
                                    instance_alias)
            if fixed_ip:
                celery_logger.debug("Fixed IP %s has been added to Instance %s."
                             % (fixed_ip, instance_alias))
        # let the exception bubble-up for a retry..
        raise
    except (BaseException, Exception) as exc:
        celery_logger.exception("Error occurred while assigning a floating IP")
        # Networking can take a LONG time when an instance first launches,
        # it can also be one of those things you 'just miss' by a few seconds..
        # So we will retry 30 times using limited exp.backoff
        # Max Time: 53min
        countdown = min(2**current.request.retries, 128)
        add_floating_ip.retry(exc=exc,
                              countdown=countdown)


@task(name="clean_empty_ips", default_retry_delay=15,
      ignore_result=True, max_retries=6)
def clean_empty_ips(driverCls, provider, identity, *args, **kwargs):
    try:
        celery_logger.debug("remove_floating_ip task started at %s." %
                     datetime.now())
        driver = get_driver(driverCls, provider, identity)
        ips_cleaned = driver._clean_floating_ip()
        celery_logger.debug("remove_floating_ip task finished at %s." %
                     datetime.now())
        return ips_cleaned
    except Exception as exc:
        celery_logger.warn(exc)
        clean_empty_ips.retry(exc=exc)


# project Network Tasks
@task(name="add_os_project_network",
      default_retry_delay=15,
      ignore_result=True,
      max_retries=6)
def add_os_project_network(core_identity, *args, **kwargs):
    try:
        celery_logger.debug("add_os_project_network task started at %s." %
                     datetime.now())
        account_driver = get_account_driver(core_identity.provider)
        account_driver.create_network(core_identity)
        celery_logger.debug("add_os_project_network task finished at %s." %
                     datetime.now())
    except Exception as exc:
        add_os_project_network.retry(exc=exc)


@task(name="remove_empty_network",
      default_retry_delay=60,
      max_retries=1)
def remove_empty_network(
        driverCls, provider, identity,
        core_identity_uuid,
        network_options):
    from service import instance as instance_service
    try:
        # For testing ONLY.. Test cases ignore countdown..
        if app.conf.CELERY_ALWAYS_EAGER:
            celery_logger.debug("Eager task waiting 1 minute")
            time.sleep(60)
        celery_logger.debug("remove_empty_network task started at %s." %
                     datetime.now())

        celery_logger.debug("CoreIdentity(uuid=%s)" % core_identity_uuid)
        core_identity = Identity.objects.get(uuid=core_identity_uuid)
        driver = get_driver(driverCls, provider, identity)
        instances = driver.list_instances()
        active_instances = any(
            driver._is_active_instance(instance) for
            instance in instances)
        # If instances are active, we are done..
        if not active_instances:
            # Inactive True IFF ALL instances are suspended/stopped, False if empty list.
            inactive_instances_present = all(
                driver._is_inactive_instance(instance)
                for instance in instances)
            # Inactive instances, True: Remove network, False
            # Check for project network
            celery_logger.info(
                "No active instances. Removing project network"
                "from %s" % core_identity)
            delete_network_options = {}
            delete_network_options['skip_network'] = inactive_instances_present
            instance_service.destroy_network(
                core_identity, delete_network_options)
            if not inactive_instances_present:
                # Sec. group can't be deleted if instances are suspended
                # when instances are suspended we should leave this intact.
                instance_service.delete_security_group(core_identity)
            return True
        celery_logger.debug("remove_empty_network task finished at %s." %
                     datetime.now())
        return False
    except Exception as exc:
        celery_logger.exception("Exception occurred project network is empty")


@task(name="check_image_membership")
def check_image_membership():
    try:
        celery_logger.debug("check_image_membership task started at %s." %
                     datetime.now())
        update_membership()
        celery_logger.debug("check_image_membership task finished at %s." %
                     datetime.now())
    except Exception as exc:
        celery_logger.exception('Error during check_image_membership task')
        check_image_membership.retry(exc=exc)


@task(name="update_membership_for")
def update_membership_for(provider_uuid):
    from core.models import Provider, ProviderMachine
    provider = Provider.objects.get(uuid=provider_uuid)
    if not provider.is_active():
        return
    if provider.type.name.lower() == 'openstack':
        acct_driver = get_account_driver(provider)
    else:
        celery_logger.warn("Encountered unknown ProviderType:%s, expected"
                    " [Openstack] " % (provider.type.name,))
        return
    if not acct_driver:
        raise Exception("Encountered error creating driver -- check 'get_account_driver'")
    images = acct_driver.list_all_images()
    changes = 0
    for img in images:
        pm = ProviderMachine.objects.filter(instance_source__identifier=img.id,
                                            instance_source__provider=provider)
        if not pm or len(pm) > 1:
            celery_logger.debug("pm filter is bad!")
            celery_logger.debug(pm)
            return
        else:
            pm = pm[0]
        app_manager = pm.application_version.application.applicationmembership_set
        if img.get('visibility','') is not 'public':
            # Lookup members
            image_members = acct_driver.image_manager.shared_images_for(
                image_id=img.id)
            # add machine to each member
            #(Who owns the cred:ex_project_name) in MachineMembership
            # for member in image_members:
        else:
            members = app_manager.all()
            # if MachineMembership exists, remove it (No longer private)
            if members:
                celery_logger.info("Application for PM:%s used to be private."
                            " %s Users membership has been revoked. "
                            % (img.id, len(members)))
                changes += len(members)
                members.delete()
    celery_logger.info("Total Updates to machine membership:%s" % changes)


@task(name="update_membership")
def update_membership():
    from core.models.provider import Provider as CoreProvider
    for provider in CoreProvider.objects.all():
        update_membership_for.apply_async(args=[provider.uuid])


def test_active_instances(instances):
    tested_instances = {}
    for instance in instances:
        results = test_instance_links(instance.alias, instance.ip)
        tested_instances.update(results)
    return tested_instances


def test_instance_links(alias, uri):
    from rtwo.linktest import test_link
    vnc_address = 'http://%s:5904' % uri
    try:
        vnc_success = test_link(vnc_address)
    except Exception as e:
        celery_logger.exception("Bad vnc address: %s" % vnc_address)
        vnc_success = False
    return {alias: {'vnc': vnc_success}}


def update_links(instances):
    updated = []
    linktest_results = test_active_instances(instances)
    for (instance_id, link_results) in linktest_results.items():
        try:
            update = False
            instance = Instance.objects.get(provider_alias=instance_id)
            if link_results['vnc'] != instance.vnc:
                celery_logger.debug('Change Instance %s VNC %s-->%s' %
                             (instance, instance.vnc,
                              link_results['vnc']))
                instance.vnc = link_results['vnc']
                update = True
            if update:
                instance.save()
                updated.append(instance)
        except Instance.DoesNotExist:
            continue
    celery_logger.debug("Instances updated: %d" % len(updated))
    return updated


def _cleanup_traceback(err_str):
    """
    Given a Traceback message, return the 'human readable' response.
    If unknown, return the full traceback to help staff trace down the error quickly.
    """
    if 'AnsibleDeployException' in err_str and 'inject_ssh_keys' in err_str:
        err_str = "One or more SSH Keys could not be deployed to the instance. Please verify the public-key is correct."
    elif 'NonZeroDeploymentException' in err_str:
        err_str = err_str.partition("NonZeroDeploymentException:")[2].strip()
    return err_str<|MERGE_RESOLUTION|>--- conflicted
+++ resolved
@@ -261,13 +261,7 @@
     core_identity = Identity.objects.get(uuid=core_identity_uuid)
     driver = get_esh_driver(core_identity)
     if not isinstance(driver, OSDriver):
-<<<<<<< HEAD
-        return (0, False)
-=======
         return (-404, False)
-    os_acct_driver = get_account_driver(core_identity.provider)
-    celery_logger.info("Initialized account driver")
->>>>>>> 78a46b8f
     # Get useful info
     creds = core_identity.get_credentials()
     tenant_name = creds['ex_tenant_name']
