--- conflicted
+++ resolved
@@ -825,11 +825,7 @@
       default_retry_delay=15,
       ignore_result=True,
       max_retries=3)
-<<<<<<< HEAD
 def destroy_instance(instance_alias, user, core_identity_uuid):
-=======
-def destroy_instance(user, instance_alias, core_identity_uuid):
->>>>>>> 75faebdd
     """
     NOTE: Argument order changes here -- instance_alais is used as the first argument to make chaining this taks easier with celery.
     """
