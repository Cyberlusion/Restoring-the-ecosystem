"""
Deploy methods for Atmosphere
"""
import os
import re

from django.template import Context
from django.template.loader import render_to_string
from django.utils.text import slugify
from django.utils.timezone import datetime

from libcloud.compute.deployment import ScriptDeployment

import subspace
from subspace.runner import Runner

from threepio import logger, deploy_logger

from atmosphere import settings
from atmosphere.settings import secrets

from django_cyverse_auth.protocol import ldap

from core.core_logging import create_instance_logger
from core.models.ssh_key import get_user_ssh_keys
<<<<<<< HEAD
from core.models import Provider, Identity, Instance
=======
from core.models import Provider, Identity, Instance, SSHKey, AtmosphereUser
>>>>>>> f51dedff

from service.exceptions import AnsibleDeployException


def ansible_deployment(
    instance_ip, username, instance_id, playbooks_dir,
    limit_playbooks=[], limit_hosts={}, extra_vars={},
    raise_exception=True, debug=False, **runner_opts):
    """
    Use service.ansible to deploy to an instance.
    """
    if not check_ansible():
        return []
    # Expecting to be path-relative to the playbook path, so use basename
    if type(limit_playbooks) == str:
        limit_playbooks = limit_playbooks.split(",")
    if type(limit_playbooks) != list:
        raise Exception("Invalid 'limit_playbooks' argument (%s). Expected List" % limit_playbooks)
    limit_playbooks = [os.path.basename(filepath) for filepath in limit_playbooks]
    logger = create_instance_logger(
        deploy_logger,
        instance_ip,
        username,
        instance_id)
    hostname = build_host_name(instance_id, instance_ip)
    configure_ansible(debug=debug)
    if not limit_hosts:
        if hostname:
            limit_hosts = hostname
        else:
            limit_hosts = instance_ip
    host_file = settings.ANSIBLE_HOST_FILE
    identity = Identity.find_instance(instance_id)
    if identity:
        time_zone = identity.provider.timezone
        extra_vars.update({
            "TIMEZONE": time_zone,
        })
    shared_users = AtmosphereUser.users_for_instance(instance_id).values_list('username', flat=True)
    if not shared_users:
        shared_users = [username]
    if username not in shared_users:
        shared_users.append(username)
    extra_vars.update({
        "SHARED_USERS": shared_users,
    })
    extra_vars.update({
        "ATMOUSERNAME": username,
    })
    pbs = execute_playbooks(
        playbooks_dir, host_file, extra_vars, limit_hosts,
        logger=logger, limit_playbooks=limit_playbooks, **runner_opts)
    if raise_exception:
        raise_playbook_errors(pbs, instance_ip, hostname)
    return pbs


def ready_to_deploy(instance_ip, username, instance_id):
    """
    Use service.ansible to deploy to an instance.
    """
    playbooks_dir = settings.ANSIBLE_PLAYBOOKS_DIR
    playbooks_dir = os.path.join(playbooks_dir, 'utils')

    return ansible_deployment(
        instance_ip, username, instance_id, playbooks_dir,
        limit_playbooks=['check_networking.yml'])


def deploy_mount_volume(instance_ip, username, instance_id,
        device, mount_location=None, device_type='ext4'):
    """
    Use service.ansible to mount volume to an instance.
    """
    extra_vars = {
        "VOLUME_DEVICE": device,
        "VOLUME_MOUNT_LOCATION": mount_location,
        "VOLUME_DEVICE_TYPE": device_type,
    }
    playbooks_dir = settings.ANSIBLE_PLAYBOOKS_DIR
    playbooks_dir = os.path.join(playbooks_dir, 'utils')
    limit_playbooks = ['mount_volume.yml']
    return ansible_deployment(
        instance_ip, username, instance_id, playbooks_dir,
        limit_playbooks=limit_playbooks,
        extra_vars=extra_vars)


def deploy_check_volume(instance_ip, username, instance_id,
        device, device_type='ext4'):
    """
    Use ansible to check if an attached volume has run mkfs.
    """
    extra_vars = {
        "VOLUME_DEVICE": device,
        "VOLUME_DEVICE_TYPE": device_type,
    }
    playbooks_dir = settings.ANSIBLE_PLAYBOOKS_DIR
    playbooks_dir = os.path.join(playbooks_dir, 'utils')
    limit_playbooks = ['check_volume.yml']
    return ansible_deployment(
        instance_ip, username, instance_id, playbooks_dir,
        limit_playbooks=limit_playbooks,
        extra_vars=extra_vars)


def instance_deploy(instance_ip, username, instance_id,
		    limit_playbooks=[], **runner_opts):
    """
    Use service.ansible to deploy to an instance.
    """
    extra_vars = {
        "VNCLICENSE": secrets.ATMOSPHERE_VNC_LICENSE,
    }
    playbooks_dir = settings.ANSIBLE_PLAYBOOKS_DIR
    playbooks_dir = os.path.join(playbooks_dir, 'instance_deploy')

    return ansible_deployment(
        instance_ip, username, instance_id, playbooks_dir,
        limit_playbooks=limit_playbooks,
        extra_vars=extra_vars, **runner_opts)


def user_deploy(instance_ip, username, instance_id, **runner_opts):
    """
    Use service.ansible to deploy to an instance.
    #NOTE: This method will _NOT_ work if you do not run instance deployment *FIRST*!
    # In order to add user-ssh keys to root, you will need root access to the VM that is *not* configured in this playbook.
    """
    playbooks_dir = settings.ANSIBLE_PLAYBOOKS_DIR
    playbooks_dir = os.path.join(playbooks_dir, 'user_deploy')
<<<<<<< HEAD
    user_keys = [k.pub_key for k in get_user_ssh_keys(username)]
    instance = Instance.objects.get(provider_alias=instance_id)
    scripts = instance.scripts.all()  # TODO: determine if script should be run by passing in a 'first_deploy=True/False'

=======
    #TODO: 'User-selectable 'SSH strategy' for instances?
    # Example 'user only' strategy:
    # user_keys = [k.pub_key for k in get_user_ssh_keys(username)]
    # Example 'all members'  strategy:
    instance = Instance.objects.get(provider_alias=instance_id)
    if not instance.project:
        raise Exception("Expected this instance to have a project, found None: %s" % instance)
    group = instance.project.owner
    group_ssh_keys = SSHKey.keys_for_group(group)
    user_keys = [k.pub_key for k in group_ssh_keys]
>>>>>>> f51dedff
    extra_vars = {
        "USERSSHKEYS": user_keys,
        "SCRIPTS": [{"name": s.get_title_slug(), "text": s.get_text()} for s in scripts]
    }
    return ansible_deployment(
        instance_ip, username, instance_id, playbooks_dir,
        extra_vars=extra_vars, **runner_opts)


def run_utility_playbooks(instance_ip, username, instance_id,
                          limit_playbooks=[], raise_exception=True):
    """
    Use service.ansible to deploy utility_playbooks to an instance.
    'limit_playbooks' is a list of strings
    that should match the filename you wish to include
    (Ex: check_networking.yml)
    """
    playbooks_dir = os.path.join(settings.ANSIBLE_PLAYBOOKS_DIR, 'utils')
    return ansible_deployment(
        instance_ip, username, instance_id, playbooks_dir, limit_playbooks,
	 raise_exception=raise_exception)


def select_install_playbooks(install_action):
    """
    This function would take an install_action, say:
    `apache` or `nginx` or `R` or `Docker`
    and return as a result, the list of playbooks required to make it happen.
    """
    raise Exception("Unknown installation action:%s" % install_action)


def user_deploy_install(instance_ip, username, instance_id, install_action, install_args):
    """
    Placeholder function to show how a user-initialized install from Troposphere might be handled on the backend.
    """
    playbooks_dir = settings.ANSIBLE_PLAYBOOKS_DIR
    playbooks_dir = os.path.join(playbooks_dir, 'user_customizations')
    limit_playbooks = select_install_playbooks(install_action)
    return ansible_deployment(
        instance_ip, username, instance_id, playbooks_dir,
        limit_playbooks, extra_vars=install_args)


def execute_playbooks(playbook_dir, host_file, extra_vars, my_limit,
                      logger=None, limit_playbooks=None,
                      runner_strategy='all', **runner_opts):
    # Force requirement of a logger for 2.0 playbook runs
    if not logger:
        logger = deploy_logger
    if runner_strategy == 'single':
        return _one_runner_one_playbook_execution(
            playbook_dir, host_file, extra_vars, my_limit,
            logger=logger, limit_playbooks=limit_playbooks, **runner_opts)
    else:
        return _one_runner_all_playbook_execution(
            playbook_dir, host_file, extra_vars, my_limit,
            logger=logger, limit_playbooks=limit_playbooks, **runner_opts)


def _one_runner_all_playbook_execution(
        playbook_dir, host_file, extra_vars, my_limit,
        logger=None, limit_playbooks=None, **runner_opts):
    runner = Runner.factory(
            host_file,
            playbook_dir,
            extra_vars=extra_vars,
            limit_hosts=my_limit,
            logger=logger,
            limit_playbooks=limit_playbooks,
            private_key_file=settings.ATMOSPHERE_PRIVATE_KEYFILE,
            # Use atmosphere settings
            group_vars_map={
                filename: os.path.join(
                    settings.ANSIBLE_GROUP_VARS_DIR, filename)
                    for filename in os.listdir(settings.ANSIBLE_GROUP_VARS_DIR)},
            **runner_opts)
    if runner.playbooks == []:
        msg = "Playbook directory has no playbooks: %s" \
            % (playbook_dir, )
        if limit_playbooks:
            msg = "'limit_playbooks=%s' generated zero playbooks." \
                  " Available playbooks in directory are: %s" \
                  % (limit_playbooks, runner._get_files(playbook_dir))
        raise AnsibleDeployException(msg)
    runner.run()
    return runner


def _one_runner_one_playbook_execution(
        playbook_dir, host_file, extra_vars, my_limit,
        logger=None, limit_playbooks=None, **runner_opts):
    runners = [Runner.factory(
            host_file,
            os.path.join(playbook_dir, playbook_path),
            extra_vars=extra_vars,
            limit_hosts=my_limit,
            logger=logger,
            limit_playbooks=limit_playbooks,
            # Use atmosphere settings
            group_vars_map={
                filename: os.path.join(
                    settings.ANSIBLE_GROUP_VARS_DIR, filename)
                    for filename in os.listdir(settings.ANSIBLE_GROUP_VARS_DIR)},
            private_key_file=settings.ATMOSPHERE_PRIVATE_KEYFILE,
            **runner_opts)
        for playbook_path in os.listdir(playbook_dir)
        if not limit_playbooks or playbook_path in limit_playbooks]
    [runner.run() for runner in runners]
    return runners


def check_ansible():
    """
    If the playbooks and roles directory exist then ANSIBLE_* settings
    variables are likely configured.
    """
    exists = os.path.exists(settings.ANSIBLE_PLAYBOOKS_DIR) and\
        os.path.exists(settings.ANSIBLE_ROLES_PATH)
    if not exists:
        logger.warn("Ansible is not configured. Verify your "
                    "ANSIBLE_* settings variables")
    return exists


def configure_ansible(debug=False):
    """
    Configure ansible to work with service.ansible and subspace.
    """
    subspace.set_constants("HOST_KEY_CHECKING", False)
    subspace.set_constants(
        "DEFAULT_ROLES_PATH", settings.ANSIBLE_ROLES_PATH)
    os.environ["ANSIBLE_DEBUG"] = "true" if debug else "false"
    if settings.ANSIBLE_CONFIG_FILE:
        os.environ["ANSIBLE_CONFIG"] = settings.ANSIBLE_CONFIG_FILE
        os.environ["PYTHONOPTIMIZE"] = "1" #NOTE: Required to run ansible2 + celery + prefork concurrency
        # Alternatively set this in ansible.cfg: debug = true
        subspace.constants.reload_config()


def build_host_name(instance_id, ip):
    """
    Build host name from the configuration in settings
    See:
    * INSTANCE_HOSTNAMING_FORMAT
    * INSTANCE_HOSTNAMING_DOMAIN (Required if you use `%(domain)s`)
    """
    try:
        provider = Provider.objects.get(instancesource__instances__provider_alias=instance_id)
        hostname_format_str = provider.cloud_config['deploy']['hostname_format']
    except Provider.DoesNotExist:
        logger.warn("Using an instance %s that is *NOT* in your database. Cannot determine hostnaming format. Using IP address as hostname.")
        return raw_hostname(ip)
    except (KeyError, TypeError):
        logger.warn("Cloud config ['deploy']['hostname_format'] is missing -- using IP address as a hostname.")
        return raw_hostname(ip)

    # Convert IP into a dictionary broken into octets
    hostnaming_format_map = create_hostnaming_map(ip)
    try:
        if all((str_val not in hostname_format_str) for str_val
                in ['one', 'two', 'three', 'four']):
            raise ValueError(
                "Invalid HOSTNAME_FORMAT: Expected string containing "
                "at least one of the IP octets. Received: %s"
                "(ex:'vm%(three)s-%(four)s.my_domain.com')"
                % hostname_format_str)
        return hostname_format_str % hostnaming_format_map
    except (KeyError, TypeError, ValueError):
        logger.exception("Invalid instance_hostname_format: %s" % hostname_format_str)
        return raw_hostname(ip)


def create_hostnaming_map(ip):
    try:
        regex = re.compile(
            "(?P<one>[0-9]+)\.(?P<two>[0-9]+)\."
            "(?P<three>[0-9]+)\.(?P<four>[0-9]+)")
        r = regex.search(ip)
        (one, two, three, four) = r.groups()
        domain = getattr(settings, 'INSTANCE_HOSTNAMING_DOMAIN', None)
        hostname_map = {
            'one': one,
            'two': two,
            'three': three,
            'four': four,
            'domain': domain
            }
        return hostname_map
    except Exception:
        raise Exception(
            "IPv4 Address expected: <%s> is not of the format VVV.XXX.YYY.ZZZ"
            % ip)


def raw_hostname(ip):
    """
    For now, return raw IP
    """
    return ip


def get_playbook_filename(filename):
    rel = os.path.relpath(os.path.dirname(filename),
                          settings.ANSIBLE_PLAYBOOKS_DIR)
    basename = os.path.basename(filename)
    if rel != ".":
        return os.path.join(rel, basename)
    else:
        return basename


def playbook_error_message(runner_details, error_name):
    return ("%s with PlayBook(s) => %s|"
            % (
               error_name,
               runner_details
              ))


def execution_has_unreachable(pbs, hostname):
    if type(pbs) != list:
        pbs = [pbs]
    return any(pb.stats.dark for pb in pbs)


def execution_has_failures(pbs, hostname):
    if type(pbs) != list:
        pbs = [pbs]
    return any(pb.stats.failures for pb in pbs)


def raise_playbook_errors(pbs, instance_ip, hostname, allow_failures=False):
    """
    """
    if not type(pbs) == list:
        pbs = [pbs]
    error_message = ""
    for pb in pbs:
        if pb.stats.dark:
            if hostname in pb.stats.dark:
                error_message += playbook_error_message(
                    pb.stats.dark[hostname], "Unreachable")
            elif instance_ip in pb.stats.dark:
                error_message += playbook_error_message(
                    pb.stats.dark[instance_ip], "Unreachable")
        if not allow_failures and pb.stats.failures:
            if hostname in pb.stats.failures:
                error_message += playbook_error_message(
                    pb.stats.failures[hostname], "failed")
            elif instance_ip in pb.stats.failures:
                error_message += playbook_error_message(
                    pb.stats.failures[instance_ip], "failed")
    if error_message:
        msg = error_message[:-2] + str(pb.stats.processed_playbooks.get(hostname,{}))
        raise AnsibleDeployException(msg)


def sync_instance():
    return ScriptDeployment("sync", name="./deploy_sync_instance.sh")


def deploy_test():
    return ScriptDeployment(
        "\n", name="./deploy_test.sh")


def freeze_instance(sleep_time=45):
    return ScriptDeployment(
        "nohup fsfreeze -f / && sleep %s && fsfreeze -u / &" % sleep_time,
        name="./deploy_freeze_instance.sh")


def mount_volume(device, mount_location, username=None, group=None):
    mount_script = "mkdir -p %s; " % (mount_location,)
    mount_script += "mount %s %s; " % (device, mount_location)
    if username and group:
        mount_script += "chown -R %s:%s %s" % (username, group, mount_location)
    # NOTE: Fails to recognize mount_script as a str
    # Removing this line will cause 'celery' to fail
    # to execute this particular ScriptDeployment
    return ScriptDeployment(str(mount_script), name="./deploy_mount_volume.sh")


def check_mount():
    return ScriptDeployment("mount",
                            name="./deploy_check_mount.sh")


def check_process(proc_name):
    return ScriptDeployment(
        "if ps aux | grep '%s' > /dev/null; "
        "then echo '1:%s is running'; "
        "else echo '0:%s is NOT running'; "
        "fi"
        % (proc_name, proc_name, proc_name),
        name="./deploy_check_process_%s.sh"
        % (proc_name,))


def umount_volume(mount_location):
    return ScriptDeployment("mounts=`mount | grep '%s' | cut -d' ' -f3`; "
                            "for mount in $mounts; do umount %s; done;"
                            "/bin/sed -i \"/vd[c-z]/d\" /etc/fstab;"  # should work for most
                            "/bin/sed -i \"/vol_[b-z]/d\" /etc/fstab;"  # should catch any lingerers
                            % (mount_location, mount_location),
                            name="./deploy_umount_volume.sh")


def lsof_location(mount_location):
    return ScriptDeployment("lsof | grep %s" % (mount_location),
                            name="./deploy_lsof_location.sh")<|MERGE_RESOLUTION|>--- conflicted
+++ resolved
@@ -23,11 +23,7 @@
 
 from core.core_logging import create_instance_logger
 from core.models.ssh_key import get_user_ssh_keys
-<<<<<<< HEAD
-from core.models import Provider, Identity, Instance
-=======
 from core.models import Provider, Identity, Instance, SSHKey, AtmosphereUser
->>>>>>> f51dedff
 
 from service.exceptions import AnsibleDeployException
 
@@ -159,23 +155,20 @@
     """
     playbooks_dir = settings.ANSIBLE_PLAYBOOKS_DIR
     playbooks_dir = os.path.join(playbooks_dir, 'user_deploy')
-<<<<<<< HEAD
-    user_keys = [k.pub_key for k in get_user_ssh_keys(username)]
-    instance = Instance.objects.get(provider_alias=instance_id)
-    scripts = instance.scripts.all()  # TODO: determine if script should be run by passing in a 'first_deploy=True/False'
-
-=======
+
     #TODO: 'User-selectable 'SSH strategy' for instances?
     # Example 'user only' strategy:
     # user_keys = [k.pub_key for k in get_user_ssh_keys(username)]
+    instance = Instance.objects.get(provider_alias=instance_id)
+    scripts = instance.scripts.all()  # TODO: determine if script should be run by passing in a 'first_deploy=True/False'
+
     # Example 'all members'  strategy:
-    instance = Instance.objects.get(provider_alias=instance_id)
     if not instance.project:
         raise Exception("Expected this instance to have a project, found None: %s" % instance)
     group = instance.project.owner
     group_ssh_keys = SSHKey.keys_for_group(group)
     user_keys = [k.pub_key for k in group_ssh_keys]
->>>>>>> f51dedff
+
     extra_vars = {
         "USERSSHKEYS": user_keys,
         "SCRIPTS": [{"name": s.get_title_slug(), "text": s.get_text()} for s in scripts]
