--- conflicted
+++ resolved
@@ -6,11 +6,7 @@
 
 
 def create_volume(esh_driver, identity_id, name, size, description=None,
-<<<<<<< HEAD
-        snapshot=None, image=None):
-=======
-        metadata=None, snapshot=None):
->>>>>>> e1c9966f
+        metadata=None, snapshot=None, image=None):
     identity = Identity.objects.get(id=identity_id)
     quota = get_quota(identity_id)
     if not has_storage_quota(esh_driver, quota, size):
@@ -21,8 +17,9 @@
                 message="Maximum # of Storage Volumes Exceeded")
     success, esh_volume = esh_driver.create_volume(
         size=size,
-<<<<<<< HEAD
+        name=name,
         description=description,
+        metadata=metadata,
         snapshot=snapshot,
         image=image)
     return success, esh_volume
@@ -41,10 +38,3 @@
             **kwargs)
     return response, r_object
 
-=======
-        name=name,
-        description=description,
-        metadata=metadata,
-        snapshot=snapshot)
-    return success, esh_volume
->>>>>>> e1c9966f
