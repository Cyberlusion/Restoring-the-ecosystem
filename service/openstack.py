import pytz
import json

from django.utils.timezone import datetime

from threepio import logger

from core.models import Provider, Identity
from service.driver import get_account_driver


def glance_write_machine(provider_machine):
    """
    Using the provider_machine in the DB, save information to the Cloud.
    """
    base_source = provider_machine.instance_source
    provider = base_source.provider
    base_app = provider_machine.application
    identifier = base_source.identifier
<<<<<<< HEAD
    g_image = glance_image_for(base_source.provider.uuid, identifier)
=======
    g_image = glance_image_for(provider.uuid, identifier)
>>>>>>> 6a50e5c7
    if not g_image:
        return
    props = g_image.properties
    extras = {
        "application_version": str(provider_machine.application_version.name),
        "application_uuid": base_app.uuid,
        "application_name": _make_safe(base_app.name),
        "application_owner": base_app.created_by.username,
        "application_tags": json.dumps(
            [_make_safe(tag.name) for tag in base_app.tags.all()]),
        "application_description": _make_safe(base_app.description)}
    props.update(extras)
    # Do any updating that makes sense... Name. Metadata..
    g_image.update(name=base_app.name, properties=props)


def _make_safe(unsafe_str):
    return unsafe_str.replace("\r\n", "\n").replace("\n", "_LINE_BREAK_")


def _make_unsafe(safe_str):
    return safe_str.replace("_LINE_BREAK_", "\n")


def glance_update_machine_metadata(provider_machine, metadata={}):
    base_source = provider_machine.instance_source
    base_app = provider_machine.application
    identifier = base_source.identifier
    g_image = glance_image_for(base_source.provider.uuid, identifier)
    if not g_image:
        return
    props = g_image.properties
    extras = {
        "application_version": str(provider_machine.version),
        "application_uuid": base_app.uuid,
        "application_name": _make_safe(base_app.name),
        "application_owner": base_app.created_by.username,
        "application_tags": json.dumps(
            [_make_safe(tag.name) for tag in base_app.tags.all()]),
        "application_description": _make_safe(base_app.description)}
    props.update(extras)
    # Do any updating that makes sense... Name. Metadata..
    g_image.update(name=base_app.name, properties=props)


def glance_update_machine(new_machine):
    """
    The glance API contains MOAR information about the image then
    a call to 'list_machines()' on the OpenStack (Compute/Nova) Driver.

    This method will call glance and update any/all available information.
    """
    base_source = new_machine.instance_source

    provider_uuid = base_source.provider.uuid
    identifier = base_source.identifier
    new_app = new_machine.application
    g_image = glance_image_for(provider_uuid, identifier)
    owner = glance_image_owner(provider_uuid, identifier, g_image)
    if owner:
        base_source.created_by = owner.created_by
        base_source.created_by_identity = owner
    # If glance image, we can also infer some about the application
    if g_image:
        logger.debug("Found glance image for %s" % new_machine)
        # Never set private=False if it's set True in the DB.
        if g_image.is_public is False:
            new_app.private = True
        g_end_date = glance_timestamp(g_image.deleted)
        g_start_date = glance_timestamp(g_image.created_at)
        if new_app.first_machine() is new_machine:
            logger.debug("Glance image represents App:%s" % new_app)
            new_app.created_by = owner.created_by
            new_app.created_by_identity = owner
            new_app.start_date = g_start_date
            new_app.end_date = g_end_date
        new_app.save()
        base_source.start_date = g_start_date
        base_source.end_date = g_end_date
    base_source.save()
    new_machine.save()


def glance_image_for(provider_uuid, identifier):
    try:
        prov = Provider.objects.get(uuid=provider_uuid)
        accounts = get_account_driver(prov)
        accounts.clear_cache()
        glance_image = accounts.get_image(identifier)
    except Exception as e:
        logger.exception(e)
        glance_image = None
    return glance_image


def glance_image_owner(provider_uuid, identifier, glance_image=None):
    try:
        prov = Provider.objects.get(uuid=provider_uuid)
        accounts = get_account_driver(prov)
        if not glance_image:
            accounts.clear_cache()
            glance_image = accounts.get_image(identifier)
        project = accounts.user_manager.get_project_by_id(glance_image.owner)
    except Exception as e:
        logger.exception(e)
        project = None

    if not project:
        return None
    try:
        image_owner = Identity.objects.get(
            provider__uuid=provider_uuid,
            created_by__username=project.name)
    except Identity.DoesNotExist:
        logger.warn(
            "Could not find a username %s on Provider %s" %
            (project.name, provider_uuid))
        image_owner = None
    return image_owner


def glance_timestamp(iso_8601_stamp):
    if not iso_8601_stamp:
        return None
    try:
        datetime_obj = datetime.strptime(
            iso_8601_stamp,
            '%Y-%m-%dT%H:%M:%S.%f')
    except ValueError:
        try:
            datetime_obj = datetime.strptime(
                iso_8601_stamp,
                '%Y-%m-%dT%H:%M:%S')
        except ValueError:
            raise ValueError(
                "Expected ISO8601 Timestamp in Format:"
                " YYYY-MM-DDTHH:MM:SS[.sssss]")
    # All Dates are UTC relative
    datetime_obj = datetime_obj.replace(tzinfo=pytz.utc)
    return datetime_obj<|MERGE_RESOLUTION|>--- conflicted
+++ resolved
@@ -17,11 +17,7 @@
     provider = base_source.provider
     base_app = provider_machine.application
     identifier = base_source.identifier
-<<<<<<< HEAD
-    g_image = glance_image_for(base_source.provider.uuid, identifier)
-=======
     g_image = glance_image_for(provider.uuid, identifier)
->>>>>>> 6a50e5c7
     if not g_image:
         return
     props = g_image.properties
