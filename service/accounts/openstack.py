--- conflicted
+++ resolved
@@ -438,13 +438,13 @@
         """
         return username
 
-<<<<<<< HEAD
     def _get_image(self, *args, **kwargs):
         return self.image_manager.get_image(*args, **kwargs)
 
+    #For one-time caching
     def _list_all_images(self, *args, **kwargs):
         return self.image_manager.list_images(*args, **kwargs)
-=======
+
     def tenant_instances_map(self, status_list=[], match_all=False, include_empty=False):
         """
         Maps 'Tenant' objects to all the 'owned instances' as listed by the admin driver
@@ -490,7 +490,6 @@
 
     def list_all_images(self, **kwargs):
         return self.image_manager.list_images(**kwargs)
->>>>>>> 2bfeba0a
 
     def get_project_by_id(self, project_id):
         return self.user_manager.get_project_by_id(project_id)
