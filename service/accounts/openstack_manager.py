"""
UserManager:
  Remote Openstack  Admin controls..
"""
import random
import time
import crypt
import string
from urlparse import urlparse

from django.db.models import Max

try:
    from novaclient.v1_1 import client as nova_client
except ImportError:
    from novaclient.v2 import client as nova_client

from django.db.models import ObjectDoesNotExist
from keystoneclient.apiclient.exceptions import Unauthorized
from novaclient.exceptions import OverLimit
from neutronclient.common.exceptions import NeutronClientException
from requests.exceptions import ConnectionError

from threepio import logger
from rtwo.drivers.common import _connect_to_openstack_sdk
from rtwo.drivers.openstack_network import NetworkManager
from rtwo.drivers.openstack_user import UserManager
from chromogenic.drivers.openstack import ImageManager

from atmosphere import settings

from core.models import AtmosphereUser as User
from core.ldap import get_uid_number
from core.models.identity import Identity

from service.accounts.base import BaseAccountDriver


def get_unique_id(userid):
    if 'iplantauth.authBackends.LDAPLoginBackend' in settings.AUTHENTICATION_BACKENDS:
        return get_uid_number(userid)
    else:
        return get_random_uid(userid)

def get_random_uid(userid):
    """
    Given a string (Username) return a value < MAX_SUBNET
    """
    MAX_SUBNET = 4064
    return int(random.uniform(1, MAX_SUBNET))


class AccountDriver(BaseAccountDriver):
    user_manager = None
    image_manager = None
    network_manager = None
    core_provider = None

    MASTER_RULES_LIST = [
        ("ICMP", -1, -1),
        # FTP Access
        ("UDP", 20, 20),  # FTP data transfer
        ("TCP", 20, 21),  # FTP control
        # SSH & Telnet Access
        ("TCP", 22, 23),
        ("UDP", 22, 23),
        # SMTP Mail
        # HTTP Access
        ("TCP", 80, 80),
        # POP Mail
        # SFTP Access
        ("TCP", 115, 115),
        # SQL Access
        # IMAP Access
        # SNMP Access
        # LDAP Access
        ("TCP", 389, 389),
        ("UDP", 389, 389),
        # HTTPS Access
        ("TCP", 443, 443),
        # LDAPS Access
        ("TCP", 636, 636),
        ("UDP", 636, 636),
        # Open up >1024
        ("TCP", 1024, 4199),
        ("UDP", 1024, 4199),
        # SKIP PORT 4200.. See Below
        ("TCP", 4201, 65535),
        ("UDP", 4201, 65535),
        # Poke hole in 4200 for iPlant VMs proxy-access only (Shellinabox)
        ("TCP", 4200, 4200, "128.196.0.0/16"),
        ("UDP", 4200, 4200, "128.196.0.0/16"),
        ("TCP", 4200, 4200, "150.135.0.0/16"),
        ("UDP", 4200, 4200, "150.135.0.0/16"),

    ]

    def clear_cache(self):
        self.admin_driver.provider.machineCls.invalidate_provider_cache(
                self.admin_driver.provider)
        return self.admin_driver

    def _init_by_provider(self, provider, *args, **kwargs):
        from service.driver import get_esh_driver

        self.core_provider = provider

        provider_creds = provider.get_credentials()
        self.provider_creds = provider_creds
        admin_identity = provider.admin
        admin_creds = admin_identity.get_credentials()
        self.admin_driver = get_esh_driver(admin_identity)
        admin_creds = self._libcloud_to_openstack(admin_creds)
        all_creds = {'location': provider.get_location()}
        all_creds.update(admin_creds)
        all_creds.update(provider_creds)
        return all_creds

    def __init__(self, provider=None, *args, **kwargs):
        super(AccountDriver, self).__init__()
        if provider:
            all_creds = self._init_by_provider(provider, *args, **kwargs)
        else:
            all_creds = kwargs
        if 'location' in all_creds:
            self.namespace = "Atmosphere_OpenStack:%s" % all_creds['location']
        else:
            logger.info("Using default namespace.. Could cause conflicts if "
                        "switching between providers. To avoid ambiguity, "
                        "provide the kwarg: location='provider_prefix'")
        # Build credentials for each manager
        self.credentials = all_creds

        ex_auth_version = all_creds.get("ex_force_auth_version", '2.0_password')
        if ex_auth_version.startswith('2'):
            self.identity_version = 2
        elif ex_auth_version.startswith('3'):
            self.identity_version = 3
        else:
            raise Exception("Could not determine identity_version of %s"
                            % ex_auth_version)

        user_creds = self._build_user_creds(all_creds)
        image_creds = self._build_image_creds(all_creds)
        net_creds = self._build_network_creds(all_creds)
        sdk_creds = self._build_sdk_creds(all_creds)

        # Initialize managers with respective credentials
        self.user_manager = UserManager(**user_creds)
        self.image_manager = ImageManager(**image_creds)
        self.network_manager = NetworkManager(**net_creds)
        self.openstack_sdk = _connect_to_openstack_sdk(**sdk_creds)

    def create_account(self, username, password=None, project_name=None,
                       role_name=None, quota=None, max_quota=False):
        """
        Create (And Update "latest changes") to an account

        """
        if not self.core_provider:
            raise Exception("AccountDriver not initialized by provider,"
                            " cannot create identity. For account creation use"
                            " build_account()")

        if username in self.core_provider.list_admin_names():
            return
        (username, password, project) = self.build_account(
            username, password, project_name, role_name, max_quota)
        ident = self.create_identity(username, password,
                                     project.name,
                                     quota=quota,
                                     max_quota=max_quota)
        return ident

    def build_account(self, username, password,
                      project_name=None, role_name=None, max_quota=False, domain_name='default'):
        finished = False
        # Attempt account creation
        while not finished:
            try:
                if not password:
                    password = self.hashpass(username)
                if not project_name:
                    project_name = username
                # 1. Create Project: should exist before creating user
                project_kwargs = {}
                if self.identity_version > 2:
                    project_kwargs.update({'domain_id': domain_name})
                project = self.user_manager.get_project(project_name, **project_kwargs)
                if not project:
                    if self.identity_version > 2:
                        project_kwargs = {'domain': domain_name}
                    project = self.user_manager.create_project(project_name, **project_kwargs)

                # 2. Create User (And add them to the project)
                user = self.get_user(username)
                if not user:
                    logger.info("Creating account: %s - %s - %s"
                                % (username, password, project))
                    user_kwargs = {}
                    if self.identity_version > 2:
                        user_kwargs.update({'domain': domain_name})
                    user = self.user_manager.create_user(username, password,
                                                         project, **user_kwargs)
                # 3.1 Include the admin in the project
                # TODO: providercredential initialization of
                #  "default_admin_role"
                self.user_manager.include_admin(project_name)

                # 3.2 Check the user has been given an appropriate role
                if not role_name:
                    role_name = "_member_"  # FIXME: config mgmt..
                self.user_manager.add_project_membership(
                    project_name, username, role_name)# , domain_name)

                # 4. Create a security group -- SUSPENDED.. Will occur on
                # instance launch instead.
                # self.init_security_group(user, password, project,
                #                         project.name,
                #                         self.MASTER_RULES_LIST)

                # 5. Create a keypair to use when launching with atmosphere
                self.init_keypair(user.name, password, project.name)
                finished = True

            except ConnectionError:
                logger.exception("Connection reset by peer. "
                                 "Waiting for one minute.")
                time.sleep(60)  # Wait one minute
            except OverLimit:
                logger.exception("OverLimit on POST requests. "
                                 "Waiting for one minute.")
                time.sleep(60)  # Wait one minute
        return (username, password, project)

    def change_password(self, identity, new_password, old_password=None):
        try:
            self.update_openstack_password(identity, new_password, old_password=old_password)
            self.update_password_credential(identity, new_password)
            return True
        except Exception:
            logger.exception("Could not change password")
            return False

    def update_password_credential(self, core_identity, new_password):
        """

        """
        try:
            password_cred = core_identity.credential_set.get(key='secret')
            password_cred.value = new_password
            password_cred.save()
        except ObjectDoesNotExist:
            raise Exception(
                "The 'key' for a secret has changed! "
                "Ask a programmer for help!")

    def update_openstack_password(self, identity, new_password, old_password=None):
        identity_creds = self.parse_identity(identity)
        username = identity_creds["username"]
        password = old_password if old_password else identity_creds["password"]
        project_name = identity_creds["tenant_name"]
        try:
            clients = self.get_openstack_clients(username, password, project_name)
        except Unauthorized:
            raise Unauthorized("credential_set for Identity %s did not produce"
                               " a valid set of openstack clients" % identity)
        keystone = clients['keystone']
        # NOTE: next line can raise Unauthorized
        keystone.users.update_password(password, new_password)

    def init_keypair(self, username, password, project_name):
        keyname = settings.ATMOSPHERE_KEYPAIR_NAME
        with open(settings.ATMOSPHERE_KEYPAIR_FILE, "r") as pub_key_file:
            public_key = pub_key_file.read()
        return self.get_or_create_keypair(username, password, project_name,
                                          keyname, public_key)

    def init_security_group(self, username, password, project_name,
                            security_group_name, rules_list):
        # 4.1. Update the account quota to hold a larger number of
        # roles than what is necessary
        # user = user_matches[0]
        # -- User:Keystone rev.
        kwargs = {}
        if self.identity_version > 2:
            kwargs.update({'domain': 'default'})
        user_matches = [u for u in self.user_manager.keystone.users.list(**kwargs) if u.name == username]
        if not user_matches or len(user_matches) > 1:
            raise Exception("User maps to *MORE* than one account on openstack default domain! Ask a programmer for help here!")
        user = user_matches[0]
        kwargs = {}
        if self.identity_version > 2:
            kwargs.update({'domain_id': 'default'})
        project = self.user_manager.keystone_projects().find(name=project_name, **kwargs)
        nc = self.user_manager.nova
        rule_max = max(len(rules_list), 100)
        nc.quotas.update(project.id, security_group_rules=rule_max)
        # Change the description of the security group to match the project
        # name
        try:
            # Create the default security group
            nova = self.user_manager.build_nova(username, password,
                                                project_name)
            sec_groups = nova.security_groups.list()
            if not sec_groups:
                nova.security_group.create("default", project_name)
            self.network_manager.rename_security_group(project)
        except ConnectionError as ce:
            logger.exception(
                "Failed to establish connection."
                " Security group creation FAILED")
            return None
        except NeutronClientException as nce:
            if nce.status_code != 404:
                logger.exception("Encountered unknown exception while renaming"
                                 " the security group")
            return None

        # Start creating security group
        return self.user_manager.build_security_group(
            user.name, password, project.name,
            security_group_name, rules_list)

    def add_rules_to_security_groups(self, core_identity_list,
                                     security_group_name, rules_list):
        for identity in core_identity_list:
            creds = self.parse_identity(identity)
            sec_group = self.user_manager.find_security_group(
                creds["username"], creds["password"], creds["tenant_name"],
                security_group_name)
            if not sec_group:
                raise Exception("No security gruop found matching name %s"
                                % security_group_name)
            self.user_manager.add_security_group_rules(
                creds["username"], creds["password"], creds["tenant_name"],
                security_group_name, rules_list)

    def get_or_create_keypair(self, username, password, project_name,
                              keyname, public_key):
        """
        keyname - Name of the keypair
        public_key - Contents of public key in OpenSSH format
        """
        clients = self.get_openstack_clients(username, password, project_name)
        if self.identity_version == 2:
            nova = clients["nova"]
            keypairs = nova.keypairs.list()
        else:
            osdk = clients["openstack_sdk"]
            keypairs = [kp for kp in osdk.compute.keypairs()]
        for kp in keypairs:
            if kp.name == keyname:
                if kp.public_key != public_key:
                    raise Exception(
                        "Mismatched public key found for keypair named: %s"
                        ". Expected: %s Original: %s"
                        % (keyname, public_key, kp.public_key))
                return (kp, False)
        return (self.create_keypair(
            username, password, project_name, keyname, public_key), True)

    def create_keypair(self, username, password,
                       project_name, keyname, public_key):
        """
        keyname - Name of the keypair
        public_key - Contents of public key in OpenSSH format
        """
        clients = self.get_openstack_clients(username, password, project_name)
        if self.identity_version == 2:
            nova = clients["nova"]
            keypair = nova.keypairs.create(
                    keyname,
                    public_key=public_key)
        else:
            osdk = clients["openstack_sdk"]
            keypair = osdk.compute.create_keypair(
                name=keyname,
                public_key=public_key)
        return keypair

    def accept_shared_image(self, glance_image, project_name):
        """
        This is only required when sharing using 'the v2 api' on glance.
        """
        # FIXME: Abusing the 'project_name' == 'username' mapping
        clients = self.get_openstack_clients(project_name)
        project = self.user_manager.get_project(project_name)
        glance = clients["glance"]
        glance.image_members.update(
            glance_image.id,
            project.id,
            'accepted')

        

    def rebuild_security_groups(self, core_identity, rules_list=None):
        creds = self.parse_identity(core_identity)
        if not rules_list:
            rules_list = self.MASTER_RULES_LIST
        return self.user_manager.build_security_group(
            creds["username"], creds["password"], creds["tenant_name"],
            creds["tenant_name"], rules_list, rebuild=True)

    def parse_identity(self, core_identity):
        identity_creds = self._libcloud_to_openstack(
            core_identity.get_credentials())
        return identity_creds

    def clean_credentials(self, credential_dict):
        """
        This function cleans up a dictionary of credentials.
        After running this function:
        * Erroneous dictionary keys are removed
        * Missing credentials are listed
        """
        creds = ["username", "password", "project_name"]
        missing_creds = []
        # 1. Remove non-credential information from the dict
        for key in credential_dict.keys():
            if key not in creds:
                credential_dict.pop(key)
        # 2. Check the dict has all the required credentials
        for c in creds:
            if not hasattr(credential_dict, c):
                missing_creds.append(c)
        return missing_creds

    def create_identity(self, username, password, project_name,
                        quota=None, max_quota=False, account_admin=False):

        if not self.core_provider:
            raise Exception("AccountDriver not initialized by provider, "
                            "cannot create identity")
        identity = Identity.create_identity(
            username, self.core_provider.location,
            quota=quota,
            # Flags..
            max_quota=max_quota, account_admin=account_admin,
            # Pass in credentials with cred_ namespace
            cred_key=username, cred_secret=password,
            cred_ex_tenant_name=project_name,
            cred_ex_project_name=project_name)

        # Return the identity
        return identity

    def rebuild_project_network(self, username, project_name,
                                dns_nameservers=[]):
        self.network_manager.delete_project_network(username, project_name)
        net_args = self._base_network_creds()
        self.network_manager.create_project_network(
            username,
            self.hashpass(username),
            project_name,
            get_unique_number=get_unique_id,
            dns_nameservers=dns_nameservers,
            **net_args)
        return True

    def delete_security_group(self, identity):
        identity_creds = self.parse_identity(identity)
        project_name = identity_creds["tenant_name"]
        project = self.user_manager.keystone.tenants.find(name=project_name)
        sec_group_r = self.network_manager.neutron.list_security_groups(
            tenant_id=project.id)
        sec_groups = sec_group_r["security_groups"]
        for sec_group in sec_groups:
            self.network_manager.neutron.delete_security_group(sec_group["id"])
        return True

    def delete_network(self, identity, remove_network=True):
        # Core credentials need to be converted to openstack names
        identity_creds = self.parse_identity(identity)
        username = identity_creds["username"]
        project_name = identity_creds["tenant_name"]
        # Convert from libcloud names to openstack client names
        return self.network_manager.delete_project_network(
            username, project_name, remove_network=remove_network)

    def create_network(self, identity):
        # Core credentials need to be converted to openstack names
        identity_creds = self.parse_identity(identity)
        username = identity_creds["username"]
        password = identity_creds["password"]
        project_name = identity_creds["tenant_name"]
        dns_nameservers = [
            dns_server.ip_address for dns_server
            in identity.provider.dns_server_ips.order_by('order')]
        # Convert from libcloud names to openstack client names
        net_args = self._base_network_creds()
        return self.network_manager.create_project_network(
            username,
            password,
            project_name,
            get_unique_number=get_unique_id,
            dns_nameservers=dns_nameservers,
            **net_args)

    # Useful methods called from above..
    def delete_account(self, username, projectname):
        self.os_delete_account(username, projectname)
        Identity.delete_identity(username, self.core_provider.location)

    def os_delete_account(self, username, projectname):
        project = self.user_manager.get_project(projectname)

        # 1. Network cleanup
        if project:
            self.network_manager.delete_project_network(username, projectname)
            # 2. Role cleanup (Admin too)
            self.user_manager.delete_all_roles(username, projectname)
            adminuser = self.user_manager.keystone.username
            self.user_manager.delete_all_roles(adminuser, projectname)
            # 3. Project cleanup
            self.user_manager.delete_project(projectname)
        # 4. User cleanup
        user = self.user_manager.get_user(username)
        if user:
            self.user_manager.delete_user(username)
        return True

    def old_hashpass(self, username):
        from hashlib import sha1
        return sha1(username).hexdigest()

    def hashpass(self, username):
        """
        Create a unique password using 'Username' as the wored
        and the SECRET_KEY as your salt
        """
        #FIXME: Switch to new password and then remove this line!
        return self.old_hashpass(username)
        secret_salt = settings.SECRET_KEY.translate(None, string.punctuation)
        password = crypt.crypt(username, secret_salt)
        if not password:
            raise Exception("Failed to hash password, check the secret_salt")
        return password

    def get_project_name_for(self, username):
        """
        This should always map project to user
        For now, they are identical..
        TODO: Make this intelligent. use keystone.
        """
        return username

    def _get_image(self, *args, **kwargs):
        return self.image_manager.get_image(*args, **kwargs)

    # For one-time caching
    def _list_all_images(self, *args, **kwargs):
        return self.image_manager.list_images(*args, **kwargs)

    def tenant_instances_map(
            self,
            status_list=[],
            match_all=False,
            include_empty=False):
        """
        Maps 'Tenant' objects to all the 'owned instances' as listed by the admin driver
        Optional fields:
        * status_list (list) - If provided, only include instance if it's status/tmp_status matches a value in the list.
        * match_all (bool) - If True, instances must match ALL words in the list.
        * include_empty (bool) - If True, include ALL tenants in the map.
        """
        all_projects = self.list_projects()
        all_instances = self.list_all_instances()
        if include_empty:
            project_map = {proj: [] for proj in all_projects}
        else:
            project_map = {}
        for instance in all_instances:
            try:
                # NOTE: will someday be 'projectId'
                tenant_id = instance.extra['tenantId']

                project = [p for p in all_projects if p.id == tenant_id][0]
            except (ValueError, KeyError):
                raise Exception(
                    "The implementaion for recovering a tenant id has changed. Update the code base above this line!")

            metadata = instance._node.extra.get('metadata', {})
            instance_status = instance.extra.get('status')
            task = instance.extra.get('task')
            tmp_status = metadata.get('tmp_status', '')
            if status_list:
                if match_all:
                    truth = all(
                        True if (
                            status_name and status_name in [
                                instance_status,
                                task,
                                tmp_status]) else False for status_name in status_list)
                else:
                    truth = any(
                        True if (
                            status_name and status_name in [
                                instance_status,
                                task,
                                tmp_status]) else False for status_name in status_list)
                if not truth:
                    logger.info(
                        "Found an instance:%s for tenant:%s but skipped because %s could be found in the list: (%s - %s - %s)" %
                        (instance.id,
                         project.name,
                         "none of the status_names" if not match_all else "not all of the status names",
                         instance_status,
                         task,
                         tmp_status))
                    continue
            instance_list = project_map.get(project, [])
            instance_list.append(instance)
            project_map[project] = instance_list
        return project_map

    def list_all_instances(self, **kwargs):
        return self.admin_driver.list_all_instances(**kwargs)

    def list_all_images(self, **kwargs):
        return self.image_manager.list_images(**kwargs)

    def list_all_snapshots(self, **kwargs):
        return [img for img in self.list_all_images(**kwargs) if 'snapshot' in img.get('image_type','image').lower()]

    def get_project_by_id(self, project_id):
        return self.user_manager.get_project_by_id(project_id)

    def get_project(self, project_name, **kwargs):
        if self.identity_version > 2:
            kwargs = self._parse_domain_kwargs(kwargs)
        return self.user_manager.get_project(project_name, **kwargs)

    def _make_tenant_id_map(self):
        all_projects = self.list_projects()
        tenant_id_map = {project.id: project.name for project in all_projects}
        return tenant_id_map

    def create_trust(
            self,
            trustee_project_name, trustee_username, trustee_domain_name,
            trustor_project_name, trustor_username, trustor_domain_name,
            roles=[], impersonation=True):
        """
        Trustee == Consumer
        Trustor == Resource Owner
        Given the *names* of projects, users, and domains
        gather all required information for a Trust-Create
        create a new trust object

        NOTE: we set impersonation to True
        -- it has a 'normal default' of False!
        """
        default_roles = [{"name": "admin"}]
        trustor_domain = self.openstack_sdk.identity.find_domain(
            trustor_domain_name)
        if not trustor_domain:
            raise ValueError("Could not find trustor domain named %s"
                             % trustor_domain_name)

        trustee_domain = self.openstack_sdk.identity.find_domain(
            trustee_domain_name)
        if not trustee_domain:
            raise ValueError("Could not find trustee domain named %s"
                             % trustee_domain_name)

        trustee_user = self.get_user(
            trustee_username, domain_id=trustee_domain.id)
        # trustee_project = self.get_project(
        #    trustee_username, domain_name=trustee_domain.id)
        trustor_user = self.get_user(
            trustor_username, domain_id=trustor_domain.id)
        trustor_project = self.get_project(
            trustor_project_name, domain_id=trustor_domain.id)

        if not roles:
            roles = default_roles

        new_trust = self.openstack_sdk.identity.create_trust(
            impersonation=impersonation,
            project_id=trustor_project.id,
            trustor_user_id=trustor_user.id,
            trustee_user_id=trustee_user.id,
            roles=roles,
            domain_id=trustee_domain.id)
        return new_trust

    def list_trusts(self):
        return [t for t in self.openstack_sdk.identity.trusts()]

    def list_projects(self, **kwargs):
        if self.identity_version > 2:
            kwargs = self._parse_domain_kwargs(kwargs, domain_override='domain')
        return self.user_manager.list_projects(**kwargs)

    def list_roles(self, **kwargs):
        """
        Keystone already accepts 'domain_name' to restrict what roles to return
        """
        return self.user_manager.keystone.roles.list(**kwargs)

    def get_role(self, role_name_or_id, **list_kwargs):
        if self.identity_version > 2:
            list_kwargs = self._parse_domain_kwargs(list_kwargs)
        role_list = self.list_roles(**list_kwargs)
        found_roles = [role for role in role_list if role.id == role_name_or_id or role.name == role_name_or_id]
        if not found_roles:
            return None
        if len(found_roles) > 1:
            raise Exception("role name/id %s matched more than one value -- Fix the code" % (role_name_or_id,))
        return found_roles[0]

    def get_user(self, user_name_or_id, **list_kwargs):
        user_list = self.list_users(**list_kwargs)
        found_users = [user for user in user_list if user.id == user_name_or_id or user.name == user_name_or_id]
        if not found_users:
            return None
        if len(found_users) > 1:
            raise Exception("User name/id %s matched more than one value -- Fix the code" % (user_name_or_id,))
        return found_users[0]

    def _parse_domain_kwargs(self, kwargs, domain_override='domain_id', default_domain='default'):
        """
        CLI's replace domain_name with the actual domain.
        We replicate that functionality to avoid operator-frustration.
        """
        domain_key = 'domain_name'
        if self.identity_version <= 2:
            return kwargs
        if domain_override in kwargs:
            if domain_key in kwargs:
                kwargs.pop(domain_key)
            return kwargs
        if domain_key not in kwargs:
            kwargs[domain_key] = default_domain # Set to default domain

        domain_name_or_id = kwargs.get(domain_key)
        domain = self.openstack_sdk.identity.find_domain(domain_name_or_id)
        if not domain:
            raise ValueError("Could not find domain %s by name or id."
                             % domain_name_or_id)
        kwargs.pop(domain_key, '')
        kwargs[domain_override] = domain.id
        return kwargs

    def list_users(self, **kwargs):
        if self.identity_version > 2:
            kwargs = self._parse_domain_kwargs(kwargs, domain_override='domain')
        return self.user_manager.keystone.users.list(**kwargs)

    def list_usergroup_names(self):
        return [user.name for (user, project) in self.list_usergroups()]

    def list_usergroups(self):
        """
        TODO: This function is AWFUL just scrap it.
        """
        users = self.list_users()
        groups = self.list_projects()
        usergroups = []
        admin_usernames = self.core_provider.list_admin_names()
        for group in groups:
            for user in users:
                if user.name in admin_usernames:
                    continue
                if user.name in group.name:
                    usergroups.append((user, group))
                    break
        return usergroups


    def _get_horizon_url(self, tenant_id):
        parsed_url = urlparse(self.provider_creds["auth_url"])
        return "https://%s/horizon/auth/switch/%s/?next=/horizon/project/" %\
            (parsed_url.hostname, tenant_id)


    def get_openstack_clients(self, username, password=None, tenant_name=None):
        # TODO: I could replace with identity.. but should I?

        # Build credentials for each manager
        all_creds = self._get_openstack_credentials(
            username, password, tenant_name)
        # Initialize managers with respective credentials
        image_creds = self._build_image_creds(all_creds)
        net_creds = self._build_network_creds(all_creds)
        sdk_creds = self._build_sdk_creds(all_creds)
<<<<<<< HEAD
=======
        user_creds = self._build_user_creds(all_creds)

>>>>>>> f624da32
        if self.identity_version > 2:
            openstack_sdk = _connect_to_openstack_sdk(**sdk_creds)
        else:
            openstack_sdk = None

        (keystone, nova, swift) = self.user_manager.new_connection(
            **user_creds)
        neutron = self.network_manager.new_connection(**net_creds)
<<<<<<< HEAD
        nova = self.user_manager.build_nova(all_creds['username'],
                                            all_creds.get('password',None),
                                            all_creds.get('tenant_name',None))
        keystone, _ , glance = self.image_manager._new_connection(
=======
        _, _, glance = self.image_manager._new_connection(
>>>>>>> f624da32
            **image_creds)

        return {
            "glance": glance,
            "keystone": keystone,
            "nova": nova,
            "neutron": neutron,
            "openstack_sdk": openstack_sdk,
            "horizon": self._get_horizon_url(keystone.tenant_id)
        }

    def _get_openstack_credentials(self, username,
                                   password=None, tenant_name=None):
        if not tenant_name:
            tenant_name = self.get_project_name_for(username)
        if not password:
            password = self.hashpass(tenant_name)
        version = self.user_manager.keystone_version() 
        if version == 2:
            ex_version = '2.0_password'
        elif version == 3:
            ex_version = '3.x_password'

        osdk_creds = {
            "auth_url": self.user_manager.nova.client.auth_url.replace('/v3','').replace('/v2.0',''),
            "admin_url": self.user_manager.keystone._management_url.replace('/v2.0','').replace('/v3',''),
            "ex_force_auth_version": ex_version,
            "region_name": self.user_manager.nova.client.region_name,
            "username": username,
            "password": password,
            "tenant_name": tenant_name
        }
        return osdk_creds

    # Credential manipulaters
    def _libcloud_to_openstack(self, credentials):
        credentials["username"] = credentials.pop("key")
        credentials["password"] = credentials.pop("secret")
        credentials["tenant_name"] = credentials.pop("ex_tenant_name")
        return credentials

    def _base_network_creds(self):
        """
        These credentials should be used when another user/pass/tenant
        combination will be used
        NOTE: JETSTREAM auth_url to be '/v3'
        """
        net_args = self.provider_creds.copy()
        # NOTE: The neutron 'auth_url' is the ADMIN_URL
        net_args["auth_url"] = net_args.pop("admin_url")\
            .replace("/tokens", "").replace('/v2.0', '').replace('/v3', '')
        if self.identity_version == 3:
            auth_prefix = '/v3'
        elif self.identity_version == 2:
            auth_prefix = '/v2.0'

        if auth_prefix not in net_args['auth_url']:
            net_args['auth_url'] += auth_prefix
        return net_args

    def _build_network_creds(self, credentials):
        """
        Credentials - dict()

        return the credentials required to build a "NetworkManager" object
        NOTE: JETSTREAM auth_url to be '/v3'
        """
        net_args = credentials.copy()
        # Required:
        net_args.get("username")
        net_args.get("password")
        net_args.get("tenant_name")

        net_args.get("router_name")
        net_args.get("region_name")
        # NOTE: The neutron 'auth_url' is the ADMIN_URL
        net_args["auth_url"] = net_args.pop("admin_url").replace("/tokens", "")
        # Ignored:
        net_args.pop("location", None)
        net_args.pop("ex_project_name", None)
        net_args.pop("ex_force_auth_version", None)
        auth_url = net_args.get('auth_url')
        if self.identity_version == 3:
            auth_prefix = '/v3'
        elif self.identity_version == 2:
            auth_prefix = '/v2.0'

        net_args["auth_url"] = auth_url.replace("/v2.0", "").replace('/v3', '').replace("/tokens", "")
        if auth_prefix not in net_args['auth_url']:
            net_args["auth_url"] += auth_prefix
        return net_args

    def _build_image_creds(self, credentials):
        """
        Credentials - dict()

        return the credentials required to build a "UserManager" object
        NOTE: Expects auth_url to be '/v2.0/tokens'
        NOTE: JETSTREAM auth_url to be '/v3'
        """
        img_args = credentials.copy()
        # Required:
        for required_arg in [
                "username",
                "password",
                "tenant_name",
                "auth_url",
                "region_name"]:
            if required_arg not in img_args or not img_args[required_arg]:
                raise ValueError(
                    "ImageManager is missing a Required Argument: %s" %
                    required_arg)
        ex_auth_version = img_args.get("ex_force_auth_version", '2.0_password')
        # Supports v2.0 or v3 Identity
        if ex_auth_version.startswith('2'):
            auth_url_prefix = "/v2.0/tokens"
            auth_version = 'v2.0'
        elif ex_auth_version.startswith('3'):
            auth_url_prefix = "/v3/tokens"
            auth_version = 'v3'
        img_args['version'] = auth_version

        img_args["auth_url"] = img_args.get('auth_url','').replace("/v2.0","").replace("/tokens", "").replace('/v3','')
        if auth_url_prefix not in img_args['auth_url']:
            img_args["auth_url"] += auth_url_prefix
        return img_args

    def _build_user_creds(self, credentials):
        """
        Credentials - dict()

        return the credentials required to build a "UserManager" object
        NOTE: Expects auth_url to be '/v2.0'
        """
        user_args = credentials.copy()
        # Required args:
        user_args.get("username")
        user_args.get("password")
        user_args.get("tenant_name")
        ex_auth_version = user_args.pop("ex_force_auth_version", '2.0_password')
        # Supports v2.0 or v3 Identity
        if ex_auth_version.startswith('2'):
            auth_url_prefix = "/v2.0/"
            auth_version = 'v2.0'
        elif ex_auth_version.startswith('3'):
            auth_url_prefix = "/v3/"
            auth_version = 'v3'

        auth_url = user_args.get('auth_url')
        user_args["auth_url"] = auth_url.replace("/v2.0", "").replace("/tokens", "")
        if auth_url_prefix not in user_args['auth_url']:
            user_args["auth_url"] += auth_url_prefix
        user_args.get("region_name")
        user_args['version'] = user_args.get("version", auth_version)
        # Removable args:
        user_args.pop("admin_url", None)
        user_args.pop("location", None)
        user_args.pop("router_name", None)
        user_args.pop("ex_project_name", None)

        return user_args

    def _build_sdk_creds(self, credentials):
        """
        Credentials - dict()

        return the credentials required to build an "Openstack SDK" connection
        NOTE: Expects auth_url to be ADMIN aand be '/v3'
        """
        os_args = credentials.copy()
        # Required args:
        os_args.get("username")
        os_args.get("password")
        if 'tenant_name' in os_args and 'project_name' not in os_args:
            os_args['project_name'] = os_args.get("tenant_name")
        os_args.get("region_name")

        ex_auth_version = os_args.pop("ex_force_auth_version", '2.0_password')
        # Supports v2.0 or v3 Identity
        if ex_auth_version.startswith('2'):
            auth_url_prefix = "/v2.0/"
            auth_version = 'v2.0'
        elif ex_auth_version.startswith('3'):
            auth_url_prefix = "/v3/"
            auth_version = 'v3'
        os_args["auth_url"] = os_args.get("auth_url")\
            .replace("/tokens", "").replace('/v2.0', '').replace('/v3', '')

        # NOTE: Openstack 'auth_url' is ACTUALLY the admin url.
        if auth_url_prefix not in os_args['admin_url']:
            os_args["auth_url"] = os_args['admin_url'] + auth_url_prefix

        if 'project_domain_name' not in os_args:
            os_args['project_domain_name'] = 'default'
        if 'user_domain_name' not in os_args:
            os_args['user_domain_name'] = 'default'
        if 'identity_api_version' not in os_args:
            os_args['identity_api_version'] = 3 #NOTE: this is what we use to determine whether or not to make openstack_sdk
        # Removable args:
        os_args.pop("ex_force_auth_version", None)
        os_args.pop("admin_url", None)
        os_args.pop("location", None)
        os_args.pop("router_name", None)
        os_args.pop("ex_project_name", None)
        os_args.pop("ex_tenant_name", None)
        os_args.pop("tenant_name", None)
        return os_args<|MERGE_RESOLUTION|>--- conflicted
+++ resolved
@@ -785,11 +785,6 @@
         image_creds = self._build_image_creds(all_creds)
         net_creds = self._build_network_creds(all_creds)
         sdk_creds = self._build_sdk_creds(all_creds)
-<<<<<<< HEAD
-=======
-        user_creds = self._build_user_creds(all_creds)
-
->>>>>>> f624da32
         if self.identity_version > 2:
             openstack_sdk = _connect_to_openstack_sdk(**sdk_creds)
         else:
@@ -798,14 +793,7 @@
         (keystone, nova, swift) = self.user_manager.new_connection(
             **user_creds)
         neutron = self.network_manager.new_connection(**net_creds)
-<<<<<<< HEAD
-        nova = self.user_manager.build_nova(all_creds['username'],
-                                            all_creds.get('password',None),
-                                            all_creds.get('tenant_name',None))
-        keystone, _ , glance = self.image_manager._new_connection(
-=======
         _, _, glance = self.image_manager._new_connection(
->>>>>>> f624da32
             **image_creds)
 
         return {
